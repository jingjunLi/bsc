--- conflicted
+++ resolved
@@ -842,17 +842,11 @@
 	return db, err
 }
 
-<<<<<<< HEAD
 /*
 OpenAndMergeDatabase
 1) persistDiff 如果开启 diff, 会有两个 db, 按照 chainDataHandlesPercentage(80%) 的 handles 分给 chainDB
 启动两个 DB: 1) chainDB 2) diffStore
 */
-func (n *Node) OpenAndMergeDatabase(name string, cache, handles int, freezer, diff, namespace string, readonly, persistDiff, pruneAncientData bool) (ethdb.Database, error) {
-	chainDataHandles := handles
-	if persistDiff {
-		chainDataHandles = handles * chainDataHandlesPercentage / 100
-=======
 func (n *Node) OpenAndMergeDatabase(name string, namespace string, readonly bool, config *ethconfig.Config) (ethdb.Database, error) {
 	var (
 		err                  error
@@ -867,7 +861,6 @@
 
 	if config.PersistDiff {
 		diffStoreHandles = config.DatabaseHandles * diffStoreHandlesPercentage / 100
->>>>>>> 4ab1c865
 	}
 	isMultiDatabase := n.CheckIfMultiDataBase()
 	// Open the separated state database if the state directory exists
