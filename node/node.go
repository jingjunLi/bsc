// Copyright 2015 The go-ethereum Authors
// This file is part of the go-ethereum library.
//
// The go-ethereum library is free software: you can redistribute it and/or modify
// it under the terms of the GNU Lesser General Public License as published by
// the Free Software Foundation, either version 3 of the License, or
// (at your option) any later version.
//
// The go-ethereum library is distributed in the hope that it will be useful,
// but WITHOUT ANY WARRANTY; without even the implied warranty of
// MERCHANTABILITY or FITNESS FOR A PARTICULAR PURPOSE. See the
// GNU Lesser General Public License for more details.
//
// You should have received a copy of the GNU Lesser General Public License
// along with the go-ethereum library. If not, see <http://www.gnu.org/licenses/>.

package node

import (
	crand "crypto/rand"
	"errors"
	"fmt"
	"hash/crc32"
	"net/http"
	"os"
	"path"
	"path/filepath"
	"reflect"
	"strings"
	"sync"

	"github.com/ethereum/go-ethereum/accounts"
	"github.com/ethereum/go-ethereum/common"
	"github.com/ethereum/go-ethereum/common/hexutil"
	"github.com/ethereum/go-ethereum/core/rawdb"
	"github.com/ethereum/go-ethereum/eth/ethconfig"
	"github.com/ethereum/go-ethereum/ethdb"
	"github.com/ethereum/go-ethereum/ethdb/leveldb"
	"github.com/ethereum/go-ethereum/event"
	"github.com/ethereum/go-ethereum/log"
	"github.com/ethereum/go-ethereum/p2p"
	"github.com/ethereum/go-ethereum/rpc"
	"github.com/gofrs/flock"
)

// Node is a container on which services can be registered.
type Node struct {
	eventmux      *event.TypeMux
	config        *Config
	accman        *accounts.Manager
	log           log.Logger
	keyDir        string        // key store directory
	keyDirTemp    bool          // If true, key directory will be removed by Stop
	dirLock       *flock.Flock  // prevents concurrent use of instance directory
	stop          chan struct{} // Channel to wait for termination notifications
	server        *p2p.Server   // Currently running P2P networking layer
	startStopLock sync.Mutex    // Start/Stop are protected by an additional lock
	state         int           // Tracks state of node lifecycle

	lock          sync.Mutex
	lifecycles    []Lifecycle // All registered backends, services, and auxiliary services that have a lifecycle
	rpcAPIs       []rpc.API   // List of APIs currently provided by the node
	http          *httpServer //
	ws            *httpServer //
	httpAuth      *httpServer //
	wsAuth        *httpServer //
	ipc           *ipcServer  // Stores information about the ipc http server
	inprocHandler *rpc.Server // In-process RPC request handler to process the API requests

	databases map[*closeTrackingDB]struct{} // All open databases
}

const (
	initializingState = iota
	runningState
	closedState
)

const chainDataHandlesPercentage = 80

// New creates a new P2P node, ready for protocol registration.
func New(conf *Config) (*Node, error) {
	// Copy config and resolve the datadir so future changes to the current
	// working directory don't affect the node.
	confCopy := *conf
	conf = &confCopy
	if conf.DataDir != "" {
		absdatadir, err := filepath.Abs(conf.DataDir)
		if err != nil {
			return nil, err
		}
		conf.DataDir = absdatadir
	}
	if conf.LogConfig != nil {
		if conf.LogConfig.TermTimeFormat != nil && *conf.LogConfig.TermTimeFormat != "" {
			log.SetTermTimeFormat(*conf.LogConfig.TermTimeFormat)
		}

		if conf.LogConfig.TimeFormat != nil && *conf.LogConfig.TimeFormat != "" {
			log.SetTimeFormat(*conf.LogConfig.TimeFormat)
		}

		if conf.LogConfig.FileRoot != nil && conf.LogConfig.FilePath != nil &&
			conf.LogConfig.MaxBytesSize != nil && conf.LogConfig.Level != nil {
			// log to file
			logFilePath := ""
			if *conf.LogConfig.FileRoot == "" {
				logFilePath = path.Join(conf.DataDir, *conf.LogConfig.FilePath)
			} else {
				logFilePath = path.Join(*conf.LogConfig.FileRoot, *conf.LogConfig.FilePath)
			}

			rotateHours := uint(1) // To maintain backwards compatibility, if RotateHours is not set, then it defaults to 1
			if conf.LogConfig.RotateHours != nil {
				if *conf.LogConfig.RotateHours > 23 {
					return nil, errors.New("Config.LogConfig.RotateHours cannot be greater than 23")
				}

				rotateHours = *conf.LogConfig.RotateHours
			}

			maxBackups := uint(0)
			if conf.LogConfig.MaxBackups != nil {
				maxBackups = *conf.LogConfig.MaxBackups
			}

			log.Root().SetHandler(log.NewFileLvlHandler(logFilePath, *conf.LogConfig.MaxBytesSize, maxBackups, *conf.LogConfig.Level, rotateHours))
		}
	}
	if conf.Logger == nil {
		conf.Logger = log.New()
	}

	// Ensure that the instance name doesn't cause weird conflicts with
	// other files in the data directory.
	if strings.ContainsAny(conf.Name, `/\`) {
		return nil, errors.New(`Config.Name must not contain '/' or '\'`)
	}
	if conf.Name == datadirDefaultKeyStore {
		return nil, errors.New(`Config.Name cannot be "` + datadirDefaultKeyStore + `"`)
	}
	if strings.HasSuffix(conf.Name, ".ipc") {
		return nil, errors.New(`Config.Name cannot end in ".ipc"`)
	}
	server := rpc.NewServer()
	server.SetBatchLimits(conf.BatchRequestLimit, conf.BatchResponseMaxSize)
	node := &Node{
		config:        conf,
		inprocHandler: server,
		eventmux:      new(event.TypeMux),
		log:           conf.Logger,
		stop:          make(chan struct{}),
		server:        &p2p.Server{Config: conf.P2P},
		databases:     make(map[*closeTrackingDB]struct{}),
	}

	// Register built-in APIs.
	node.rpcAPIs = append(node.rpcAPIs, node.apis()...)

	// Acquire the instance directory lock.
	if err := node.openDataDir(); err != nil {
		return nil, err
	}
	keyDir, isEphem, err := conf.GetKeyStoreDir()
	if err != nil {
		return nil, err
	}
	node.keyDir = keyDir
	node.keyDirTemp = isEphem
	// Creates an empty AccountManager with no backends. Callers (e.g. cmd/geth)
	// are required to add the backends later on.
	node.accman = accounts.NewManager(&accounts.Config{InsecureUnlockAllowed: conf.InsecureUnlockAllowed})

	// Initialize the p2p server. This creates the node key and discovery databases.
	node.server.Config.PrivateKey = node.config.NodeKey()
	node.server.Config.Name = node.config.NodeName()
	node.server.Config.Logger = node.log
	node.config.checkLegacyFiles()
	if node.server.Config.NodeDatabase == "" {
		node.server.Config.NodeDatabase = node.config.NodeDB()
	}

	// Check HTTP/WS prefixes are valid.
	if err := validatePrefix("HTTP", conf.HTTPPathPrefix); err != nil {
		return nil, err
	}
	if err := validatePrefix("WebSocket", conf.WSPathPrefix); err != nil {
		return nil, err
	}

	// Configure RPC servers.
	node.http = newHTTPServer(node.log, conf.HTTPTimeouts)
	node.httpAuth = newHTTPServer(node.log, conf.HTTPTimeouts)
	node.ws = newHTTPServer(node.log, rpc.DefaultHTTPTimeouts)
	node.wsAuth = newHTTPServer(node.log, rpc.DefaultHTTPTimeouts)
	node.ipc = newIPCServer(node.log, conf.IPCEndpoint())

	return node, nil
}

// Start starts all registered lifecycles, RPC services and p2p networking.
// Node can only be started once.
func (n *Node) Start() error {
	n.startStopLock.Lock()
	defer n.startStopLock.Unlock()

	n.lock.Lock()
	switch n.state {
	case runningState:
		n.lock.Unlock()
		return ErrNodeRunning
	case closedState:
		n.lock.Unlock()
		return ErrNodeStopped
	}
	n.state = runningState
	// open networking and RPC endpoints
	err := n.openEndpoints()
	lifecycles := make([]Lifecycle, len(n.lifecycles))
	copy(lifecycles, n.lifecycles)
	n.lock.Unlock()

	// Check if endpoint startup failed.
	if err != nil {
		n.doClose(nil)
		return err
	}
	// Start all registered lifecycles.
	var started []Lifecycle
	for _, lifecycle := range lifecycles {
		if err = lifecycle.Start(); err != nil {
			break
		}
		started = append(started, lifecycle)
	}
	// Check if any lifecycle failed to start.
	if err != nil {
		n.stopServices(started)
		n.doClose(nil)
	}
	return err
}

// Close stops the Node and releases resources acquired in
// Node constructor New.
func (n *Node) Close() error {
	n.startStopLock.Lock()
	defer n.startStopLock.Unlock()

	n.lock.Lock()
	state := n.state
	n.lock.Unlock()
	switch state {
	case initializingState:
		// The node was never started.
		return n.doClose(nil)
	case runningState:
		// The node was started, release resources acquired by Start().
		var errs []error
		if err := n.stopServices(n.lifecycles); err != nil {
			errs = append(errs, err)
		}
		return n.doClose(errs)
	case closedState:
		return ErrNodeStopped
	default:
		panic(fmt.Sprintf("node is in unknown state %d", state))
	}
}

// doClose releases resources acquired by New(), collecting errors.
func (n *Node) doClose(errs []error) error {
	// Close databases. This needs the lock because it needs to
	// synchronize with OpenDatabase*.
	n.lock.Lock()
	n.state = closedState
	errs = append(errs, n.closeDatabases()...)
	n.lock.Unlock()

	if err := n.accman.Close(); err != nil {
		errs = append(errs, err)
	}
	if n.keyDirTemp {
		if err := os.RemoveAll(n.keyDir); err != nil {
			errs = append(errs, err)
		}
	}

	// Release instance directory lock.
	n.closeDataDir()

	// Unblock n.Wait.
	close(n.stop)

	// Report any errors that might have occurred.
	switch len(errs) {
	case 0:
		return nil
	case 1:
		return errs[0]
	default:
		return fmt.Errorf("%v", errs)
	}
}

// openEndpoints starts all network and RPC endpoints.
func (n *Node) openEndpoints() error {
	// start networking endpoints
	n.log.Info("Starting peer-to-peer node", "instance", n.server.Name)
	if err := n.server.Start(); err != nil {
		return convertFileLockError(err)
	}
	// start RPC endpoints
	err := n.startRPC()
	if err != nil {
		n.stopRPC()
		n.server.Stop()
	}
	return err
}

// containsLifecycle checks if 'lfs' contains 'l'.
func containsLifecycle(lfs []Lifecycle, l Lifecycle) bool {
	for _, obj := range lfs {
		if obj == l {
			return true
		}
	}
	return false
}

// stopServices terminates running services, RPC and p2p networking.
// It is the inverse of Start.
func (n *Node) stopServices(running []Lifecycle) error {
	n.stopRPC()

	// Stop running lifecycles in reverse order.
	failure := &StopError{Services: make(map[reflect.Type]error)}
	for i := len(running) - 1; i >= 0; i-- {
		if err := running[i].Stop(); err != nil {
			failure.Services[reflect.TypeOf(running[i])] = err
		}
	}

	// Stop p2p networking.
	n.server.Stop()

	if len(failure.Services) > 0 {
		return failure
	}
	return nil
}

func (n *Node) openDataDir() error {
	if n.config.DataDir == "" {
		return nil // ephemeral
	}

	instdir := filepath.Join(n.config.DataDir, n.config.name())
	if err := os.MkdirAll(instdir, 0700); err != nil {
		return err
	}
	// Lock the instance directory to prevent concurrent use by another instance as well as
	// accidental use of the instance directory as a database.
	n.dirLock = flock.New(filepath.Join(instdir, "LOCK"))

	if locked, err := n.dirLock.TryLock(); err != nil {
		return err
	} else if !locked {
		return ErrDatadirUsed
	}
	return nil
}

func (n *Node) closeDataDir() {
	// Release instance directory lock.
	if n.dirLock != nil && n.dirLock.Locked() {
		n.dirLock.Unlock()
		n.dirLock = nil
	}
}

// obtainJWTSecret loads the jwt-secret, either from the provided config,
// or from the default location. If neither of those are present, it generates
// a new secret and stores to the default location.
func (n *Node) obtainJWTSecret(cliParam string) ([]byte, error) {
	fileName := cliParam
	if len(fileName) == 0 {
		// no path provided, use default
		fileName = n.ResolvePath(datadirJWTKey)
	}
	// try reading from file
	if data, err := os.ReadFile(fileName); err == nil {
		jwtSecret := common.FromHex(strings.TrimSpace(string(data)))
		if len(jwtSecret) == 32 {
			log.Info("Loaded JWT secret file", "path", fileName, "crc32", fmt.Sprintf("%#x", crc32.ChecksumIEEE(jwtSecret)))
			return jwtSecret, nil
		}
		log.Error("Invalid JWT secret", "path", fileName, "length", len(jwtSecret))
		return nil, errors.New("invalid JWT secret")
	}
	// Need to generate one
	jwtSecret := make([]byte, 32)
	crand.Read(jwtSecret)
	// if we're in --dev mode, don't bother saving, just show it
	if fileName == "" {
		log.Info("Generated ephemeral JWT secret", "secret", hexutil.Encode(jwtSecret))
		return jwtSecret, nil
	}
	if err := os.WriteFile(fileName, []byte(hexutil.Encode(jwtSecret)), 0600); err != nil {
		return nil, err
	}
	log.Info("Generated JWT secret", "path", fileName)
	return jwtSecret, nil
}

// startRPC is a helper method to configure all the various RPC endpoints during node
// startup. It's not meant to be called at any time afterwards as it makes certain
// assumptions about the state of the node.
func (n *Node) startRPC() error {
	// Filter out personal api
	var apis []rpc.API
	for _, api := range n.rpcAPIs {
		if api.Namespace == "personal" {
			if n.config.EnablePersonal {
				log.Warn("Deprecated personal namespace activated")
			} else {
				continue
			}
		}
		apis = append(apis, api)
	}
	if err := n.startInProc(apis); err != nil {
		return err
	}

	// Configure IPC.
	if n.ipc.endpoint != "" {
		if err := n.ipc.start(apis); err != nil {
			return err
		}
	}
	var (
		servers           []*httpServer
		openAPIs, allAPIs = n.getAPIs()
	)

	rpcConfig := rpcEndpointConfig{
		batchItemLimit:         n.config.BatchRequestLimit,
		batchResponseSizeLimit: n.config.BatchResponseMaxSize,
	}

	initHttp := func(server *httpServer, port int) error {
		if err := server.setListenAddr(n.config.HTTPHost, port); err != nil {
			return err
		}
		if err := server.enableRPC(openAPIs, httpConfig{
			CorsAllowedOrigins: n.config.HTTPCors,
			Vhosts:             n.config.HTTPVirtualHosts,
			Modules:            n.config.HTTPModules,
			prefix:             n.config.HTTPPathPrefix,
			rpcEndpointConfig:  rpcConfig,
		}); err != nil {
			return err
		}
		servers = append(servers, server)
		return nil
	}

	initWS := func(port int) error {
		server := n.wsServerForPort(port, false)
		if err := server.setListenAddr(n.config.WSHost, port); err != nil {
			return err
		}
		if err := server.enableWS(openAPIs, wsConfig{
			Modules:           n.config.WSModules,
			Origins:           n.config.WSOrigins,
			prefix:            n.config.WSPathPrefix,
			rpcEndpointConfig: rpcConfig,
		}); err != nil {
			return err
		}
		servers = append(servers, server)
		return nil
	}

	initAuth := func(port int, secret []byte) error {
		// Enable auth via HTTP
		server := n.httpAuth
		if err := server.setListenAddr(n.config.AuthAddr, port); err != nil {
			return err
		}
		sharedConfig := rpcConfig
		sharedConfig.jwtSecret = secret
		if err := server.enableRPC(allAPIs, httpConfig{
			CorsAllowedOrigins: DefaultAuthCors,
			Vhosts:             n.config.AuthVirtualHosts,
			Modules:            DefaultAuthModules,
			prefix:             DefaultAuthPrefix,
			rpcEndpointConfig:  sharedConfig,
		}); err != nil {
			return err
		}
		servers = append(servers, server)

		// Enable auth via WS
		server = n.wsServerForPort(port, true)
		if err := server.setListenAddr(n.config.AuthAddr, port); err != nil {
			return err
		}
		if err := server.enableWS(allAPIs, wsConfig{
			Modules:           DefaultAuthModules,
			Origins:           DefaultAuthOrigins,
			prefix:            DefaultAuthPrefix,
			rpcEndpointConfig: sharedConfig,
		}); err != nil {
			return err
		}
		servers = append(servers, server)
		return nil
	}

	// Set up HTTP.
	if n.config.HTTPHost != "" {
		// Configure legacy unauthenticated HTTP.
		if err := initHttp(n.http, n.config.HTTPPort); err != nil {
			return err
		}
	}
	// Configure WebSocket.
	if n.config.WSHost != "" {
		// legacy unauthenticated
		if err := initWS(n.config.WSPort); err != nil {
			return err
		}
	}
	// Configure authenticated API
	if len(openAPIs) != len(allAPIs) {
		jwtSecret, err := n.obtainJWTSecret(n.config.JWTSecret)
		if err != nil {
			return err
		}
		if err := initAuth(n.config.AuthPort, jwtSecret); err != nil {
			return err
		}
	}
	// Start the servers
	for _, server := range servers {
		if err := server.start(); err != nil {
			return err
		}
	}
	return nil
}

func (n *Node) wsServerForPort(port int, authenticated bool) *httpServer {
	httpServer, wsServer := n.http, n.ws
	if authenticated {
		httpServer, wsServer = n.httpAuth, n.wsAuth
	}
	if n.config.HTTPHost == "" || httpServer.port == port {
		return httpServer
	}
	return wsServer
}

func (n *Node) stopRPC() {
	n.http.stop()
	n.ws.stop()
	n.httpAuth.stop()
	n.wsAuth.stop()
	n.ipc.stop()
	n.stopInProc()
}

// startInProc registers all RPC APIs on the inproc server.
func (n *Node) startInProc(apis []rpc.API) error {
	for _, api := range apis {
		if err := n.inprocHandler.RegisterName(api.Namespace, api.Service); err != nil {
			return err
		}
	}
	return nil
}

// stopInProc terminates the in-process RPC endpoint.
func (n *Node) stopInProc() {
	n.inprocHandler.Stop()
}

// Wait blocks until the node is closed.
func (n *Node) Wait() {
	<-n.stop
}

// RegisterLifecycle registers the given Lifecycle on the node.
func (n *Node) RegisterLifecycle(lifecycle Lifecycle) {
	n.lock.Lock()
	defer n.lock.Unlock()

	if n.state != initializingState {
		panic("can't register lifecycle on running/stopped node")
	}
	if containsLifecycle(n.lifecycles, lifecycle) {
		panic(fmt.Sprintf("attempt to register lifecycle %T more than once", lifecycle))
	}
	n.lifecycles = append(n.lifecycles, lifecycle)
}

// RegisterProtocols adds backend's protocols to the node's p2p server.
func (n *Node) RegisterProtocols(protocols []p2p.Protocol) {
	n.lock.Lock()
	defer n.lock.Unlock()

	if n.state != initializingState {
		panic("can't register protocols on running/stopped node")
	}
	n.server.Protocols = append(n.server.Protocols, protocols...)
}

// RegisterAPIs registers the APIs a service provides on the node.
func (n *Node) RegisterAPIs(apis []rpc.API) {
	n.lock.Lock()
	defer n.lock.Unlock()

	if n.state != initializingState {
		panic("can't register APIs on running/stopped node")
	}
	n.rpcAPIs = append(n.rpcAPIs, apis...)
}

// getAPIs return two sets of APIs, both the ones that do not require
// authentication, and the complete set
func (n *Node) getAPIs() (unauthenticated, all []rpc.API) {
	for _, api := range n.rpcAPIs {
		if !api.Authenticated {
			unauthenticated = append(unauthenticated, api)
		}
	}
	return unauthenticated, n.rpcAPIs
}

// RegisterHandler mounts a handler on the given path on the canonical HTTP server.
//
// The name of the handler is shown in a log message when the HTTP server starts
// and should be a descriptive term for the service provided by the handler.
func (n *Node) RegisterHandler(name, path string, handler http.Handler) {
	n.lock.Lock()
	defer n.lock.Unlock()

	if n.state != initializingState {
		panic("can't register HTTP handler on running/stopped node")
	}

	n.http.mux.Handle(path, handler)
	n.http.handlerNames[path] = name
}

// Attach creates an RPC client attached to an in-process API handler.
func (n *Node) Attach() *rpc.Client {
	return rpc.DialInProc(n.inprocHandler)
}

// RPCHandler returns the in-process RPC request handler.
func (n *Node) RPCHandler() (*rpc.Server, error) {
	n.lock.Lock()
	defer n.lock.Unlock()

	if n.state == closedState {
		return nil, ErrNodeStopped
	}
	return n.inprocHandler, nil
}

// Config returns the configuration of node.
func (n *Node) Config() *Config {
	return n.config
}

// Server retrieves the currently running P2P network layer. This method is meant
// only to inspect fields of the currently running server. Callers should not
// start or stop the returned server.
func (n *Node) Server() *p2p.Server {
	n.lock.Lock()
	defer n.lock.Unlock()

	return n.server
}

// DataDir retrieves the current datadir used by the protocol stack.
// Deprecated: No files should be stored in this directory, use InstanceDir instead.
func (n *Node) DataDir() string {
	return n.config.DataDir
}

// InstanceDir retrieves the instance directory used by the protocol stack.
func (n *Node) InstanceDir() string {
	return n.config.instanceDir()
}

// KeyStoreDir retrieves the key directory
func (n *Node) KeyStoreDir() string {
	return n.keyDir
}

// AccountManager retrieves the account manager used by the protocol stack.
func (n *Node) AccountManager() *accounts.Manager {
	return n.accman
}

// IPCEndpoint retrieves the current IPC endpoint used by the protocol stack.
func (n *Node) IPCEndpoint() string {
	return n.ipc.endpoint
}

// HTTPEndpoint returns the URL of the HTTP server. Note that this URL does not
// contain the JSON-RPC path prefix set by HTTPPathPrefix.
func (n *Node) HTTPEndpoint() string {
	return "http://" + n.http.listenAddr()
}

// WSEndpoint returns the current JSON-RPC over WebSocket endpoint.
func (n *Node) WSEndpoint() string {
	if n.http.wsAllowed() {
		return "ws://" + n.http.listenAddr() + n.http.wsConfig.prefix
	}
	return "ws://" + n.ws.listenAddr() + n.ws.wsConfig.prefix
}

// HTTPAuthEndpoint returns the URL of the authenticated HTTP server.
func (n *Node) HTTPAuthEndpoint() string {
	return "http://" + n.httpAuth.listenAddr()
}

// WSAuthEndpoint returns the current authenticated JSON-RPC over WebSocket endpoint.
func (n *Node) WSAuthEndpoint() string {
	if n.httpAuth.wsAllowed() {
		return "ws://" + n.httpAuth.listenAddr() + n.httpAuth.wsConfig.prefix
	}
	return "ws://" + n.wsAuth.listenAddr() + n.wsAuth.wsConfig.prefix
}

// EventMux retrieves the event multiplexer used by all the network services in
// the current protocol stack.
func (n *Node) EventMux() *event.TypeMux {
	return n.eventmux
}

// OpenDatabase opens an existing database with the given name (or creates one if no
// previous can be found) from within the node's instance directory. If the node is
// ephemeral, a memory database is returned.
func (n *Node) OpenDatabase(name string, cache, handles int, namespace string, readonly bool) (ethdb.Database, error) {
	n.lock.Lock()
	defer n.lock.Unlock()
	if n.state == closedState {
		return nil, ErrNodeStopped
	}

	var db ethdb.Database
	var err error
	if n.config.DataDir == "" {
		db = rawdb.NewMemoryDatabase()
	} else {
		db, err = rawdb.Open(rawdb.OpenOptions{
			Type:      n.config.DBEngine,
			Directory: n.ResolvePath(name),
			Namespace: namespace,
			Cache:     cache,
			Handles:   handles,
			ReadOnly:  readonly,
		})
	}

	if err == nil {
		db = n.wrapDatabase(db)
	}
	return db, err
}

func (n *Node) OpenAndMergeDatabase(name string, namespace string, readonly bool, config *ethconfig.Config) (ethdb.Database, error) {
	chainDataHandles := config.DatabaseHandles
	if config.PersistDiff {
		chainDataHandles = config.DatabaseHandles * chainDataHandlesPercentage / 100
	}
	var blockStore *leveldb.Database
	var err error

	if config.SeparateDB {
		log.Info("SeparateDB is enabled, open block database, %s", config.DatabaseBlock)
		blockStore, err = n.OpenBlockDatabase(name, config.DatabaseHandles-chainDataHandles, config.DatabaseBlock, namespace, readonly)
		if err != nil {
			return nil, err
		}
	}
<<<<<<< HEAD

	chainDB, err := n.OpenDatabaseWithFreezer(name, config.DatabaseCache, chainDataHandles, config.DatabaseFreezer, namespace, readonly, false, false, config.PruneAncientData, blockStore)
	if err != nil {
		return nil, err
	}
	if config.PersistDiff {
		log.Info("PersistDiff is enabled, open PersistDiff database, %s", config.PersistDiff)
		diffStore, err := n.OpenDiffDatabase(name, config.DatabaseHandles-chainDataHandles, config.DatabaseDiff, namespace, readonly)
=======
	var statediskdb ethdb.Database
	var err error
	// Open the separated state database if the state directory exists
	if n.HasSeparateTrieDir() {
		// Allocate half of the  handles and cache to this separate state data database
		statediskdb, err = n.OpenDatabaseWithFreezer(name, cache/2, chainDataHandles/2, "", "eth/db/statedata/", readonly, false, false, pruneAncientData, true)
		if err != nil {
			return nil, err
		}

		// Reduce the handles and cache to this separate database because it is not a complete database with no trie data storing in it.
		cache = int(float64(cache) * 0.6)
		chainDataHandles = int(float64(chainDataHandles) * 0.6)
	}

	chainDB, err := n.OpenDatabaseWithFreezer(name, cache, chainDataHandles, freezer, namespace, readonly, false, false, pruneAncientData, false)
	if err != nil {
		return nil, err
	}

	if statediskdb != nil {
		chainDB.SetStateStore(statediskdb)
	}

	if persistDiff {
		diffStore, err := n.OpenDiffDatabase(name, handles-chainDataHandles, diff, namespace, readonly)
>>>>>>> ae0f2a28
		if err != nil {
			chainDB.Close()
			return nil, err
		}
		chainDB.SetDiffStore(diffStore)
	}

	return chainDB, nil
}

// OpenDatabaseWithFreezer opens an existing database with the given name (or
// creates one if no previous can be found) from within the node's data directory,
// also attaching a chain freezer to it that moves ancient chain data from the
// database to immutable append-only files. If the node is an ephemeral one, a
// memory database is returned.
<<<<<<< HEAD
func (n *Node) OpenDatabaseWithFreezer(name string, cache, handles int, ancient, namespace string, readonly, disableFreeze, isLastOffset, pruneAncientData bool, blockStore *leveldb.Database) (ethdb.Database, error) {
=======
func (n *Node) OpenDatabaseWithFreezer(name string, cache, handles int, ancient, namespace string, readonly, disableFreeze, isLastOffset, pruneAncientData, isSeparateStateDB bool) (ethdb.Database, error) {
>>>>>>> ae0f2a28
	n.lock.Lock()
	defer n.lock.Unlock()
	if n.state == closedState {
		return nil, ErrNodeStopped
	}
	var db ethdb.Database
	var err error
	if n.config.DataDir == "" {
		if isSeparateStateDB {
			return nil, ErrSeprateDBDatadir
		}
		db = rawdb.NewMemoryDatabase()
	} else {
		var dirName, ancientDirName string
		if isSeparateStateDB {
			dirName = filepath.Join(n.ResolvePath(name), "state")
			ancientDirName = filepath.Join(dirName, "ancient")
		} else {
			dirName = n.ResolvePath(name)
			ancientDirName = n.ResolveAncient(name, ancient)
		}
		db, err = rawdb.Open(rawdb.OpenOptions{
			Type:              n.config.DBEngine,
			Directory:         dirName,
			AncientsDirectory: ancientDirName,
			Namespace:         namespace,
			Cache:             cache,
			Handles:           handles,
			ReadOnly:          readonly,
			DisableFreeze:     disableFreeze,
			IsLastOffset:      isLastOffset,
			PruneAncientData:  pruneAncientData,
			BlockStore:        blockStore,
		})
	}

	if err == nil {
		db = n.wrapDatabase(db)
	}
	return db, err
}

// HasSeparateTrieDir check the state subdirectory of db, if subdirectory exists, return true
func (n *Node) HasSeparateTrieDir() bool {
	separateDir := filepath.Join(n.ResolvePath("chaindata"), "state")
	fileInfo, err := os.Stat(separateDir)
	if os.IsNotExist(err) {
		return false
	}
	return fileInfo.IsDir()
}

func (n *Node) OpenDiffDatabase(name string, handles int, diff, namespace string, readonly bool) (*leveldb.Database, error) {
	n.lock.Lock()
	defer n.lock.Unlock()
	if n.state == closedState {
		return nil, ErrNodeStopped
	}

	var db *leveldb.Database
	var err error
	if n.config.DataDir == "" {
		panic("datadir is missing")
	}
	root := n.ResolvePath(name)
	switch {
	case diff == "":
		diff = filepath.Join(root, "diff")
	case !filepath.IsAbs(diff):
		diff = n.ResolvePath(diff)
	}
	db, err = leveldb.New(diff, 0, handles, namespace, readonly)

	return db, err
}

func (n *Node) OpenBlockDatabase(name string, handles int, block, namespace string, readonly bool) (*leveldb.Database, error) {
	n.lock.Lock()
	defer n.lock.Unlock()
	if n.state == closedState {
		return nil, ErrNodeStopped
	}

	var db *leveldb.Database
	var err error
	if n.config.DataDir == "" {
		panic("datadir is missing")
	}
	root := n.ResolvePath(name)
	switch {
	case block == "":
		block = filepath.Join(root, "block")
	case !filepath.IsAbs(block):
		block = n.ResolvePath(block)
	}
	db, err = leveldb.New(block, 0, handles, namespace, readonly)

	return db, err
}

// ResolvePath returns the absolute path of a resource in the instance directory.
func (n *Node) ResolvePath(x string) string {
	return n.config.ResolvePath(x)
}

// ResolveAncient returns the absolute path of the root ancient directory.
func (n *Node) ResolveAncient(name string, ancient string) string {
	switch {
	case ancient == "":
		ancient = filepath.Join(n.ResolvePath(name), "ancient")
	case !filepath.IsAbs(ancient):
		ancient = n.ResolvePath(ancient)
	}
	return ancient
}

// closeTrackingDB wraps the Close method of a database. When the database is closed by the
// service, the wrapper removes it from the node's database map. This ensures that Node
// won't auto-close the database if it is closed by the service that opened it.
type closeTrackingDB struct {
	ethdb.Database
	n *Node
}

func (db *closeTrackingDB) Close() error {
	db.n.lock.Lock()
	delete(db.n.databases, db)
	db.n.lock.Unlock()
	return db.Database.Close()
}

// wrapDatabase ensures the database will be auto-closed when Node is closed.
func (n *Node) wrapDatabase(db ethdb.Database) ethdb.Database {
	wrapper := &closeTrackingDB{db, n}
	n.databases[wrapper] = struct{}{}
	return wrapper
}

// closeDatabases closes all open databases.
func (n *Node) closeDatabases() (errors []error) {
	for db := range n.databases {
		delete(n.databases, db)
		if err := db.Database.Close(); err != nil {
			errors = append(errors, err)
		}
	}
	return errors
}<|MERGE_RESOLUTION|>--- conflicted
+++ resolved
@@ -792,16 +792,11 @@
 			return nil, err
 		}
 	}
-<<<<<<< HEAD
-
-	chainDB, err := n.OpenDatabaseWithFreezer(name, config.DatabaseCache, chainDataHandles, config.DatabaseFreezer, namespace, readonly, false, false, config.PruneAncientData, blockStore)
+
+	chainDB, err := n.OpenDatabaseWithFreezer(name, cache, chainDataHandles, freezer, namespace, readonly, false, false, pruneAncientData, false)
 	if err != nil {
 		return nil, err
 	}
-	if config.PersistDiff {
-		log.Info("PersistDiff is enabled, open PersistDiff database, %s", config.PersistDiff)
-		diffStore, err := n.OpenDiffDatabase(name, config.DatabaseHandles-chainDataHandles, config.DatabaseDiff, namespace, readonly)
-=======
 	var statediskdb ethdb.Database
 	var err error
 	// Open the separated state database if the state directory exists
@@ -817,18 +812,13 @@
 		chainDataHandles = int(float64(chainDataHandles) * 0.6)
 	}
 
-	chainDB, err := n.OpenDatabaseWithFreezer(name, cache, chainDataHandles, freezer, namespace, readonly, false, false, pruneAncientData, false)
-	if err != nil {
-		return nil, err
-	}
-
 	if statediskdb != nil {
 		chainDB.SetStateStore(statediskdb)
 	}
 
-	if persistDiff {
-		diffStore, err := n.OpenDiffDatabase(name, handles-chainDataHandles, diff, namespace, readonly)
->>>>>>> ae0f2a28
+	if config.PersistDiff {
+		log.Info("PersistDiff is enabled, open PersistDiff database, %s", config.PersistDiff)
+		diffStore, err := n.OpenDiffDatabase(name, config.DatabaseHandles-chainDataHandles, config.DatabaseDiff, namespace, readonly)
 		if err != nil {
 			chainDB.Close()
 			return nil, err
@@ -844,11 +834,7 @@
 // also attaching a chain freezer to it that moves ancient chain data from the
 // database to immutable append-only files. If the node is an ephemeral one, a
 // memory database is returned.
-<<<<<<< HEAD
-func (n *Node) OpenDatabaseWithFreezer(name string, cache, handles int, ancient, namespace string, readonly, disableFreeze, isLastOffset, pruneAncientData bool, blockStore *leveldb.Database) (ethdb.Database, error) {
-=======
-func (n *Node) OpenDatabaseWithFreezer(name string, cache, handles int, ancient, namespace string, readonly, disableFreeze, isLastOffset, pruneAncientData, isSeparateStateDB bool) (ethdb.Database, error) {
->>>>>>> ae0f2a28
+func (n *Node) OpenDatabaseWithFreezer(name string, cache, handles int, ancient, namespace string, readonly, disableFreeze, isLastOffset, pruneAncientData, isSeparateStateDB bool, blockStore *leveldb.Database) (ethdb.Database, error) {
 	n.lock.Lock()
 	defer n.lock.Unlock()
 	if n.state == closedState {
