// Copyright 2022 The go-ethereum Authors
// This file is part of the go-ethereum library.
//
// The go-ethereum library is free software: you can redistribute it and/or modify
// it under the terms of the GNU Lesser General Public License as published by
// the Free Software Foundation, either version 3 of the License, or
// (at your option) any later version.
//
// The go-ethereum library is distributed in the hope that it will be useful,
// but WITHOUT ANY WARRANTY; without even the implied warranty of
// MERCHANTABILITY or FITNESS FOR A PARTICULAR PURPOSE. See the
// GNU Lesser General Public License for more details.
//
// You should have received a copy of the GNU Lesser General Public License
// along with the go-ethereum library. If not, see <http://www.gnu.org/licenses/>.

// Package remotedb implements the key-value database layer based on a remote geth
// node. Under the hood, it utilises the `debug_dbGet` method to implement a
// read-only database.
// There really are no guarantees in this database, since the local geth does not
// exclusive access, but it can be used for basic diagnostics of a remote node.
package remotedb

import (
	"github.com/ethereum/go-ethereum/common/hexutil"
	"github.com/ethereum/go-ethereum/ethdb"
	"github.com/ethereum/go-ethereum/rpc"
)

// Database is a key-value lookup for a remote database via debug_dbGet.
type Database struct {
	remote *rpc.Client
}

func (db *Database) BlockStoreReader() ethdb.Reader {
	return db
}

func (db *Database) BlockStoreWriter() ethdb.Writer {
	return db
}

func (db *Database) BlockStore() ethdb.Database {
	return db
}

func (db *Database) SetBlockStore(block ethdb.Database) {
	panic("not supported")
}

func (db *Database) Has(key []byte) (bool, error) {
	if _, err := db.Get(key); err != nil {
		return false, nil
	}
	return true, nil
}

func (db *Database) Get(key []byte) ([]byte, error) {
	var resp hexutil.Bytes
	err := db.remote.Call(&resp, "debug_dbGet", hexutil.Bytes(key))
	if err != nil {
		return nil, err
	}
	return resp, nil
}

func (db *Database) HasAncient(kind string, number uint64) (bool, error) {
	if _, err := db.Ancient(kind, number); err != nil {
		return false, nil
	}
	return true, nil
}

func (db *Database) Ancient(kind string, number uint64) ([]byte, error) {
	var resp hexutil.Bytes
	err := db.remote.Call(&resp, "debug_dbAncient", kind, number)
	if err != nil {
		return nil, err
	}
	return resp, nil
}

func (db *Database) AncientRange(kind string, start, count, maxBytes uint64) ([][]byte, error) {
	panic("not supported")
}

func (db *Database) ItemAmountInAncient() (uint64, error) {
	panic("not supported")
}

func (db *Database) Ancients() (uint64, error) {
	var resp uint64
	err := db.remote.Call(&resp, "debug_dbAncients")
	return resp, err
}

func (db *Database) Tail() (uint64, error) {
	panic("not supported")
}

func (db *Database) AncientSize(kind string) (uint64, error) {
	panic("not supported")
}

func (db *Database) DiffStore() ethdb.KeyValueStore {
	panic("not supported")
}

func (db *Database) SetDiffStore(diff ethdb.KeyValueStore) {
	panic("not supported")
}

func (db *Database) StateStore() ethdb.Database {
	panic("not supported")
}

func (db *Database) SetStateStore(state ethdb.Database) {
	panic("not supported")
}

<<<<<<< HEAD
=======
func (db *Database) StateStoreReader() ethdb.Reader {
	return db
}

>>>>>>> def3512f
func (db *Database) ReadAncients(fn func(op ethdb.AncientReaderOp) error) (err error) {
	return fn(db)
}

func (db *Database) AncientOffSet() uint64 {
	panic("not supported")
}

func (db *Database) Put(key []byte, value []byte) error {
	panic("not supported")
}

func (db *Database) Delete(key []byte) error {
	panic("not supported")
}

func (db *Database) ModifyAncients(f func(ethdb.AncientWriteOp) error) (int64, error) {
	panic("not supported")
}

func (db *Database) TruncateHead(n uint64) (uint64, error) {
	panic("not supported")
}

func (db *Database) TruncateTail(n uint64) (uint64, error) {
	panic("not supported")
}

func (db *Database) Sync() error {
	return nil
}

func (db *Database) MigrateTable(s string, f func([]byte) ([]byte, error)) error {
	panic("not supported")
}

func (db *Database) NewBatch() ethdb.Batch {
	panic("not supported")
}

func (db *Database) NewBatchWithSize(size int) ethdb.Batch {
	panic("not supported")
}

func (db *Database) NewIterator(prefix []byte, start []byte) ethdb.Iterator {
	panic("not supported")
}

func (db *Database) Stat(property string) (string, error) {
	panic("not supported")
}

func (db *Database) AncientDatadir() (string, error) {
	panic("not supported")
}

func (db *Database) Compact(start []byte, limit []byte) error {
	return nil
}

func (db *Database) NewSnapshot() (ethdb.Snapshot, error) {
	panic("not supported")
}

func (db *Database) Close() error {
	db.remote.Close()
	return nil
}

func New(client *rpc.Client) ethdb.Database {
	return &Database{
		remote: client,
	}
}<|MERGE_RESOLUTION|>--- conflicted
+++ resolved
@@ -118,13 +118,10 @@
 	panic("not supported")
 }
 
-<<<<<<< HEAD
-=======
 func (db *Database) StateStoreReader() ethdb.Reader {
 	return db
 }
 
->>>>>>> def3512f
 func (db *Database) ReadAncients(fn func(op ethdb.AncientReaderOp) error) (err error) {
 	return fn(db)
 }
