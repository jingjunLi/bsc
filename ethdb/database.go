// Copyright 2014 The go-ethereum Authors
// This file is part of the go-ethereum library.
//
// The go-ethereum library is free software: you can redistribute it and/or modify
// it under the terms of the GNU Lesser General Public License as published by
// the Free Software Foundation, either version 3 of the License, or
// (at your option) any later version.
//
// The go-ethereum library is distributed in the hope that it will be useful,
// but WITHOUT ANY WARRANTY; without even the implied warranty of
// MERCHANTABILITY or FITNESS FOR A PARTICULAR PURPOSE. See the
// GNU Lesser General Public License for more details.
//
// You should have received a copy of the GNU Lesser General Public License
// along with the go-ethereum library. If not, see <http://www.gnu.org/licenses/>.

// Package ethdb defines the interfaces for an Ethereum data store.
package ethdb

import "io"

// KeyValueReader wraps the Has and Get method of a backing data store.
type KeyValueReader interface {
	// Has retrieves if a key is present in the key-value data store.
	Has(key []byte) (bool, error)

	// Get retrieves the given key if it's present in the key-value data store.
	Get(key []byte) ([]byte, error)
}

// KeyValueWriter wraps the Put method of a backing data store.
type KeyValueWriter interface {
	// Put inserts the given value into the key-value data store.
	Put(key []byte, value []byte) error

	// Delete removes the key from the key-value data store.
	Delete(key []byte) error
}

// KeyValueStater wraps the Stat method of a backing data store.
type KeyValueStater interface {
	// Stat returns a particular internal stat of the database.
	Stat(property string) (string, error)
}

// Compacter wraps the Compact method of a backing data store.
type Compacter interface {
	// Compact flattens the underlying data store for the given key range. In essence,
	// deleted and overwritten versions are discarded, and the data is rearranged to
	// reduce the cost of operations needed to access them.
	//
	// A nil start is treated as a key before all keys in the data store; a nil limit
	// is treated as a key after all keys in the data store. If both is nil then it
	// will compact entire data store.
	Compact(start []byte, limit []byte) error
}

// KeyValueStore contains all the methods required to allow handling different
// key-value data stores backing the high level database.
type KeyValueStore interface {
	KeyValueReader
	KeyValueWriter
	KeyValueStater
	Batcher
	Iteratee
	Compacter
	Snapshotter
	io.Closer
}

// AncientReaderOp contains the methods required to read from immutable ancient data.
type AncientReaderOp interface {
	// HasAncient returns an indicator whether the specified data exists in the
	// ancient store.
	HasAncient(kind string, number uint64) (bool, error)

	// Ancient retrieves an ancient binary blob from the append-only immutable files.
	Ancient(kind string, number uint64) ([]byte, error)

	// AncientRange retrieves multiple items in sequence, starting from the index 'start'.
	// It will return
	//   - at most 'count' items,
	//   - if maxBytes is specified: at least 1 item (even if exceeding the maxByteSize),
	//     but will otherwise return as many items as fit into maxByteSize.
	//   - if maxBytes is not specified, 'count' items will be returned if they are present
	AncientRange(kind string, start, count, maxBytes uint64) ([][]byte, error)

	// Ancients returns the ancient item numbers in the ancient store.
	Ancients() (uint64, error)

	// Tail returns the number of first stored item in the freezer.
	// This number can also be interpreted as the total deleted item numbers.
	Tail() (uint64, error)

	// AncientSize returns the ancient size of the specified category.
	AncientSize(kind string) (uint64, error)

	// ItemAmountInAncient returns the actual length of current ancientDB.
	ItemAmountInAncient() (uint64, error)

	// AncientOffSet returns the offset of current ancientDB.
	AncientOffSet() uint64
}

// AncientReader is the extended ancient reader interface including 'batched' or 'atomic' reading.
type AncientReader interface {
	AncientReaderOp

	// ReadAncients runs the given read operation while ensuring that no writes take place
	// on the underlying freezer.
	ReadAncients(fn func(AncientReaderOp) error) (err error)
}

// AncientWriter contains the methods required to write to immutable ancient data.
type AncientWriter interface {
	// ModifyAncients runs a write operation on the ancient store.
	// If the function returns an error, any changes to the underlying store are reverted.
	// The integer return value is the total size of the written data.
	ModifyAncients(func(AncientWriteOp) error) (int64, error)

	// TruncateHead discards all but the first n ancient data from the ancient store.
	// After the truncation, the latest item can be accessed it item_n-1(start from 0).
	TruncateHead(n uint64) (uint64, error)

	// TruncateTail discards the first n ancient data from the ancient store. The already
	// deleted items are ignored. After the truncation, the earliest item can be accessed
	// is item_n(start from 0). The deleted items may not be removed from the ancient store
	// immediately, but only when the accumulated deleted data reach the threshold then
	// will be removed all together.
	TruncateTail(n uint64) (uint64, error)

	// Sync flushes all in-memory ancient store data to disk.
	Sync() error

	// MigrateTable processes and migrates entries of a given table to a new format.
	// The second argument is a function that takes a raw entry and returns it
	// in the newest format.
	MigrateTable(string, func([]byte) ([]byte, error)) error
}

// AncientWriteOp is given to the function argument of ModifyAncients.
type AncientWriteOp interface {
	// Append adds an RLP-encoded item.
	Append(kind string, number uint64, item interface{}) error

	// AppendRaw adds an item without RLP-encoding it.
	AppendRaw(kind string, number uint64, item []byte) error
}

// AncientStater wraps the Stat method of a backing data store.
type AncientStater interface {
	// AncientDatadir returns the path of root ancient directory. Empty string
	// will be returned if ancient store is not enabled at all. The returned
	// path can be used to construct the path of other freezers.
	AncientDatadir() (string, error)
}

<<<<<<< HEAD
type BlockStore interface {
	BlockStore() Database
	SetBlockStore(block Database)
}

type BlockStoreReader interface {
	BlockStoreReader() Reader
}

type BlockStoreWriter interface {
	BlockStoreWriter() Writer
=======
type StateStoreReader interface {
	StateStoreReader() Reader
>>>>>>> def3512f
}

// Reader contains the methods required to read data from both key-value as well as
// immutable ancient data.
type Reader interface {
	KeyValueReader
	AncientReader
<<<<<<< HEAD
	BlockStoreReader
=======
	StateStoreReader
>>>>>>> def3512f
}

// Writer contains the methods required to write data to both key-value as well as
// immutable ancient data.
type Writer interface {
	KeyValueWriter
	AncientWriter
	BlockStoreWriter
}

// Stater contains the methods required to retrieve states from both key-value as well as
// immutable ancient data.
type Stater interface {
	KeyValueStater
	AncientStater
}

// AncientStore contains all the methods required to allow handling different
// ancient data stores backing immutable chain data store.
type AncientStore interface {
	AncientReader
	AncientWriter
	io.Closer
}

type DiffStore interface {
	DiffStore() KeyValueStore
	SetDiffStore(diff KeyValueStore)
}

type StateStore interface {
	StateStore() Database
	SetStateStore(state Database)
}

// Database contains all the methods required by the high level database to not
// only access the key-value data store but also the chain freezer.
type Database interface {
	Reader
	Writer
	DiffStore
	StateStore
<<<<<<< HEAD
	BlockStore
=======
>>>>>>> def3512f
	Batcher
	Iteratee
	Stater
	Compacter
	Snapshotter
	io.Closer
}<|MERGE_RESOLUTION|>--- conflicted
+++ resolved
@@ -155,7 +155,10 @@
 	AncientDatadir() (string, error)
 }
 
-<<<<<<< HEAD
+type StateStoreReader interface {
+	StateStoreReader() Reader
+}
+
 type BlockStore interface {
 	BlockStore() Database
 	SetBlockStore(block Database)
@@ -167,10 +170,6 @@
 
 type BlockStoreWriter interface {
 	BlockStoreWriter() Writer
-=======
-type StateStoreReader interface {
-	StateStoreReader() Reader
->>>>>>> def3512f
 }
 
 // Reader contains the methods required to read data from both key-value as well as
@@ -178,11 +177,8 @@
 type Reader interface {
 	KeyValueReader
 	AncientReader
-<<<<<<< HEAD
+	StateStoreReader
 	BlockStoreReader
-=======
-	StateStoreReader
->>>>>>> def3512f
 }
 
 // Writer contains the methods required to write data to both key-value as well as
@@ -225,10 +221,7 @@
 	Writer
 	DiffStore
 	StateStore
-<<<<<<< HEAD
 	BlockStore
-=======
->>>>>>> def3512f
 	Batcher
 	Iteratee
 	Stater
