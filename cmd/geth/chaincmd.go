// Copyright 2015 The go-ethereum Authors
// This file is part of go-ethereum.
//
// go-ethereum is free software: you can redistribute it and/or modify
// it under the terms of the GNU General Public License as published by
// the Free Software Foundation, either version 3 of the License, or
// (at your option) any later version.
//
// go-ethereum is distributed in the hope that it will be useful,
// but WITHOUT ANY WARRANTY; without even the implied warranty of
// MERCHANTABILITY or FITNESS FOR A PARTICULAR PURPOSE. See the
// GNU General Public License for more details.
//
// You should have received a copy of the GNU General Public License
// along with go-ethereum. If not, see <http://www.gnu.org/licenses/>.

package main

import (
	"encoding/json"
	"errors"
	"fmt"
	"io"
	"net"
	"os"
	"path"
	"runtime"
	"strconv"
	"strings"
	"sync/atomic"
	"time"

	"github.com/olekukonko/tablewriter"
	"github.com/urfave/cli/v2"

	"github.com/ethereum/go-ethereum/cmd/utils"
	"github.com/ethereum/go-ethereum/common"
	"github.com/ethereum/go-ethereum/common/hexutil"
	"github.com/ethereum/go-ethereum/core"
	"github.com/ethereum/go-ethereum/core/rawdb"
	"github.com/ethereum/go-ethereum/core/state"
	"github.com/ethereum/go-ethereum/core/types"
	"github.com/ethereum/go-ethereum/crypto"
	"github.com/ethereum/go-ethereum/ethdb"
	"github.com/ethereum/go-ethereum/internal/flags"
	"github.com/ethereum/go-ethereum/log"
	"github.com/ethereum/go-ethereum/metrics"
	"github.com/ethereum/go-ethereum/node"
	"github.com/ethereum/go-ethereum/p2p/enode"
	"github.com/ethereum/go-ethereum/trie"
	"github.com/ethereum/go-ethereum/trie/triedb/pathdb"
)

var (
	initCommand = &cli.Command{
		Action:    initGenesis,
		Name:      "init",
		Usage:     "Bootstrap and initialize a new genesis block",
		ArgsUsage: "<genesisPath>",
		Flags: flags.Merge([]cli.Flag{
			utils.CachePreimagesFlag,
			utils.OverrideCancun,
			utils.OverrideVerkle,
		}, utils.DatabaseFlags),
		Description: `
The init command initializes a new genesis block and definition for the network.
This is a destructive action and changes the network in which you will be
participating.

It expects the genesis file as argument.`,
	}
	initNetworkCommand = &cli.Command{
		Action:    initNetwork,
		Name:      "init-network",
		Usage:     "Bootstrap and initialize a new genesis block, and nodekey, config files for network nodes",
		ArgsUsage: "<genesisPath>",
		Flags: []cli.Flag{
			utils.InitNetworkDir,
			utils.InitNetworkPort,
			utils.InitNetworkSize,
			utils.InitNetworkIps,
			configFileFlag,
		},
		Category: "BLOCKCHAIN COMMANDS",
		Description: `
The init-network command initializes a new genesis block, definition for the network, config files for network nodes.
It expects the genesis file as argument.`,
	}
	dumpGenesisCommand = &cli.Command{
		Action:    dumpGenesis,
		Name:      "dumpgenesis",
		Usage:     "Dumps genesis block JSON configuration to stdout",
		ArgsUsage: "",
		Flags:     append([]cli.Flag{utils.DataDirFlag}, utils.NetworkFlags...),
		Description: `
The dumpgenesis command prints the genesis configuration of the network preset
if one is set.  Otherwise it prints the genesis from the datadir.`,
	}
	importCommand = &cli.Command{
		Action:    importChain,
		Name:      "import",
		Usage:     "Import a blockchain file",
		ArgsUsage: "<filename> (<filename 2> ... <filename N>) ",
		Flags: flags.Merge([]cli.Flag{
			utils.CacheFlag,
			utils.SyncModeFlag,
			utils.GCModeFlag,
			utils.SnapshotFlag,
			utils.CacheDatabaseFlag,
			utils.CacheGCFlag,
			utils.MetricsEnabledFlag,
			utils.MetricsEnabledExpensiveFlag,
			utils.MetricsHTTPFlag,
			utils.MetricsPortFlag,
			utils.MetricsEnableInfluxDBFlag,
			utils.MetricsEnableInfluxDBV2Flag,
			utils.MetricsInfluxDBEndpointFlag,
			utils.MetricsInfluxDBDatabaseFlag,
			utils.MetricsInfluxDBUsernameFlag,
			utils.MetricsInfluxDBPasswordFlag,
			utils.MetricsInfluxDBTagsFlag,
			utils.MetricsInfluxDBTokenFlag,
			utils.MetricsInfluxDBBucketFlag,
			utils.MetricsInfluxDBOrganizationFlag,
			utils.TxLookupLimitFlag,
			utils.TransactionHistoryFlag,
			utils.StateHistoryFlag,
		}, utils.DatabaseFlags),
		Description: `
The import command imports blocks from an RLP-encoded form. The form can be one file
with several RLP-encoded blocks, or several files can be used.

If only one file is used, import error will result in failure. If several files are used,
processing will proceed even if an individual RLP-file import failure occurs.`,
	}
	exportCommand = &cli.Command{
		Action:    exportChain,
		Name:      "export",
		Usage:     "Export blockchain into file",
		ArgsUsage: "<filename> [<blockNumFirst> <blockNumLast>]",
		Flags: flags.Merge([]cli.Flag{
			utils.CacheFlag,
			utils.SyncModeFlag,
		}, utils.DatabaseFlags),
		Description: `
Requires a first argument of the file to write to.
Optional second and third arguments control the first and
last block to write. In this mode, the file will be appended
if already existing. If the file ends with .gz, the output will
be gzipped.`,
	}
	importPreimagesCommand = &cli.Command{
		Action:    importPreimages,
		Name:      "import-preimages",
		Usage:     "Import the preimage database from an RLP stream",
		ArgsUsage: "<datafile>",
		Flags: flags.Merge([]cli.Flag{
			utils.CacheFlag,
			utils.SyncModeFlag,
		}, utils.DatabaseFlags),
		Description: `
The import-preimages command imports hash preimages from an RLP encoded stream.
It's deprecated, please use "geth db import" instead.
`,
	}

	dumpCommand = &cli.Command{
		Action:    dump,
		Name:      "dump",
		Usage:     "Dump a specific block from storage",
		ArgsUsage: "[? <blockHash> | <blockNum>]",
		Flags: flags.Merge([]cli.Flag{
			utils.CacheFlag,
			utils.IterativeOutputFlag,
			utils.ExcludeCodeFlag,
			utils.ExcludeStorageFlag,
			utils.IncludeIncompletesFlag,
			utils.StartKeyFlag,
			utils.DumpLimitFlag,
		}, utils.DatabaseFlags),
		Description: `
This command dumps out the state for a given block (or latest, if none provided).
If you use "dump" command in path mode, please firstly use "dump-roothash" command to get all available state root hash.
`,
	}
	dumpRootHashCommand = &cli.Command{
		Action: dumpAllRootHashInPath,
		Name:   "dump-roothash",
		Usage:  "Dump all available state root hash in path mode",
		Flags:  flags.Merge([]cli.Flag{}, utils.DatabaseFlags),
		Description: `
The dump-roothash command dump all available state root hash in path mode.
If you use "dump" command in path mode, please note that it only keeps at most 129 blocks which belongs to diffLayer or diskLayer.
Therefore, you must specify the blockNumber or blockHash that locates in diffLayer or diskLayer.
"geth" will print all available blockNumber and related block state root hash, and you can query block hash by block number.
`,
	}
)

// initGenesis will initialise the given JSON format genesis file and writes it as
// the zero'd block (i.e. genesis) or will fail hard if it can't succeed.
func initGenesis(ctx *cli.Context) error {
	if ctx.Args().Len() != 1 {
		utils.Fatalf("need genesis.json file as the only argument")
	}
	genesisPath := ctx.Args().First()
	if len(genesisPath) == 0 {
		utils.Fatalf("invalid path to genesis file")
	}
	file, err := os.Open(genesisPath)
	if err != nil {
		utils.Fatalf("Failed to read genesis file: %v", err)
	}
	defer file.Close()

	genesis := new(core.Genesis)
	if err := json.NewDecoder(file).Decode(genesis); err != nil {
		utils.Fatalf("invalid genesis file: %v", err)
	}
	// Open and initialise both full and light databases
	stack, _ := makeConfigNode(ctx)
	defer stack.Close()

	var overrides core.ChainOverrides
	if ctx.IsSet(utils.OverrideCancun.Name) {
		v := ctx.Uint64(utils.OverrideCancun.Name)
		overrides.OverrideCancun = &v
	}
	if ctx.IsSet(utils.OverrideVerkle.Name) {
		v := ctx.Uint64(utils.OverrideVerkle.Name)
		overrides.OverrideVerkle = &v
	}
	for _, name := range []string{"chaindata", "lightchaindata"} {
		chaindb, err := stack.OpenDatabaseWithFreezer(name, 0, 0, ctx.String(utils.AncientFlag.Name), "", false, false, false, false, false, false)
		if err != nil {
			utils.Fatalf("Failed to open database: %v", err)
		}
		defer chaindb.Close()

<<<<<<< HEAD
		if ctx.IsSet(utils.SeparateBlockFlag.Name) {
			blockdb, err := stack.OpenDatabaseWithFreezer(name, 0, 0, "", "", false, false, false, false, false, true)
			if err != nil {
				utils.Fatalf("Failed to open separate block database: %v", err)
			}
			chaindb.SetBlockStore(blockdb)
		}

		// if the trie data dir has been set, new trie db with a new state database
		if ctx.IsSet(utils.SeparateTrieFlag.Name) {
			statediskdb, dbErr := stack.OpenDatabaseWithFreezer(name, 0, 0, "", "", false, false, false, false, true, false)
			if dbErr != nil {
				utils.Fatalf("Failed to open separate trie database: %v", dbErr)
			}
			chaindb.SetStateStore(statediskdb)
		}

		triedb := utils.MakeTrieDatabase(ctx, chaindb, ctx.Bool(utils.CachePreimagesFlag.Name), false)
=======
		triedb := utils.MakeTrieDatabase(ctx, chaindb, ctx.Bool(utils.CachePreimagesFlag.Name), false, genesis.IsVerkle())
>>>>>>> 38d592df
		defer triedb.Close()

		_, hash, err := core.SetupGenesisBlockWithOverride(chaindb, triedb, genesis, &overrides)
		if err != nil {
			utils.Fatalf("Failed to write genesis block: %v", err)
		}
		log.Info("Successfully wrote genesis state", "database", name, "hash", hash.String())
	}
	return nil
}

func parseIps(ipStr string, size int) ([]string, error) {
	var ips []string
	if len(ipStr) != 0 {
		ips = strings.Split(ipStr, ",")
		if len(ips) != size {
			return nil, errors.New("mismatch of size and length of ips")
		}
		for i := 0; i < size; i++ {
			_, err := net.ResolveIPAddr("", ips[i])
			if err != nil {
				return nil, errors.New("invalid format of ip")
			}
		}
	} else {
		ips = make([]string, size)
		for i := 0; i < size; i++ {
			ips[i] = "127.0.0.1"
		}
	}
	return ips, nil
}

func createPorts(ipStr string, port int, size int) []int {
	ports := make([]int, size)
	if len(ipStr) == 0 { // localhost , so different ports
		for i := 0; i < size; i++ {
			ports[i] = port + i
		}
	} else { // different machines, keep same port
		for i := 0; i < size; i++ {
			ports[i] = port
		}
	}
	return ports
}

// Create config for node i in the cluster
func createNodeConfig(baseConfig gethConfig, enodes []*enode.Node, ip string, port int, size int, i int) gethConfig {
	baseConfig.Node.HTTPHost = ip
	baseConfig.Node.P2P.ListenAddr = fmt.Sprintf(":%d", port)
	baseConfig.Node.P2P.BootstrapNodes = make([]*enode.Node, size-1)
	// Set the P2P connections between this node and the other nodes
	for j := 0; j < i; j++ {
		baseConfig.Node.P2P.BootstrapNodes[j] = enodes[j]
	}
	for j := i + 1; j < size; j++ {
		baseConfig.Node.P2P.BootstrapNodes[j-1] = enodes[j]
	}
	return baseConfig
}

// Create configs for nodes in the cluster
func createNodeConfigs(baseConfig gethConfig, initDir string, ips []string, ports []int, size int) ([]gethConfig, error) {
	// Create the nodes
	enodes := make([]*enode.Node, size)
	for i := 0; i < size; i++ {
		nodeConfig := baseConfig.Node
		nodeConfig.DataDir = path.Join(initDir, fmt.Sprintf("node%d", i))
		stack, err := node.New(&nodeConfig)
		if err != nil {
			return nil, err
		}
		pk := stack.Config().NodeKey()
		enodes[i] = enode.NewV4(&pk.PublicKey, net.ParseIP(ips[i]), ports[i], ports[i])
	}

	// Create the configs
	configs := make([]gethConfig, size)
	for i := 0; i < size; i++ {
		configs[i] = createNodeConfig(baseConfig, enodes, ips[i], ports[i], size, i)
	}
	return configs, nil
}

// initNetwork will bootstrap and initialize a new genesis block, and nodekey, config files for network nodes
func initNetwork(ctx *cli.Context) error {
	initDir := ctx.String(utils.InitNetworkDir.Name)
	if len(initDir) == 0 {
		utils.Fatalf("init.dir is required")
	}
	size := ctx.Int(utils.InitNetworkSize.Name)
	if size <= 0 {
		utils.Fatalf("size should be greater than 0")
	}
	port := ctx.Int(utils.InitNetworkPort.Name)
	if port <= 0 {
		utils.Fatalf("port should be greater than 0")
	}
	ipStr := ctx.String(utils.InitNetworkIps.Name)
	cfgFile := ctx.String(configFileFlag.Name)

	if len(cfgFile) == 0 {
		utils.Fatalf("config file is required")
	}

	ips, err := parseIps(ipStr, size)
	if err != nil {
		utils.Fatalf("Failed to pase ips string: %v", err)
	}

	ports := createPorts(ipStr, port, size)

	// Make sure we have a valid genesis JSON
	genesisPath := ctx.Args().First()
	if len(genesisPath) == 0 {
		utils.Fatalf("Must supply path to genesis JSON file")
	}
	inGenesisFile, err := os.Open(genesisPath)
	if err != nil {
		utils.Fatalf("Failed to read genesis file: %v", err)
	}
	defer inGenesisFile.Close()

	genesis := new(core.Genesis)
	if err := json.NewDecoder(inGenesisFile).Decode(genesis); err != nil {
		utils.Fatalf("invalid genesis file: %v", err)
	}

	// load config
	var config gethConfig
	err = loadConfig(cfgFile, &config)
	if err != nil {
		return err
	}

	configs, err := createNodeConfigs(config, initDir, ips, ports, size)
	if err != nil {
		utils.Fatalf("Failed to create node configs: %v", err)
	}

	for i := 0; i < size; i++ {
		// Write config.toml
		configBytes, err := tomlSettings.Marshal(configs[i])
		if err != nil {
			return err
		}
		configFile, err := os.OpenFile(path.Join(initDir, fmt.Sprintf("node%d", i), "config.toml"), os.O_RDWR|os.O_CREATE|os.O_TRUNC, 0644)
		if err != nil {
			return err
		}
		defer configFile.Close()
		configFile.Write(configBytes)

		// Write the input genesis.json to the node's directory
		outGenesisFile, err := os.OpenFile(path.Join(initDir, fmt.Sprintf("node%d", i), "genesis.json"), os.O_RDWR|os.O_CREATE|os.O_TRUNC, 0644)
		if err != nil {
			return err
		}
		_, err = inGenesisFile.Seek(0, io.SeekStart)
		if err != nil {
			return err
		}
		_, err = io.Copy(outGenesisFile, inGenesisFile)
		if err != nil {
			return err
		}
	}
	return nil
}

func dumpGenesis(ctx *cli.Context) error {
	// check if there is a testnet preset enabled
	var genesis *core.Genesis
	if utils.IsNetworkPreset(ctx) {
		genesis = utils.MakeGenesis(ctx)
	} else if ctx.IsSet(utils.DeveloperFlag.Name) && !ctx.IsSet(utils.DataDirFlag.Name) {
		genesis = core.DeveloperGenesisBlock(11_500_000, nil)
	}

	if genesis != nil {
		if err := json.NewEncoder(os.Stdout).Encode(genesis); err != nil {
			utils.Fatalf("could not encode genesis: %s", err)
		}
		return nil
	}

	// dump whatever already exists in the datadir
	stack, _ := makeConfigNode(ctx)
	for _, name := range []string{"chaindata", "lightchaindata"} {
		db, err := stack.OpenDatabase(name, 0, 0, "", true)
		if err != nil {
			if !os.IsNotExist(err) {
				return err
			}
			continue
		}
		genesis, err := core.ReadGenesis(db)
		if err != nil {
			utils.Fatalf("failed to read genesis: %s", err)
		}
		db.Close()

		if err := json.NewEncoder(os.Stdout).Encode(*genesis); err != nil {
			utils.Fatalf("could not encode stored genesis: %s", err)
		}
		return nil
	}
	if ctx.IsSet(utils.DataDirFlag.Name) {
		utils.Fatalf("no existing datadir at %s", stack.Config().DataDir)
	}
	utils.Fatalf("no network preset provided, and no genesis exists in the default datadir")
	return nil
}

func importChain(ctx *cli.Context) error {
	if ctx.Args().Len() < 1 {
		utils.Fatalf("This command requires an argument.")
	}
	// Start metrics export if enabled
	utils.SetupMetrics(ctx)
	// Start system runtime metrics collection
	go metrics.CollectProcessMetrics(3 * time.Second)

	stack, _ := makeConfigNode(ctx)
	defer stack.Close()

	chain, db := utils.MakeChain(ctx, stack, false)
	defer db.Close()

	// Start periodically gathering memory profiles
	var peakMemAlloc, peakMemSys atomic.Uint64
	go func() {
		stats := new(runtime.MemStats)
		for {
			runtime.ReadMemStats(stats)
			if peakMemAlloc.Load() < stats.Alloc {
				peakMemAlloc.Store(stats.Alloc)
			}
			if peakMemSys.Load() < stats.Sys {
				peakMemSys.Store(stats.Sys)
			}
			time.Sleep(5 * time.Second)
		}
	}()
	// Import the chain
	start := time.Now()

	var importErr error

	if ctx.Args().Len() == 1 {
		if err := utils.ImportChain(chain, ctx.Args().First()); err != nil {
			importErr = err
			log.Error("Import error", "err", err)
		}
	} else {
		for _, arg := range ctx.Args().Slice() {
			if err := utils.ImportChain(chain, arg); err != nil {
				importErr = err
				log.Error("Import error", "file", arg, "err", err)
			}
		}
	}
	chain.Stop()
	fmt.Printf("Import done in %v.\n\n", time.Since(start))

	// Output pre-compaction stats mostly to see the import trashing
	showLeveldbStats(db)

	// Print the memory statistics used by the importing
	mem := new(runtime.MemStats)
	runtime.ReadMemStats(mem)

	fmt.Printf("Object memory: %.3f MB current, %.3f MB peak\n", float64(mem.Alloc)/1024/1024, float64(peakMemAlloc.Load())/1024/1024)
	fmt.Printf("System memory: %.3f MB current, %.3f MB peak\n", float64(mem.Sys)/1024/1024, float64(peakMemSys.Load())/1024/1024)
	fmt.Printf("Allocations:   %.3f million\n", float64(mem.Mallocs)/1000000)
	fmt.Printf("GC pause:      %v\n\n", time.Duration(mem.PauseTotalNs))

	if ctx.Bool(utils.NoCompactionFlag.Name) {
		return nil
	}

	// Compact the entire database to more accurately measure disk io and print the stats
	start = time.Now()
	fmt.Println("Compacting entire database...")
	if err := db.Compact(nil, nil); err != nil {
		utils.Fatalf("Compaction failed: %v", err)
	}
	fmt.Printf("Compaction done in %v.\n\n", time.Since(start))

	showLeveldbStats(db)
	return importErr
}

func exportChain(ctx *cli.Context) error {
	if ctx.Args().Len() < 1 {
		utils.Fatalf("This command requires an argument.")
	}

	stack, _ := makeConfigNode(ctx)
	defer stack.Close()

	chain, db := utils.MakeChain(ctx, stack, true)
	defer db.Close()
	start := time.Now()

	var err error
	fp := ctx.Args().First()
	if ctx.Args().Len() < 3 {
		err = utils.ExportChain(chain, fp)
	} else {
		// This can be improved to allow for numbers larger than 9223372036854775807
		first, ferr := strconv.ParseInt(ctx.Args().Get(1), 10, 64)
		last, lerr := strconv.ParseInt(ctx.Args().Get(2), 10, 64)
		if ferr != nil || lerr != nil {
			utils.Fatalf("Export error in parsing parameters: block number not an integer\n")
		}
		if first < 0 || last < 0 {
			utils.Fatalf("Export error: block number must be greater than 0\n")
		}
		if head := chain.CurrentSnapBlock(); uint64(last) > head.Number.Uint64() {
			utils.Fatalf("Export error: block number %d larger than head block %d\n", uint64(last), head.Number.Uint64())
		}
		err = utils.ExportAppendChain(chain, fp, uint64(first), uint64(last))
	}

	if err != nil {
		utils.Fatalf("Export error: %v\n", err)
	}
	fmt.Printf("Export done in %v\n", time.Since(start))
	return nil
}

// importPreimages imports preimage data from the specified file.
// it is deprecated, and the export function has been removed, but
// the import function is kept around for the time being so that
// older file formats can still be imported.
func importPreimages(ctx *cli.Context) error {
	if ctx.Args().Len() < 1 {
		utils.Fatalf("This command requires an argument.")
	}

	stack, _ := makeConfigNode(ctx)
	defer stack.Close()

	db := utils.MakeChainDatabase(ctx, stack, false, false)
	defer db.Close()
	start := time.Now()

	if err := utils.ImportPreimages(db, ctx.Args().First()); err != nil {
		utils.Fatalf("Import error: %v\n", err)
	}
	fmt.Printf("Import done in %v\n", time.Since(start))
	return nil
}

func parseDumpConfig(ctx *cli.Context, stack *node.Node) (*state.DumpConfig, ethdb.Database, common.Hash, error) {
	if ctx.NArg() > 1 {
		return nil, nil, common.Hash{}, fmt.Errorf("expected 1 argument (number or hash), got %d", ctx.NArg())
	}

	db := utils.MakeChainDatabase(ctx, stack, true, false)
	defer db.Close()
	scheme, err := rawdb.ParseStateScheme(ctx.String(utils.StateSchemeFlag.Name), db)
	if err != nil {
		return nil, nil, common.Hash{}, err
	}
	if scheme == rawdb.PathScheme {
		fmt.Println("You are using geth dump in path mode, please use `geth dump-roothash` command to get all available blocks.")
	}

	var header *types.Header
	if ctx.NArg() == 1 {
		arg := ctx.Args().First()
		if hashish(arg) {
			hash := common.HexToHash(arg)
			if number := rawdb.ReadHeaderNumber(db.BlockStore(), hash); number != nil {
				header = rawdb.ReadHeader(db, hash, *number)
			} else {
				return nil, nil, common.Hash{}, fmt.Errorf("block %x not found", hash)
			}
		} else {
			number, err := strconv.ParseUint(arg, 10, 64)
			if err != nil {
				return nil, nil, common.Hash{}, err
			}
			if hash := rawdb.ReadCanonicalHash(db, number); hash != (common.Hash{}) {
				header = rawdb.ReadHeader(db, hash, number)
			} else {
				return nil, nil, common.Hash{}, fmt.Errorf("header for block %d not found", number)
			}
		}
	} else {
		// Use latest
		if scheme == rawdb.PathScheme {
			triedb := trie.NewDatabase(db, &trie.Config{PathDB: pathdb.ReadOnly})
			defer triedb.Close()
			if stateRoot := triedb.Head(); stateRoot != (common.Hash{}) {
				header.Root = stateRoot
			} else {
				return nil, nil, common.Hash{}, fmt.Errorf("no top state root hash in path db")
			}
		} else {
			header = rawdb.ReadHeadHeader(db)
		}
	}
	if header == nil {
		return nil, nil, common.Hash{}, errors.New("no head block found")
	}

	startArg := common.FromHex(ctx.String(utils.StartKeyFlag.Name))
	var start common.Hash
	switch len(startArg) {
	case 0: // common.Hash
	case 32:
		start = common.BytesToHash(startArg)
	case 20:
		start = crypto.Keccak256Hash(startArg)
		log.Info("Converting start-address to hash", "address", common.BytesToAddress(startArg), "hash", start.Hex())
	default:
		return nil, nil, common.Hash{}, fmt.Errorf("invalid start argument: %x. 20 or 32 hex-encoded bytes required", startArg)
	}

	var conf = &state.DumpConfig{
		SkipCode:          ctx.Bool(utils.ExcludeCodeFlag.Name),
		SkipStorage:       ctx.Bool(utils.ExcludeStorageFlag.Name),
		OnlyWithAddresses: !ctx.Bool(utils.IncludeIncompletesFlag.Name),
		Start:             start.Bytes(),
		Max:               ctx.Uint64(utils.DumpLimitFlag.Name),
	}
	conf.StateScheme = scheme
	log.Info("State dump configured", "block", header.Number, "hash", header.Hash().Hex(),
		"skipcode", conf.SkipCode, "skipstorage", conf.SkipStorage, "start", hexutil.Encode(conf.Start),
		"limit", conf.Max, "state scheme", conf.StateScheme)
	return conf, db, header.Root, nil
}

func dump(ctx *cli.Context) error {
	stack, _ := makeConfigNode(ctx)
	defer stack.Close()

	conf, db, root, err := parseDumpConfig(ctx, stack)
	if err != nil {
		return err
	}
<<<<<<< HEAD
	defer db.Close()

	triedb := utils.MakeTrieDatabase(ctx, db, true, true) // always enable preimage lookup
=======
	triedb := utils.MakeTrieDatabase(ctx, db, true, true, false) // always enable preimage lookup
>>>>>>> 38d592df
	defer triedb.Close()

	state, err := state.New(root, state.NewDatabaseWithNodeDB(db, triedb), nil)
	if err != nil {
		return err
	}
	if ctx.Bool(utils.IterativeOutputFlag.Name) {
		state.IterativeDump(conf, json.NewEncoder(os.Stdout))
	} else {
		fmt.Println(string(state.Dump(conf)))
	}
	return nil
}

func dumpAllRootHashInPath(ctx *cli.Context) error {
	stack, _ := makeConfigNode(ctx)
	defer stack.Close()
	db := utils.MakeChainDatabase(ctx, stack, true, false)
	defer db.Close()
	triedb := trie.NewDatabase(db, &trie.Config{PathDB: pathdb.ReadOnly})
	defer triedb.Close()

	scheme, err := rawdb.ParseStateScheme(ctx.String(utils.StateSchemeFlag.Name), db)
	if err != nil {
		return err
	}
	if scheme == rawdb.HashScheme {
		return errors.New("incorrect state scheme, you should use it in path mode")
	}

	table := tablewriter.NewWriter(os.Stdout)
	table.SetHeader([]string{"Block Number", "Block State Root Hash"})
	table.AppendBulk(triedb.GetAllRooHash())
	table.Render()
	return nil
}

// hashish returns true for strings that look like hashes.
func hashish(x string) bool {
	_, err := strconv.Atoi(x)
	return err != nil
}<|MERGE_RESOLUTION|>--- conflicted
+++ resolved
@@ -237,7 +237,6 @@
 		}
 		defer chaindb.Close()
 
-<<<<<<< HEAD
 		if ctx.IsSet(utils.SeparateBlockFlag.Name) {
 			blockdb, err := stack.OpenDatabaseWithFreezer(name, 0, 0, "", "", false, false, false, false, false, true)
 			if err != nil {
@@ -255,10 +254,7 @@
 			chaindb.SetStateStore(statediskdb)
 		}
 
-		triedb := utils.MakeTrieDatabase(ctx, chaindb, ctx.Bool(utils.CachePreimagesFlag.Name), false)
-=======
 		triedb := utils.MakeTrieDatabase(ctx, chaindb, ctx.Bool(utils.CachePreimagesFlag.Name), false, genesis.IsVerkle())
->>>>>>> 38d592df
 		defer triedb.Close()
 
 		_, hash, err := core.SetupGenesisBlockWithOverride(chaindb, triedb, genesis, &overrides)
@@ -704,13 +700,7 @@
 	if err != nil {
 		return err
 	}
-<<<<<<< HEAD
-	defer db.Close()
-
-	triedb := utils.MakeTrieDatabase(ctx, db, true, true) // always enable preimage lookup
-=======
 	triedb := utils.MakeTrieDatabase(ctx, db, true, true, false) // always enable preimage lookup
->>>>>>> 38d592df
 	defer triedb.Close()
 
 	state, err := state.New(root, state.NewDatabaseWithNodeDB(db, triedb), nil)
