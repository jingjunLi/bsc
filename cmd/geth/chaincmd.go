--- conflicted
+++ resolved
@@ -239,11 +239,7 @@
 	defer stack.Close()
 
 	for _, name := range []string{"chaindata", "lightchaindata"} {
-<<<<<<< HEAD
-		chaindb, err := stack.OpenDatabaseWithFreezer(name, 0, 0, ctx.String(utils.AncientFlag.Name), "", false, false, false, false, nil)
-=======
-		chaindb, err := stack.OpenDatabaseWithFreezer(name, 0, 0, ctx.String(utils.AncientFlag.Name), "", false, false, false, false, false)
->>>>>>> ae0f2a28
+		chaindb, err := stack.OpenDatabaseWithFreezer(name, 0, 0, ctx.String(utils.AncientFlag.Name), "", false, false, false, false, false, nil)
 		if err != nil {
 			utils.Fatalf("Failed to open database: %v", err)
 		}
