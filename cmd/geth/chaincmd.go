--- conflicted
+++ resolved
@@ -237,27 +237,18 @@
 		}
 		defer chaindb.Close()
 
-<<<<<<< HEAD
-		if ctx.IsSet(utils.SeparateBlockFlag.Name) {
+		// if the trie data dir has been set, new trie db with a new state database
+		if ctx.IsSet(utils.SeparateDBFlag.Name) {
+			statediskdb, dbErr := stack.OpenDatabaseWithFreezer(name+"/state", 0, 0, "", "", false, false, false, false)
+			if dbErr != nil {
+				utils.Fatalf("Failed to open separate trie database: %v", dbErr)
+			}
+			chaindb.SetStateStore(statediskdb)
 			blockdb, err := stack.OpenDatabaseWithFreezer(name, 0, 0, "", "", false, false, false, false, false, true)
 			if err != nil {
 				utils.Fatalf("Failed to open separate block database: %v", err)
 			}
 			chaindb.SetBlockStore(blockdb)
-		}
-
-		// if the trie data dir has been set, new trie db with a new state database
-		if ctx.IsSet(utils.SeparateTrieFlag.Name) {
-			statediskdb, dbErr := stack.OpenDatabaseWithFreezer(name, 0, 0, "", "", false, false, false, false, true, false)
-=======
-		// if the trie data dir has been set, new trie db with a new state database
-		if ctx.IsSet(utils.SeparateDBFlag.Name) {
-			statediskdb, dbErr := stack.OpenDatabaseWithFreezer(name+"/state", 0, 0, "", "", false, false, false, false)
->>>>>>> def3512f
-			if dbErr != nil {
-				utils.Fatalf("Failed to open separate trie database: %v", dbErr)
-			}
-			chaindb.SetStateStore(statediskdb)
 		}
 
 		triedb := utils.MakeTrieDatabase(ctx, chaindb, ctx.Bool(utils.CachePreimagesFlag.Name), false, genesis.IsVerkle())
