// Copyright 2021 The go-ethereum Authors
// This file is part of go-ethereum.
//
// go-ethereum is free software: you can redistribute it and/or modify
// it under the terms of the GNU General Public License as published by
// the Free Software Foundation, either version 3 of the License, or
// (at your option) any later version.
//
// go-ethereum is distributed in the hope that it will be useful,
// but WITHOUT ANY WARRANTY; without even the implied warranty of
// MERCHANTABILITY or FITNESS FOR A PARTICULAR PURPOSE. See the
// GNU General Public License for more details.
//
// You should have received a copy of the GNU General Public License
// along with go-ethereum. If not, see <http://www.gnu.org/licenses/>.

package main

import (
	"bytes"
	"fmt"
	"math"
	"os"
	"os/signal"
	"path/filepath"
	"strconv"
	"strings"
	"syscall"
	"time"

	"github.com/ethereum/go-ethereum/cmd/utils"
	"github.com/ethereum/go-ethereum/common"
	"github.com/ethereum/go-ethereum/common/hexutil"
	"github.com/ethereum/go-ethereum/console/prompt"
	"github.com/ethereum/go-ethereum/core/rawdb"
	"github.com/ethereum/go-ethereum/core/state/snapshot"
	"github.com/ethereum/go-ethereum/crypto"
	"github.com/ethereum/go-ethereum/ethdb"
	"github.com/ethereum/go-ethereum/internal/flags"
	"github.com/ethereum/go-ethereum/log"
	"github.com/ethereum/go-ethereum/trie"
	"github.com/ethereum/go-ethereum/trie/triedb/pathdb"
	"github.com/olekukonko/tablewriter"
	"github.com/urfave/cli/v2"
)

var (
	removeStateDataFlag = &cli.BoolFlag{
		Name:  "remove.state",
		Usage: "If set, selects the state data for removal",
	}
	removeChainDataFlag = &cli.BoolFlag{
		Name:  "remove.chain",
		Usage: "If set, selects the state data for removal",
	}

	removedbCommand = &cli.Command{
		Action:    removeDB,
		Name:      "removedb",
		Usage:     "Remove blockchain and state databases",
		ArgsUsage: "",
		Flags: flags.Merge(utils.DatabaseFlags,
			[]cli.Flag{removeStateDataFlag, removeChainDataFlag}),
		Description: `
Remove blockchain and state databases`,
	}
	dbCommand = &cli.Command{
		Name:      "db",
		Usage:     "Low level database operations",
		ArgsUsage: "",
		Subcommands: []*cli.Command{
			dbInspectCmd,
			dbStatCmd,
			dbCompactCmd,
			dbGetCmd,
			dbDeleteCmd,
			dbInspectTrieCmd,
			dbPutCmd,
			dbGetSlotsCmd,
			dbDumpFreezerIndex,
			dbImportCmd,
			dbExportCmd,
			dbMetadataCmd,
			ancientInspectCmd,
			// no legacy stored receipts for bsc
			// dbMigrateFreezerCmd,
			dbCheckStateContentCmd,
			dbHbss2PbssCmd,
			dbTrieGetCmd,
			dbTrieDeleteCmd,
		},
	}
	dbInspectCmd = &cli.Command{
		Action:    inspect,
		Name:      "inspect",
		ArgsUsage: "<prefix> <start>",
		Flags: flags.Merge([]cli.Flag{
			utils.SyncModeFlag,
		}, utils.NetworkFlags, utils.DatabaseFlags),
		Usage:       "Inspect the storage size for each type of data in the database",
		Description: `This commands iterates the entire database. If the optional 'prefix' and 'start' arguments are provided, then the iteration is limited to the given subset of data.`,
	}
	dbInspectTrieCmd = &cli.Command{
		Action:    inspectTrie,
		Name:      "inspect-trie",
		ArgsUsage: "<blocknum> <jobnum>",
		Flags: []cli.Flag{
			utils.DataDirFlag,
			utils.SyncModeFlag,
		},
		Usage:       "Inspect the MPT tree of the account and contract.",
		Description: `This commands iterates the entrie WorldState.`,
	}
	dbCheckStateContentCmd = &cli.Command{
		Action:    checkStateContent,
		Name:      "check-state-content",
		ArgsUsage: "<start (optional)>",
		Flags:     flags.Merge(utils.NetworkFlags, utils.DatabaseFlags),
		Usage:     "Verify that state data is cryptographically correct",
		Description: `This command iterates the entire database for 32-byte keys, looking for rlp-encoded trie nodes.
For each trie node encountered, it checks that the key corresponds to the keccak256(value). If this is not true, this indicates
a data corruption.`,
	}
	dbHbss2PbssCmd = &cli.Command{
		Action:    hbss2pbss,
		Name:      "hbss-to-pbss",
		ArgsUsage: "<jobnum (optional)>",
		Flags: []cli.Flag{
			utils.DataDirFlag,
			utils.SyncModeFlag,
			utils.ForceFlag,
			utils.AncientFlag,
		},
		Usage:       "Convert Hash-Base to Path-Base trie node.",
		Description: `This command iterates the entire trie node database and convert the hash-base node to path-base node.`,
	}
	dbTrieGetCmd = &cli.Command{
		Action:    dbTrieGet,
		Name:      "trie-get",
		Usage:     "Show the value of a trie node path key",
		ArgsUsage: "[trie owner] <path-base key>",
		Flags: []cli.Flag{
			utils.DataDirFlag,
			utils.SyncModeFlag,
			utils.BSCMainnetFlag,
			utils.ChapelFlag,
			utils.StateSchemeFlag,
		},
		Description: "This command looks up the specified trie node key from the database.",
	}
	dbTrieDeleteCmd = &cli.Command{
		Action:    dbTrieDelete,
		Name:      "trie-delete",
		Usage:     "delete the specify trie node",
		ArgsUsage: "[trie owner] <hash-base key> | <path-base key>",
		Flags: []cli.Flag{
			utils.DataDirFlag,
			utils.SyncModeFlag,
			utils.BSCMainnetFlag,
			utils.ChapelFlag,
			utils.StateSchemeFlag,
		},
		Description: "This command delete the specify trie node from the database.",
	}
	dbStatCmd = &cli.Command{
		Action: dbStats,
		Name:   "stats",
		Usage:  "Print leveldb statistics",
		Flags: flags.Merge([]cli.Flag{
			utils.SyncModeFlag,
		}, utils.NetworkFlags, utils.DatabaseFlags),
	}
	dbCompactCmd = &cli.Command{
		Action: dbCompact,
		Name:   "compact",
		Usage:  "Compact leveldb database. WARNING: May take a very long time",
		Flags: flags.Merge([]cli.Flag{
			utils.SyncModeFlag,
			utils.CacheFlag,
			utils.CacheDatabaseFlag,
		}, utils.NetworkFlags, utils.DatabaseFlags),
		Description: `This command performs a database compaction.
WARNING: This operation may take a very long time to finish, and may cause database
corruption if it is aborted during execution'!`,
	}
	dbGetCmd = &cli.Command{
		Action:    dbGet,
		Name:      "get",
		Usage:     "Show the value of a database key",
		ArgsUsage: "<hex-encoded key>",
		Flags: flags.Merge([]cli.Flag{
			utils.SyncModeFlag,
		}, utils.NetworkFlags, utils.DatabaseFlags),
		Description: "This command looks up the specified database key from the database.",
	}
	dbDeleteCmd = &cli.Command{
		Action:    dbDelete,
		Name:      "delete",
		Usage:     "Delete a database key (WARNING: may corrupt your database)",
		ArgsUsage: "<hex-encoded key>",
		Flags: flags.Merge([]cli.Flag{
			utils.SyncModeFlag,
		}, utils.NetworkFlags, utils.DatabaseFlags),
		Description: `This command deletes the specified database key from the database.
WARNING: This is a low-level operation which may cause database corruption!`,
	}
	dbPutCmd = &cli.Command{
		Action:    dbPut,
		Name:      "put",
		Usage:     "Set the value of a database key (WARNING: may corrupt your database)",
		ArgsUsage: "<hex-encoded key> <hex-encoded value>",
		Flags: flags.Merge([]cli.Flag{
			utils.SyncModeFlag,
		}, utils.NetworkFlags, utils.DatabaseFlags),
		Description: `This command sets a given database key to the given value.
WARNING: This is a low-level operation which may cause database corruption!`,
	}
	dbGetSlotsCmd = &cli.Command{
		Action:    dbDumpTrie,
		Name:      "dumptrie",
		Usage:     "Show the storage key/values of a given storage trie",
		ArgsUsage: "<hex-encoded state root> <hex-encoded account hash> <hex-encoded storage trie root> <hex-encoded start (optional)> <int max elements (optional)>",
		Flags: flags.Merge([]cli.Flag{
			utils.SyncModeFlag,
		}, utils.NetworkFlags, utils.DatabaseFlags),
		Description: "This command looks up the specified database key from the database.",
	}
	dbDumpFreezerIndex = &cli.Command{
		Action:    freezerInspect,
		Name:      "freezer-index",
		Usage:     "Dump out the index of a specific freezer table",
		ArgsUsage: "<freezer-type> <table-type> <start (int)> <end (int)>",
		Flags: flags.Merge([]cli.Flag{
			utils.SyncModeFlag,
		}, utils.NetworkFlags, utils.DatabaseFlags),
		Description: "This command displays information about the freezer index.",
	}
	dbImportCmd = &cli.Command{
		Action:    importLDBdata,
		Name:      "import",
		Usage:     "Imports leveldb-data from an exported RLP dump.",
		ArgsUsage: "<dumpfile> <start (optional)",
		Flags: flags.Merge([]cli.Flag{
			utils.SyncModeFlag,
		}, utils.NetworkFlags, utils.DatabaseFlags),
		Description: "The import command imports the specific chain data from an RLP encoded stream.",
	}
	dbExportCmd = &cli.Command{
		Action:    exportChaindata,
		Name:      "export",
		Usage:     "Exports the chain data into an RLP dump. If the <dumpfile> has .gz suffix, gzip compression will be used.",
		ArgsUsage: "<type> <dumpfile>",
		Flags: flags.Merge([]cli.Flag{
			utils.SyncModeFlag,
		}, utils.NetworkFlags, utils.DatabaseFlags),
		Description: "Exports the specified chain data to an RLP encoded stream, optionally gzip-compressed.",
	}
	dbMetadataCmd = &cli.Command{
		Action: showMetaData,
		Name:   "metadata",
		Usage:  "Shows metadata about the chain status.",
		Flags: flags.Merge([]cli.Flag{
			utils.SyncModeFlag,
		}, utils.NetworkFlags, utils.DatabaseFlags),
		Description: "Shows metadata about the chain status.",
	}
	ancientInspectCmd = &cli.Command{
		Action: ancientInspect,
		Name:   "inspect-reserved-oldest-blocks",
		Flags: []cli.Flag{
			utils.DataDirFlag,
		},
		Usage: "Inspect the ancientStore information",
		Description: `This commands will read current offset from kvdb, which is the current offset and starting BlockNumber
of ancientStore, will also displays the reserved number of blocks in ancientStore `,
	}
)

func removeDB(ctx *cli.Context) error {
	stack, config := makeConfigNode(ctx)

	// Resolve folder paths.
	var (
		rootDir    = stack.ResolvePath("chaindata")
		ancientDir = config.Eth.DatabaseFreezer
	)
	switch {
	case ancientDir == "":
		ancientDir = filepath.Join(stack.ResolvePath("chaindata"), "ancient")
	case !filepath.IsAbs(ancientDir):
		ancientDir = config.Node.ResolvePath(ancientDir)
	}
	// Delete state data
	statePaths := []string{rootDir, filepath.Join(ancientDir, rawdb.StateFreezerName)}
	confirmAndRemoveDB(statePaths, "state data", ctx, removeStateDataFlag.Name)

	// Delete ancient chain
	chainPaths := []string{filepath.Join(ancientDir, rawdb.ChainFreezerName)}
	confirmAndRemoveDB(chainPaths, "ancient chain", ctx, removeChainDataFlag.Name)
	return nil
}

// removeFolder deletes all files (not folders) inside the directory 'dir' (but
// not files in subfolders).
func removeFolder(dir string) {
	filepath.Walk(dir, func(path string, info os.FileInfo, err error) error {
		// If we're at the top level folder, recurse into
		if path == dir {
			return nil
		}
		// Delete all the files, but not subfolders
		if !info.IsDir() {
			os.Remove(path)
			return nil
		}
		return filepath.SkipDir
	})
}

// confirmAndRemoveDB prompts the user for a last confirmation and removes the
// list of folders if accepted.
func confirmAndRemoveDB(paths []string, kind string, ctx *cli.Context, removeFlagName string) {
	var (
		confirm bool
		err     error
	)
	msg := fmt.Sprintf("Location(s) of '%s': \n", kind)
	for _, path := range paths {
		msg += fmt.Sprintf("\t- %s\n", path)
	}
	fmt.Println(msg)
	if ctx.IsSet(removeFlagName) {
		confirm = ctx.Bool(removeFlagName)
		if confirm {
			fmt.Printf("Remove '%s'? [y/n] y\n", kind)
		} else {
			fmt.Printf("Remove '%s'? [y/n] n\n", kind)
		}
	} else {
		confirm, err = prompt.Stdin.PromptConfirm(fmt.Sprintf("Remove '%s'?", kind))
	}
	switch {
	case err != nil:
		utils.Fatalf("%v", err)
	case !confirm:
		log.Info("Database deletion skipped", "kind", kind, "paths", paths)
	default:
		var (
			deleted []string
			start   = time.Now()
		)
		for _, path := range paths {
			if common.FileExist(path) {
				removeFolder(path)
				deleted = append(deleted, path)
			} else {
				log.Info("Folder is not existent", "path", path)
			}
		}
		log.Info("Database successfully deleted", "kind", kind, "paths", deleted, "elapsed", common.PrettyDuration(time.Since(start)))
	}
}

func inspectTrie(ctx *cli.Context) error {
	if ctx.NArg() < 1 {
		return fmt.Errorf("required arguments: %v", ctx.Command.ArgsUsage)
	}

	if ctx.NArg() > 3 {
		return fmt.Errorf("Max 3 arguments: %v", ctx.Command.ArgsUsage)
	}

	var (
		blockNumber  uint64
		trieRootHash common.Hash
		jobnum       uint64
	)

	stack, _ := makeConfigNode(ctx)
	defer stack.Close()

	db := utils.MakeChainDatabase(ctx, stack, true, false)
	defer db.Close()
	var headerBlockHash common.Hash
	if ctx.NArg() >= 1 {
		if ctx.Args().Get(0) == "latest" {
			headerHash := rawdb.ReadHeadHeaderHash(db.BlockStore())
			blockNumber = *(rawdb.ReadHeaderNumber(db.BlockStore(), headerHash))
		} else if ctx.Args().Get(0) == "snapshot" {
			trieRootHash = rawdb.ReadSnapshotRoot(db)
			blockNumber = math.MaxUint64
		} else {
			var err error
			blockNumber, err = strconv.ParseUint(ctx.Args().Get(0), 10, 64)
			if err != nil {
				return fmt.Errorf("failed to Parse blocknum, Args[0]: %v, err: %v", ctx.Args().Get(0), err)
			}
		}

		if ctx.NArg() == 1 {
			jobnum = 1000
		} else {
			var err error
			jobnum, err = strconv.ParseUint(ctx.Args().Get(1), 10, 64)
			if err != nil {
				return fmt.Errorf("failed to Parse jobnum, Args[1]: %v, err: %v", ctx.Args().Get(1), err)
			}
		}

		if blockNumber != math.MaxUint64 {
			headerBlockHash = rawdb.ReadCanonicalHash(db, blockNumber)
			if headerBlockHash == (common.Hash{}) {
				return fmt.Errorf("ReadHeadBlockHash empry hash")
			}
			blockHeader := rawdb.ReadHeader(db, headerBlockHash, blockNumber)
			trieRootHash = blockHeader.Root
		}
		if (trieRootHash == common.Hash{}) {
			log.Error("Empty root hash")
		}
		fmt.Printf("ReadBlockHeader, root: %v, blocknum: %v\n", trieRootHash, blockNumber)

		var dbScheme string
		if db.StateStore() != nil {
			dbScheme = rawdb.ReadStateSchemeByStateDB(db, db.StateStore())
		} else {
			dbScheme = rawdb.ReadStateScheme(db)
		}
		var config *trie.Config
		if dbScheme == rawdb.PathScheme {
			config = &trie.Config{
				PathDB: pathdb.ReadOnly,
			}
		} else if dbScheme == rawdb.HashScheme {
			config = trie.HashDefaults
		}

		triedb := trie.NewDatabase(db, config)
		theTrie, err := trie.New(trie.TrieID(trieRootHash), triedb)
		if err != nil {
			fmt.Printf("fail to new trie tree, err: %v, rootHash: %v\n", err, trieRootHash.String())
			return err
		}
		theInspect, err := trie.NewInspector(theTrie, triedb, trieRootHash, blockNumber, jobnum)
		if err != nil {
			return err
		}
		theInspect.Run()
		theInspect.DisplayResult()
	}
	return nil
}

func inspect(ctx *cli.Context) error {
	var (
		prefix []byte
		start  []byte
	)
	if ctx.NArg() > 2 {
		return fmt.Errorf("max 2 arguments: %v", ctx.Command.ArgsUsage)
	}
	if ctx.NArg() >= 1 {
		if d, err := hexutil.Decode(ctx.Args().Get(0)); err != nil {
			return fmt.Errorf("failed to hex-decode 'prefix': %v", err)
		} else {
			prefix = d
		}
	}
	if ctx.NArg() >= 2 {
		if d, err := hexutil.Decode(ctx.Args().Get(1)); err != nil {
			return fmt.Errorf("failed to hex-decode 'start': %v", err)
		} else {
			start = d
		}
	}
	stack, _ := makeConfigNode(ctx)
	defer stack.Close()

	db := utils.MakeChainDatabase(ctx, stack, true, false)
	defer db.Close()

	return rawdb.InspectDatabase(db, prefix, start)
}

func ancientInspect(ctx *cli.Context) error {
	stack, _ := makeConfigNode(ctx)
	defer stack.Close()

	db := utils.MakeChainDatabase(ctx, stack, true, true)
	defer db.Close()
	return rawdb.AncientInspect(db)
}

func checkStateContent(ctx *cli.Context) error {
	var (
		prefix []byte
		start  []byte
	)
	if ctx.NArg() > 1 {
		return fmt.Errorf("max 1 argument: %v", ctx.Command.ArgsUsage)
	}
	if ctx.NArg() > 0 {
		if d, err := hexutil.Decode(ctx.Args().First()); err != nil {
			return fmt.Errorf("failed to hex-decode 'start': %v", err)
		} else {
			start = d
		}
	}
	stack, _ := makeConfigNode(ctx)
	defer stack.Close()

	db := utils.MakeChainDatabase(ctx, stack, true, false)
	defer db.Close()
	var (
		it        = rawdb.NewKeyLengthIterator(db.NewIterator(prefix, start), 32)
		hasher    = crypto.NewKeccakState()
		got       = make([]byte, 32)
		errs      int
		count     int
		startTime = time.Now()
		lastLog   = time.Now()
	)
	for it.Next() {
		count++
		k := it.Key()
		v := it.Value()
		hasher.Reset()
		hasher.Write(v)
		hasher.Read(got)
		if !bytes.Equal(k, got) {
			errs++
			fmt.Printf("Error at %#x\n", k)
			fmt.Printf("  Hash:  %#x\n", got)
			fmt.Printf("  Data:  %#x\n", v)
		}
		if time.Since(lastLog) > 8*time.Second {
			log.Info("Iterating the database", "at", fmt.Sprintf("%#x", k), "elapsed", common.PrettyDuration(time.Since(startTime)))
			lastLog = time.Now()
		}
	}
	if err := it.Error(); err != nil {
		return err
	}
	log.Info("Iterated the state content", "errors", errs, "items", count)
	return nil
}

func showLeveldbStats(db ethdb.KeyValueStater) {
	if stats, err := db.Stat("leveldb.stats"); err != nil {
		log.Warn("Failed to read database stats", "error", err)
	} else {
		fmt.Println(stats)
	}
	if ioStats, err := db.Stat("leveldb.iostats"); err != nil {
		log.Warn("Failed to read database iostats", "error", err)
	} else {
		fmt.Println(ioStats)
	}
}

func dbStats(ctx *cli.Context) error {
	stack, _ := makeConfigNode(ctx)
	defer stack.Close()

	db := utils.MakeChainDatabase(ctx, stack, true, false)
	defer db.Close()

	showLeveldbStats(db)
	if db.StateStore() != nil {
		fmt.Println("show stats of state store")
		showLeveldbStats(db.StateStore())
	}

	return nil
}

func dbCompact(ctx *cli.Context) error {
	stack, _ := makeConfigNode(ctx)
	defer stack.Close()

	db := utils.MakeChainDatabase(ctx, stack, false, false)
	defer db.Close()

	log.Info("Stats before compaction")
	showLeveldbStats(db)

	statediskdb := db.StateStore()
	if statediskdb != nil {
		fmt.Println("show stats of state store")
		showLeveldbStats(statediskdb)
	}

	log.Info("Triggering compaction")
	if err := db.Compact(nil, nil); err != nil {
		log.Error("Compact err", "error", err)
		return err
	}

	if statediskdb != nil {
		if err := statediskdb.Compact(nil, nil); err != nil {
			log.Error("Compact err", "error", err)
			return err
		}
	}

	log.Info("Stats after compaction")
	showLeveldbStats(db)
	if statediskdb != nil {
		fmt.Println("show stats of state store")
		showLeveldbStats(statediskdb)
	}
	return nil
}

// dbGet shows the value of a given database key
func dbGet(ctx *cli.Context) error {
	if ctx.NArg() != 1 {
		return fmt.Errorf("required arguments: %v", ctx.Command.ArgsUsage)
	}
	stack, _ := makeConfigNode(ctx)
	defer stack.Close()

	db := utils.MakeChainDatabase(ctx, stack, true, false)
	defer db.Close()

	key, err := common.ParseHexOrString(ctx.Args().Get(0))
	if err != nil {
		log.Info("Could not decode the key", "error", err)
		return err
	}

	statediskdb := db.StateStore()
	data, err := db.Get(key)
	if err != nil {
		// if separate trie db exist, try to get it from separate db
		if statediskdb != nil {
			statedata, dberr := statediskdb.Get(key)
			if dberr == nil {
				fmt.Printf("key %#x: %#x\n", key, statedata)
				return nil
			}
		}
		log.Info("Get operation failed", "key", fmt.Sprintf("%#x", key), "error", err)
		return err
	}
	fmt.Printf("key %#x: %#x\n", key, data)
	return nil
}

// dbTrieGet shows the value of a given database key
func dbTrieGet(ctx *cli.Context) error {
	if ctx.NArg() < 1 || ctx.NArg() > 2 {
		return fmt.Errorf("required arguments: %v", ctx.Command.ArgsUsage)
	}
	stack, _ := makeConfigNode(ctx)
	defer stack.Close()

	var db ethdb.Database
	chaindb := utils.MakeChainDatabase(ctx, stack, true, false)
	if chaindb.StateStore() != nil {
		db = chaindb.StateStore()
	} else {
		db = chaindb
	}
	defer chaindb.Close()

	scheme := ctx.String(utils.StateSchemeFlag.Name)
	if scheme == "" {
		scheme = rawdb.HashScheme
	}

	if scheme == rawdb.PathScheme {
		var (
			pathKey []byte
			owner   []byte
			err     error
		)
		if ctx.NArg() == 1 {
			pathKey, err = hexutil.Decode(ctx.Args().Get(0))
			if err != nil {
				log.Info("Could not decode the value", "error", err)
				return err
			}
			nodeVal, hash := rawdb.ReadAccountTrieNode(db, pathKey)
			log.Info("TrieGet result ", "PathKey", common.Bytes2Hex(pathKey), "Hash: ", hash, "node: ", trie.NodeString(hash.Bytes(), nodeVal))
		} else if ctx.NArg() == 2 {
			owner, err = hexutil.Decode(ctx.Args().Get(0))
			if err != nil {
				log.Info("Could not decode the value", "error", err)
				return err
			}
			pathKey, err = hexutil.Decode(ctx.Args().Get(1))
			if err != nil {
				log.Info("Could not decode the value", "error", err)
				return err
			}

			nodeVal, hash := rawdb.ReadStorageTrieNode(db, common.BytesToHash(owner), pathKey)
			log.Info("TrieGet result ", "PathKey: ", common.Bytes2Hex(pathKey), "Owner: ", common.BytesToHash(owner), "Hash: ", hash, "node: ", trie.NodeString(hash.Bytes(), nodeVal))
		}
	} else if scheme == rawdb.HashScheme {
		if ctx.NArg() == 1 {
			hashKey, err := hexutil.Decode(ctx.Args().Get(0))
			if err != nil {
				log.Info("Could not decode the value", "error", err)
				return err
			}
			val, err := db.Get(hashKey)
			if err != nil {
				log.Error("db get failed, ", "error: ", err)
				return err
			}
			log.Info("TrieGet result ", "HashKey: ", common.BytesToHash(hashKey), "node: ", trie.NodeString(hashKey, val))
		} else {
			log.Error("args too much")
		}
	}

	return nil
}

// dbTrieDelete delete the trienode of a given database key
func dbTrieDelete(ctx *cli.Context) error {
	if ctx.NArg() < 1 || ctx.NArg() > 2 {
		return fmt.Errorf("required arguments: %v", ctx.Command.ArgsUsage)
	}
	stack, _ := makeConfigNode(ctx)
	defer stack.Close()

	var db ethdb.Database
	chaindb := utils.MakeChainDatabase(ctx, stack, true, false)
	if chaindb.StateStore() != nil {
		db = chaindb.StateStore()
	} else {
		db = chaindb
	}
	defer chaindb.Close()

	scheme := ctx.String(utils.StateSchemeFlag.Name)
	if scheme == "" {
		scheme = rawdb.HashScheme
	}

	if scheme == rawdb.PathScheme {
		var (
			pathKey []byte
			owner   []byte
			err     error
		)
		if ctx.NArg() == 1 {
			pathKey, err = hexutil.Decode(ctx.Args().Get(0))
			if err != nil {
				log.Info("Could not decode the value", "error", err)
				return err
			}
			rawdb.DeleteAccountTrieNode(db, pathKey)
		} else if ctx.NArg() == 2 {
			owner, err = hexutil.Decode(ctx.Args().Get(0))
			if err != nil {
				log.Info("Could not decode the value", "error", err)
				return err
			}
			pathKey, err = hexutil.Decode(ctx.Args().Get(1))
			if err != nil {
				log.Info("Could not decode the value", "error", err)
				return err
			}
			rawdb.DeleteStorageTrieNode(db, common.BytesToHash(owner), pathKey)
		}
	} else if scheme == rawdb.HashScheme {
		if ctx.NArg() == 1 {
			hashKey, err := hexutil.Decode(ctx.Args().Get(0))
			if err != nil {
				log.Info("Could not decode the value", "error", err)
				return err
			}
			err = db.Delete(hashKey)
			if err != nil {
				log.Error("db delete failed", "err", err)
				return err
			}
		} else {
			log.Error("args too much")
		}
	}
	return nil
}

// dbDelete deletes a key from the database
func dbDelete(ctx *cli.Context) error {
	if ctx.NArg() != 1 {
		return fmt.Errorf("required arguments: %v", ctx.Command.ArgsUsage)
	}
	stack, _ := makeConfigNode(ctx)
	defer stack.Close()

	db := utils.MakeChainDatabase(ctx, stack, false, false)
	defer db.Close()

	key, err := common.ParseHexOrString(ctx.Args().Get(0))
	if err != nil {
		log.Info("Could not decode the key", "error", err)
		return err
	}
	data, err := db.Get(key)
	if err == nil {
		fmt.Printf("Previous value: %#x\n", data)
	}
	if err = db.Delete(key); err != nil {
		log.Info("Delete operation returned an error", "key", fmt.Sprintf("%#x", key), "error", err)
		return err
	}
	return nil
}

// dbPut overwrite a value in the database
func dbPut(ctx *cli.Context) error {
	if ctx.NArg() != 2 {
		return fmt.Errorf("required arguments: %v", ctx.Command.ArgsUsage)
	}
	stack, _ := makeConfigNode(ctx)
	defer stack.Close()

	db := utils.MakeChainDatabase(ctx, stack, false, false)
	defer db.Close()

	var (
		key   []byte
		value []byte
		data  []byte
		err   error
	)
	key, err = common.ParseHexOrString(ctx.Args().Get(0))
	if err != nil {
		log.Info("Could not decode the key", "error", err)
		return err
	}
	value, err = hexutil.Decode(ctx.Args().Get(1))
	if err != nil {
		log.Info("Could not decode the value", "error", err)
		return err
	}
	data, err = db.Get(key)
	if err == nil {
		fmt.Printf("Previous value: %#x\n", data)
	}
	return db.Put(key, value)
}

// dbDumpTrie shows the key-value slots of a given storage trie
func dbDumpTrie(ctx *cli.Context) error {
	if ctx.NArg() < 3 {
		return fmt.Errorf("required arguments: %v", ctx.Command.ArgsUsage)
	}
	stack, _ := makeConfigNode(ctx)
	defer stack.Close()

	db := utils.MakeChainDatabase(ctx, stack, true, false)
	defer db.Close()
<<<<<<< HEAD
	triedb := utils.MakeTrieDatabase(ctx, db, false, true)
=======

	triedb := utils.MakeTrieDatabase(ctx, db, false, true, false)
>>>>>>> 38d592df
	defer triedb.Close()

	var (
		state   []byte
		storage []byte
		account []byte
		start   []byte
		max     = int64(-1)
		err     error
	)
	if state, err = hexutil.Decode(ctx.Args().Get(0)); err != nil {
		log.Info("Could not decode the state root", "error", err)
		return err
	}
	if account, err = hexutil.Decode(ctx.Args().Get(1)); err != nil {
		log.Info("Could not decode the account hash", "error", err)
		return err
	}
	if storage, err = hexutil.Decode(ctx.Args().Get(2)); err != nil {
		log.Info("Could not decode the storage trie root", "error", err)
		return err
	}
	if ctx.NArg() > 3 {
		if start, err = hexutil.Decode(ctx.Args().Get(3)); err != nil {
			log.Info("Could not decode the seek position", "error", err)
			return err
		}
	}
	if ctx.NArg() > 4 {
		if max, err = strconv.ParseInt(ctx.Args().Get(4), 10, 64); err != nil {
			log.Info("Could not decode the max count", "error", err)
			return err
		}
	}
	id := trie.StorageTrieID(common.BytesToHash(state), common.BytesToHash(account), common.BytesToHash(storage))
	theTrie, err := trie.New(id, triedb)
	if err != nil {
		return err
	}
	trieIt, err := theTrie.NodeIterator(start)
	if err != nil {
		return err
	}
	var count int64
	it := trie.NewIterator(trieIt)
	for it.Next() {
		if max > 0 && count == max {
			fmt.Printf("Exiting after %d values\n", count)
			break
		}
		fmt.Printf("  %d. key %#x: %#x\n", count, it.Key, it.Value)
		count++
	}
	return it.Err
}

func freezerInspect(ctx *cli.Context) error {
	if ctx.NArg() < 4 {
		return fmt.Errorf("required arguments: %v", ctx.Command.ArgsUsage)
	}
	var (
		freezer = ctx.Args().Get(0)
		table   = ctx.Args().Get(1)
	)
	start, err := strconv.ParseInt(ctx.Args().Get(2), 10, 64)
	if err != nil {
		log.Info("Could not read start-param", "err", err)
		return err
	}
	end, err := strconv.ParseInt(ctx.Args().Get(3), 10, 64)
	if err != nil {
		log.Info("Could not read count param", "err", err)
		return err
	}
	stack, _ := makeConfigNode(ctx)
	ancient := stack.ResolveAncient("chaindata", ctx.String(utils.AncientFlag.Name))
	stack.Close()
	return rawdb.InspectFreezerTable(ancient, freezer, table, start, end)
}

func importLDBdata(ctx *cli.Context) error {
	start := 0
	switch ctx.NArg() {
	case 1:
		break
	case 2:
		s, err := strconv.Atoi(ctx.Args().Get(1))
		if err != nil {
			return fmt.Errorf("second arg must be an integer: %v", err)
		}
		start = s
	default:
		return fmt.Errorf("required arguments: %v", ctx.Command.ArgsUsage)
	}
	var (
		fName     = ctx.Args().Get(0)
		stack, _  = makeConfigNode(ctx)
		interrupt = make(chan os.Signal, 1)
		stop      = make(chan struct{})
	)
	defer stack.Close()
	signal.Notify(interrupt, syscall.SIGINT, syscall.SIGTERM)
	defer signal.Stop(interrupt)
	defer close(interrupt)
	go func() {
		if _, ok := <-interrupt; ok {
			log.Info("Interrupted during ldb import, stopping at next batch")
		}
		close(stop)
	}()
	db := utils.MakeChainDatabase(ctx, stack, false, false)
	defer db.Close()
	return utils.ImportLDBData(db, fName, int64(start), stop)
}

type preimageIterator struct {
	iter ethdb.Iterator
}

func (iter *preimageIterator) Next() (byte, []byte, []byte, bool) {
	for iter.iter.Next() {
		key := iter.iter.Key()
		if bytes.HasPrefix(key, rawdb.PreimagePrefix) && len(key) == (len(rawdb.PreimagePrefix)+common.HashLength) {
			return utils.OpBatchAdd, key, iter.iter.Value(), true
		}
	}
	return 0, nil, nil, false
}

func (iter *preimageIterator) Release() {
	iter.iter.Release()
}

type snapshotIterator struct {
	init    bool
	account ethdb.Iterator
	storage ethdb.Iterator
}

func (iter *snapshotIterator) Next() (byte, []byte, []byte, bool) {
	if !iter.init {
		iter.init = true
		return utils.OpBatchDel, rawdb.SnapshotRootKey, nil, true
	}
	for iter.account.Next() {
		key := iter.account.Key()
		if bytes.HasPrefix(key, rawdb.SnapshotAccountPrefix) && len(key) == (len(rawdb.SnapshotAccountPrefix)+common.HashLength) {
			return utils.OpBatchAdd, key, iter.account.Value(), true
		}
	}
	for iter.storage.Next() {
		key := iter.storage.Key()
		if bytes.HasPrefix(key, rawdb.SnapshotStoragePrefix) && len(key) == (len(rawdb.SnapshotStoragePrefix)+2*common.HashLength) {
			return utils.OpBatchAdd, key, iter.storage.Value(), true
		}
	}
	return 0, nil, nil, false
}

func (iter *snapshotIterator) Release() {
	iter.account.Release()
	iter.storage.Release()
}

// chainExporters defines the export scheme for all exportable chain data.
var chainExporters = map[string]func(db ethdb.Database) utils.ChainDataIterator{
	"preimage": func(db ethdb.Database) utils.ChainDataIterator {
		iter := db.NewIterator(rawdb.PreimagePrefix, nil)
		return &preimageIterator{iter: iter}
	},
	"snapshot": func(db ethdb.Database) utils.ChainDataIterator {
		account := db.NewIterator(rawdb.SnapshotAccountPrefix, nil)
		storage := db.NewIterator(rawdb.SnapshotStoragePrefix, nil)
		return &snapshotIterator{account: account, storage: storage}
	},
}

func exportChaindata(ctx *cli.Context) error {
	if ctx.NArg() < 2 {
		return fmt.Errorf("required arguments: %v", ctx.Command.ArgsUsage)
	}
	// Parse the required chain data type, make sure it's supported.
	kind := ctx.Args().Get(0)
	kind = strings.ToLower(strings.Trim(kind, " "))
	exporter, ok := chainExporters[kind]
	if !ok {
		var kinds []string
		for kind := range chainExporters {
			kinds = append(kinds, kind)
		}
		return fmt.Errorf("invalid data type %s, supported types: %s", kind, strings.Join(kinds, ", "))
	}
	var (
		stack, _  = makeConfigNode(ctx)
		interrupt = make(chan os.Signal, 1)
		stop      = make(chan struct{})
	)
	defer stack.Close()
	signal.Notify(interrupt, syscall.SIGINT, syscall.SIGTERM)
	defer signal.Stop(interrupt)
	defer close(interrupt)
	go func() {
		if _, ok := <-interrupt; ok {
			log.Info("Interrupted during db export, stopping at next batch")
		}
		close(stop)
	}()
	db := utils.MakeChainDatabase(ctx, stack, true, false)
	defer db.Close()
	return utils.ExportChaindata(ctx.Args().Get(1), kind, exporter(db), stop)
}

func showMetaData(ctx *cli.Context) error {
	stack, _ := makeConfigNode(ctx)
	defer stack.Close()
	db := utils.MakeChainDatabase(ctx, stack, true, false)
	defer db.Close()
	ancients, err := db.Ancients()
	if err != nil {
		fmt.Fprintf(os.Stderr, "Error accessing ancients: %v", err)
	}
	data := rawdb.ReadChainMetadata(db)
	data = append(data, []string{"frozen", fmt.Sprintf("%d items", ancients)})
	data = append(data, []string{"snapshotGenerator", snapshot.ParseGeneratorStatus(rawdb.ReadSnapshotGenerator(db))})
	if b := rawdb.ReadHeadBlock(db); b != nil {
		data = append(data, []string{"headBlock.Hash", fmt.Sprintf("%v", b.Hash())})
		data = append(data, []string{"headBlock.Root", fmt.Sprintf("%v", b.Root())})
		data = append(data, []string{"headBlock.Number", fmt.Sprintf("%d (%#x)", b.Number(), b.Number())})
	}
	if h := rawdb.ReadHeadHeader(db); h != nil {
		data = append(data, []string{"headHeader.Hash", fmt.Sprintf("%v", h.Hash())})
		data = append(data, []string{"headHeader.Root", fmt.Sprintf("%v", h.Root)})
		data = append(data, []string{"headHeader.Number", fmt.Sprintf("%d (%#x)", h.Number, h.Number)})
	}
	table := tablewriter.NewWriter(os.Stdout)
	table.SetHeader([]string{"Field", "Value"})
	table.AppendBulk(data)
	table.Render()
	return nil
}

func hbss2pbss(ctx *cli.Context) error {
	if ctx.NArg() > 1 {
		return fmt.Errorf("required arguments: %v", ctx.Command.ArgsUsage)
	}

	var jobnum uint64
	var err error
	if ctx.NArg() == 1 {
		jobnum, err = strconv.ParseUint(ctx.Args().Get(0), 10, 64)
		if err != nil {
			return fmt.Errorf("failed to Parse jobnum, Args[1]: %v, err: %v", ctx.Args().Get(1), err)
		}
	} else {
		// by default
		jobnum = 1000
	}

	force := ctx.Bool(utils.ForceFlag.Name)

	stack, _ := makeConfigNode(ctx)
	defer stack.Close()

	db := utils.MakeChainDatabase(ctx, stack, false, false)
	db.Sync()
	statediskdb := db.StateStore()
	defer db.Close()

	// convert hbss trie node to pbss trie node
	var lastStateID uint64
	if statediskdb != nil {
		lastStateID = rawdb.ReadPersistentStateID(statediskdb)
	} else {
		lastStateID = rawdb.ReadPersistentStateID(db)
	}
	if lastStateID == 0 || force {
		config := trie.HashDefaults
		triedb := trie.NewDatabase(db, config)
		triedb.Cap(0)
		log.Info("hbss2pbss triedb", "scheme", triedb.Scheme())
		defer triedb.Close()

		headerHash := rawdb.ReadHeadHeaderHash(db.BlockStore())
		blockNumber := rawdb.ReadHeaderNumber(db.BlockStore(), headerHash)
		if blockNumber == nil {
			log.Error("read header number failed.")
			return fmt.Errorf("read header number failed")
		}

		log.Info("hbss2pbss converting", "HeaderHash: ", headerHash.String(), ", blockNumber: ", *blockNumber)

		var headerBlockHash common.Hash
		var trieRootHash common.Hash

		if *blockNumber != math.MaxUint64 {
			headerBlockHash = rawdb.ReadCanonicalHash(db, *blockNumber)
			if headerBlockHash == (common.Hash{}) {
				return fmt.Errorf("ReadHeadBlockHash empty hash")
			}
			blockHeader := rawdb.ReadHeader(db, headerBlockHash, *blockNumber)
			trieRootHash = blockHeader.Root
			fmt.Println("Canonical Hash: ", headerBlockHash.String(), ", TrieRootHash: ", trieRootHash.String())
		}
		if (trieRootHash == common.Hash{}) {
			log.Error("Empty root hash")
			return fmt.Errorf("Empty root hash.")
		}

		id := trie.StateTrieID(trieRootHash)
		theTrie, err := trie.New(id, triedb)
		if err != nil {
			log.Error("fail to new trie tree", "err", err, "rootHash", err, trieRootHash.String())
			return err
		}

		h2p, err := trie.NewHbss2Pbss(theTrie, triedb, trieRootHash, *blockNumber, jobnum)
		if err != nil {
			log.Error("fail to new hash2pbss", "err", err, "rootHash", err, trieRootHash.String())
			return err
		}
		h2p.Run()
	} else {
		log.Info("Convert hbss to pbss success. Nothing to do.")
	}

	// repair state ancient offset
	if statediskdb != nil {
		lastStateID = rawdb.ReadPersistentStateID(statediskdb)
	} else {
		lastStateID = rawdb.ReadPersistentStateID(db)
	}

	if lastStateID == 0 {
		log.Error("Convert hbss to pbss trie node error. The last state id is still 0")
	}

	var ancient string
	if db.StateStore() != nil {
		dirName := filepath.Join(stack.ResolvePath("chaindata"), "state")
		ancient = filepath.Join(dirName, "ancient")
	} else {
		ancient = stack.ResolveAncient("chaindata", ctx.String(utils.AncientFlag.Name))
	}
	err = rawdb.ResetStateFreezerTableOffset(ancient, lastStateID)
	if err != nil {
		log.Error("Reset state freezer table offset failed", "error", err)
		return err
	}
	// prune hbss trie node
	if statediskdb != nil {
		err = rawdb.PruneHashTrieNodeInDataBase(statediskdb)
	} else {
		err = rawdb.PruneHashTrieNodeInDataBase(db)
	}
	if err != nil {
		log.Error("Prune Hash trie node in database failed", "error", err)
		return err
	}
	return nil
}<|MERGE_RESOLUTION|>--- conflicted
+++ resolved
@@ -857,12 +857,7 @@
 
 	db := utils.MakeChainDatabase(ctx, stack, true, false)
 	defer db.Close()
-<<<<<<< HEAD
-	triedb := utils.MakeTrieDatabase(ctx, db, false, true)
-=======
-
 	triedb := utils.MakeTrieDatabase(ctx, db, false, true, false)
->>>>>>> 38d592df
 	defer triedb.Close()
 
 	var (
