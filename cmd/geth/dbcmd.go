--- conflicted
+++ resolved
@@ -420,12 +420,7 @@
 		}
 		fmt.Printf("ReadBlockHeader, root: %v, blocknum: %v\n", trieRootHash, blockNumber)
 
-		var dbScheme string
-		if db.StateStore() != nil {
-			dbScheme = rawdb.ReadStateSchemeByStateDB(db, db.StateStore())
-		} else {
-			dbScheme = rawdb.ReadStateScheme(db)
-		}
+		dbScheme := rawdb.ReadStateScheme(db)
 		var config *trie.Config
 		if dbScheme == rawdb.PathScheme {
 			config = &trie.Config{
@@ -570,13 +565,10 @@
 		fmt.Println("show stats of state store")
 		showLeveldbStats(db.StateStore())
 	}
-<<<<<<< HEAD
 	if db.BlockStore() != db {
 		fmt.Println("show stats of block store")
 		showLeveldbStats(db.BlockStore())
 	}
-=======
->>>>>>> def3512f
 
 	return nil
 }
@@ -597,14 +589,11 @@
 		showLeveldbStats(statediskdb)
 	}
 
-<<<<<<< HEAD
 	if db.BlockStore() != db {
 		fmt.Println("show stats of block store")
 		showLeveldbStats(db.BlockStore())
 	}
 
-=======
->>>>>>> def3512f
 	log.Info("Triggering compaction")
 	if err := db.Compact(nil, nil); err != nil {
 		log.Error("Compact err", "error", err)
@@ -617,32 +606,23 @@
 			return err
 		}
 	}
-<<<<<<< HEAD
 	if db.BlockStore() != db {
 		if err := db.BlockStore().Compact(nil, nil); err != nil {
 			log.Error("Compact err", "error", err)
 			return err
 		}
 	}
-=======
->>>>>>> def3512f
 
 	log.Info("Stats after compaction")
 	showLeveldbStats(db)
 	if statediskdb != nil {
-<<<<<<< HEAD
-		fmt.Println("show stats of state store")
-		showLeveldbStats(statediskdb)
-	}
-	if db.BlockStore() != db {
-		fmt.Println("show stats of block store")
-		showLeveldbStats(db.BlockStore())
-	}
-=======
 		fmt.Println("show stats of state store after compaction")
 		showLeveldbStats(statediskdb)
 	}
->>>>>>> def3512f
+	if db.BlockStore() != db {
+		fmt.Println("show stats of block store after compaction")
+		showLeveldbStats(db.BlockStore())
+	}
 	return nil
 }
 
@@ -674,7 +654,6 @@
 				return nil
 			}
 		}
-<<<<<<< HEAD
 		if db.BlockStore() != db {
 			if blockdata, dberr := db.BlockStore().Get(key); dberr != nil {
 				fmt.Printf("key %#x: %#x\n", key, blockdata)
@@ -682,8 +661,6 @@
 			}
 		}
 
-=======
->>>>>>> def3512f
 		log.Info("Get operation failed", "key", fmt.Sprintf("%#x", key), "error", err)
 		return err
 	}
@@ -1167,22 +1144,13 @@
 
 	db := utils.MakeChainDatabase(ctx, stack, false, false)
 	db.Sync()
-<<<<<<< HEAD
-	statediskdb := db.StateStore()
-=======
 	stateDiskDb := db.StateStore()
->>>>>>> def3512f
 	defer db.Close()
 
 	// convert hbss trie node to pbss trie node
 	var lastStateID uint64
-<<<<<<< HEAD
-	if statediskdb != nil {
-		lastStateID = rawdb.ReadPersistentStateID(statediskdb)
-=======
 	if stateDiskDb != nil {
 		lastStateID = rawdb.ReadPersistentStateID(stateDiskDb)
->>>>>>> def3512f
 	} else {
 		lastStateID = rawdb.ReadPersistentStateID(db)
 	}
@@ -1237,13 +1205,8 @@
 	}
 
 	// repair state ancient offset
-<<<<<<< HEAD
-	if statediskdb != nil {
-		lastStateID = rawdb.ReadPersistentStateID(statediskdb)
-=======
 	if stateDiskDb != nil {
 		lastStateID = rawdb.ReadPersistentStateID(stateDiskDb)
->>>>>>> def3512f
 	} else {
 		lastStateID = rawdb.ReadPersistentStateID(db)
 	}
@@ -1265,13 +1228,8 @@
 		return err
 	}
 	// prune hbss trie node
-<<<<<<< HEAD
-	if statediskdb != nil {
-		err = rawdb.PruneHashTrieNodeInDataBase(statediskdb)
-=======
 	if stateDiskDb != nil {
 		err = rawdb.PruneHashTrieNodeInDataBase(stateDiskDb)
->>>>>>> def3512f
 	} else {
 		err = rawdb.PruneHashTrieNodeInDataBase(db)
 	}
