--- conflicted
+++ resolved
@@ -354,13 +354,9 @@
 	stack, config = makeConfigNode(ctx)
 	defer stack.Close()
 	blockAmountReserved = ctx.Uint64(utils.BlockAmountReserved.Name)
-<<<<<<< HEAD
-	// chaindb
-=======
 	if blockAmountReserved < params.FullImmutabilityThreshold {
 		return fmt.Errorf("block-amount-reserved must be greater than or equal to %d", params.FullImmutabilityThreshold)
 	}
->>>>>>> 4566ac76
 	chaindb, err = accessDb(ctx, stack)
 	if err != nil {
 		return err
