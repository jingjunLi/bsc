// Copyright 2021 The go-ethereum Authors
// This file is part of go-ethereum.
//
// go-ethereum is free software: you can redistribute it and/or modify
// it under the terms of the GNU General Public License as published by
// the Free Software Foundation, either version 3 of the License, or
// (at your option) any later version.
//
// go-ethereum is distributed in the hope that it will be useful,
// but WITHOUT ANY WARRANTY; without even the implied warranty of
// MERCHANTABILITY or FITNESS FOR A PARTICULAR PURPOSE. See the
// GNU General Public License for more details.
//
// You should have received a copy of the GNU General Public License
// along with go-ethereum. If not, see <http://www.gnu.org/licenses/>.

package main

import (
	"bytes"
	"encoding/json"
	"errors"
	"fmt"
	"os"
	"path/filepath"
	"strings"
	"time"

	"github.com/prometheus/tsdb/fileutil"

	"github.com/ethereum/go-ethereum/cmd/utils"
	"github.com/ethereum/go-ethereum/common"
	"github.com/ethereum/go-ethereum/core"
	"github.com/ethereum/go-ethereum/core/rawdb"
	"github.com/ethereum/go-ethereum/core/state"
	"github.com/ethereum/go-ethereum/core/state/pruner"
	"github.com/ethereum/go-ethereum/core/state/snapshot"
	"github.com/ethereum/go-ethereum/core/types"
	"github.com/ethereum/go-ethereum/crypto"
	"github.com/ethereum/go-ethereum/eth/ethconfig"
	"github.com/ethereum/go-ethereum/ethdb"
	"github.com/ethereum/go-ethereum/internal/flags"
	"github.com/ethereum/go-ethereum/log"
	"github.com/ethereum/go-ethereum/metrics"
	"github.com/ethereum/go-ethereum/node"
	"github.com/ethereum/go-ethereum/rlp"
	"github.com/ethereum/go-ethereum/trie"
	cli "github.com/urfave/cli/v2"
)

var (
	snapshotCommand = &cli.Command{
		Name:        "snapshot",
		Usage:       "A set of commands based on the snapshot",
		Description: "",
		Subcommands: []*cli.Command{
			{
				Name:      "prune-state",
				Usage:     "Prune stale ethereum state data based on the snapshot",
				ArgsUsage: "<root>",
				Action:    pruneState,
				Flags: flags.Merge([]cli.Flag{
					utils.BloomFilterSizeFlag,
					utils.TriesInMemoryFlag,
				}, utils.NetworkFlags, utils.DatabaseFlags),
				Description: `
geth snapshot prune-state <state-root>
will prune historical state data with the help of the state snapshot.
All trie nodes and contract codes that do not belong to the specified
version state will be deleted from the database. After pruning, only
two version states are available: genesis and the specific one.

The default pruning target is the HEAD-127 state.

WARNING: it's only supported in hash mode(--state.scheme=hash)".
`,
			},
			{
				Name:     "prune-block",
				Usage:    "Prune block data offline",
				Action:   pruneBlock,
				Category: "MISCELLANEOUS COMMANDS",
				Flags: []cli.Flag{
					utils.DataDirFlag,
					utils.AncientFlag,
					utils.BlockAmountReserved,
					utils.TriesInMemoryFlag,
					utils.CheckSnapshotWithMPT,
				},
				Description: `
geth offline prune-block for block data in ancientdb.
The amount of blocks expected for remaining after prune can be specified via block-amount-reserved in this command,
will prune and only remain the specified amount of old block data in ancientdb.
the brief workflow is to backup the the number of this specified amount blocks backward in original ancientdb 
into new ancient_backup, then delete the original ancientdb dir and rename the ancient_backup to original one for replacement,
finally assemble the statedb and new ancientDb together.
The purpose of doing it is because the block data will be moved into the ancient store when it
becomes old enough(exceed the Threshold 90000), the disk usage will be very large over time, and is occupied mainly by ancientDb,
so it's very necessary to do block data prune, this feature will handle it.
`,
			},
			{
				Name:      "verify-state",
				Usage:     "Recalculate state hash based on the snapshot for verification",
				ArgsUsage: "<root>",
				Action:    verifyState,
				Flags:     flags.Merge(utils.NetworkFlags, utils.DatabaseFlags),
				Description: `
geth snapshot verify-state <state-root>
will traverse the whole accounts and storages set based on the specified
snapshot and recalculate the root hash of state for verification.
In other words, this command does the snapshot to trie conversion.
`,
			},
			{
				Name: "insecure-prune-all",
				Usage: "Prune all trie state data except genesis block, it will break storage for fullnode, only suitable for fast node " +
					"who do not need trie storage at all",
				ArgsUsage: "<genesisPath>",
				Action:    pruneAllState,
				Category:  "MISCELLANEOUS COMMANDS",
				Flags: []cli.Flag{
					utils.DataDirFlag,
					utils.AncientFlag,
				},
				Description: `
will prune all historical trie state data except genesis block.
All trie nodes will be deleted from the database. 

It expects the genesis file as argument.

WARNING: It's necessary to delete the trie clean cache after the pruning.
If you specify another directory for the trie clean cache via "--cache.trie.journal"
during the use of Geth, please also specify it here for correct deletion. Otherwise
the trie clean cache with default directory will be deleted.
`,
			},
			{
				Name:      "check-dangling-storage",
				Usage:     "Check that there is no 'dangling' snap storage",
				ArgsUsage: "<root>",
				Action:    checkDanglingStorage,
				Flags:     flags.Merge(utils.NetworkFlags, utils.DatabaseFlags),
				Description: `
geth snapshot check-dangling-storage <state-root> traverses the snap storage
data, and verifies that all snapshot storage data has a corresponding account.
`,
			},
			{
				Name:      "inspect-account",
				Usage:     "Check all snapshot layers for the a specific account",
				ArgsUsage: "<address | hash>",
				Action:    checkAccount,
				Flags:     flags.Merge(utils.NetworkFlags, utils.DatabaseFlags),
				Description: `
geth snapshot inspect-account <address | hash> checks all snapshot layers and prints out
information about the specified address.
`,
			},
			{
				Name:      "traverse-state",
				Usage:     "Traverse the state with given root hash and perform quick verification",
				ArgsUsage: "<root>",
				Action:    traverseState,
				Flags:     flags.Merge(utils.NetworkFlags, utils.DatabaseFlags),
				Description: `
geth snapshot traverse-state <state-root>
will traverse the whole state from the given state root and will abort if any
referenced trie node or contract code is missing. This command can be used for
state integrity verification. The default checking target is the HEAD state.

It's also usable without snapshot enabled.
`,
			},
			{
				Name:      "traverse-rawstate",
				Usage:     "Traverse the state with given root hash and perform detailed verification",
				ArgsUsage: "<root>",
				Action:    traverseRawState,
				Flags:     flags.Merge(utils.NetworkFlags, utils.DatabaseFlags),
				Description: `
geth snapshot traverse-rawstate <state-root>
will traverse the whole state from the given root and will abort if any referenced
trie node or contract code is missing. This command can be used for state integrity
verification. The default checking target is the HEAD state. It's basically identical
to traverse-state, but the check granularity is smaller.

It's also usable without snapshot enabled.
`,
			},
			{
				Name:      "dump",
				Usage:     "Dump a specific block from storage (same as 'geth dump' but using snapshots)",
				ArgsUsage: "[? <blockHash> | <blockNum>]",
				Action:    dumpState,
				Flags: flags.Merge([]cli.Flag{
					utils.ExcludeCodeFlag,
					utils.ExcludeStorageFlag,
					utils.StartKeyFlag,
					utils.DumpLimitFlag,
					utils.TriesInMemoryFlag,
				}, utils.NetworkFlags, utils.DatabaseFlags),
				Description: `
This command is semantically equivalent to 'geth dump', but uses the snapshots
as the backend data source, making this command a lot faster.

The argument is interpreted as block number or hash. If none is provided, the latest
block is used.
`,
			},
			{
				Action:    snapshotExportPreimages,
				Name:      "export-preimages",
				Usage:     "Export the preimage in snapshot enumeration order",
				ArgsUsage: "<dumpfile> [<root>]",
				Flags:     utils.DatabaseFlags,
				Description: `
The export-preimages command exports hash preimages to a flat file, in exactly
the expected order for the overlay tree migration.
`,
			},
		},
	}
)

func accessDb(ctx *cli.Context, stack *node.Node) (ethdb.Database, error) {
	//The layer of tries trees that keep in memory.
	TriesInMemory := int(ctx.Uint64(utils.TriesInMemoryFlag.Name))
	chaindb := utils.MakeChainDatabase(ctx, stack, false, true)
	defer chaindb.Close()

	if !ctx.Bool(utils.CheckSnapshotWithMPT.Name) {
		return chaindb, nil
	}
	headBlock := rawdb.ReadHeadBlock(chaindb)
	if headBlock == nil {
		return nil, errors.New("failed to load head block")
	}
	headHeader := headBlock.Header()
	//Make sure the MPT and snapshot matches before pruning, otherwise the node can not start.
	snapconfig := snapshot.Config{
		CacheSize:  256,
		Recovery:   false,
		NoBuild:    true,
		AsyncBuild: false,
	}
	snaptree, err := snapshot.New(snapconfig, chaindb, trie.NewDatabase(chaindb, nil), headBlock.Root(), TriesInMemory, false)
	if err != nil {
		log.Error("snaptree error", "err", err)
		return nil, err // The relevant snapshot(s) might not exist
	}

	// Use the HEAD-(n-1) as the target root. The reason for picking it is:
	// - in most of the normal cases, the related state is available
	// - the probability of this layer being reorg is very low

	// Retrieve all snapshot layers from the current HEAD.
	// In theory there are n difflayers + 1 disk layer present,
	// so n diff layers are expected to be returned.
	layers := snaptree.Snapshots(headHeader.Root, TriesInMemory, true)
	if len(layers) != TriesInMemory {
		// Reject if the accumulated diff layers are less than n. It
		// means in most of normal cases, there is no associated state
		// with bottom-most diff layer.
		log.Error("snapshot layers != TriesInMemory", "err", err)
		return nil, fmt.Errorf("snapshot not old enough yet: need %d more blocks", TriesInMemory-len(layers))
	}
	// Use the bottom-most diff layer as the target
	targetRoot := layers[len(layers)-1].Root()

	// Ensure the root is really present. The weak assumption
	// is the presence of root can indicate the presence of the
	// entire trie.
	if blob := rawdb.ReadLegacyTrieNode(chaindb, targetRoot); len(blob) == 0 {
		// The special case is for clique based networks(rinkeby, goerli
		// and some other private networks), it's possible that two
		// consecutive blocks will have same root. In this case snapshot
		// difflayer won't be created. So HEAD-(n-1) may not paired with
		// head-(n-1) layer. Instead the paired layer is higher than the
		// bottom-most diff layer. Try to find the bottom-most snapshot
		// layer with state available.
		//
		// Note HEAD is ignored. Usually there is the associated
		// state available, but we don't want to use the topmost state
		// as the pruning target.
		var found bool
		for i := len(layers) - 2; i >= 1; i-- {
			if blob := rawdb.ReadLegacyTrieNode(chaindb, layers[i].Root()); len(blob) != 0 {
				targetRoot = layers[i].Root()
				found = true
				log.Info("Selecting middle-layer as the pruning target", "root", targetRoot, "depth", i)
				break
			}
		}
		if !found {
			if blob := rawdb.ReadLegacyTrieNode(chaindb, snaptree.DiskRoot()); len(blob) != 0 {
				targetRoot = snaptree.DiskRoot()
				found = true
				log.Info("Selecting disk-layer as the pruning target", "root", targetRoot)
			}
		}
		if !found {
			if len(layers) > 0 {
				log.Error("no snapshot paired state")
				return nil, errors.New("no snapshot paired state")
			}
			return nil, fmt.Errorf("associated state[%x] is not present", targetRoot)
		}
	} else {
		if len(layers) > 0 {
			log.Info("Selecting bottom-most difflayer as the pruning target", "root", targetRoot, "height", headHeader.Number.Uint64()-uint64(len(layers)-1))
		} else {
			log.Info("Selecting user-specified state as the pruning target", "root", targetRoot)
		}
	}
	return chaindb, nil
}

func pruneBlock(ctx *cli.Context) error {
	var (
		stack   *node.Node
		config  gethConfig
		chaindb ethdb.Database
		err     error

		oldAncientPath      string
		newAncientPath      string
		blockAmountReserved uint64
		blockpruner         *pruner.BlockPruner
	)

	stack, config = makeConfigNode(ctx)
	defer stack.Close()
	blockAmountReserved = ctx.Uint64(utils.BlockAmountReserved.Name)
	chaindb, err = accessDb(ctx, stack)
	if err != nil {
		return err
	}

	// Most of the problems reported by users when first using the prune-block
	// tool are due to incorrect directory settings.Here, the default directory
	// and relative directory are canceled, and the user is forced to formulate
	// an absolute path to guide users to run the prune-block command correctly.
	if !ctx.IsSet(utils.DataDirFlag.Name) {
		return errors.New("datadir must be set")
	} else {
		datadir := ctx.String(utils.DataDirFlag.Name)
		if !filepath.IsAbs(datadir) {
			// force absolute paths, which often fail due to the splicing of relative paths
			return errors.New("datadir not abs path")
		}
	}

	if !ctx.IsSet(utils.AncientFlag.Name) {
		return errors.New("datadir.ancient must be set")
	} else {
		oldAncientPath = ctx.String(utils.AncientFlag.Name)
		if !filepath.IsAbs(oldAncientPath) {
			// force absolute paths, which often fail due to the splicing of relative paths
			return errors.New("datadir.ancient not abs path")
		}
	}

	path, _ := filepath.Split(oldAncientPath)
	if path == "" {
		return errors.New("prune failed, did not specify the AncientPath")
	}
	newVersionPath := false
	files, err := os.ReadDir(oldAncientPath)
	if err != nil {
		return err
	}
	for _, file := range files {
		if file.IsDir() && file.Name() == "chain" {
			newVersionPath = true
		}
	}
	if newVersionPath && !strings.HasSuffix(oldAncientPath, "geth/chaindata/ancient/chain") {
		log.Error("datadir.ancient subdirectory incorrect", "got path", oldAncientPath, "want subdirectory", "geth/chaindata/ancient/chain/")
		return errors.New("datadir.ancient subdirectory incorrect")
	}
	newAncientPath = filepath.Join(path, "chain_back")

	blockpruner = pruner.NewBlockPruner(chaindb, stack, oldAncientPath, newAncientPath, blockAmountReserved)

	lock, exist, err := fileutil.Flock(filepath.Join(oldAncientPath, "PRUNEFLOCK"))
	if err != nil {
		log.Error("file lock error", "err", err)
		return err
	}
	if exist {
		defer lock.Release()
		log.Info("file lock existed, waiting for prune recovery and continue", "err", err)
		if err := blockpruner.RecoverInterruption("chaindata", config.Eth.DatabaseCache, utils.MakeDatabaseHandles(0), "", false); err != nil {
			log.Error("Pruning failed", "err", err)
			return err
		}
		log.Info("Block prune successfully")
		return nil
	}

	if _, err := os.Stat(newAncientPath); err == nil {
		// No file lock found for old ancientDB but new ancientDB exsisted, indicating the geth was interrupted
		// after old ancientDB removal, this happened after backup successfully, so just rename the new ancientDB
		if err := blockpruner.AncientDbReplacer(); err != nil {
			log.Error("Failed to rename new ancient directory")
			return err
		}
		log.Info("Block prune successfully")
		return nil
	}
	name := "chaindata"
	if err := blockpruner.BlockPruneBackUp(name, config.Eth.DatabaseCache, utils.MakeDatabaseHandles(0), "", false, false); err != nil {
		log.Error("Failed to back up block", "err", err)
		return err
	}

	log.Info("backup block successfully")

	//After backing up successfully, rename the new ancientdb name to the original one, and delete the old ancientdb
	if err := blockpruner.AncientDbReplacer(); err != nil {
		return err
	}

	lock.Release()
	log.Info("Block prune successfully")
	return nil
}

// Deprecation: this command should be deprecated once the hash-based
// scheme is deprecated.
func pruneState(ctx *cli.Context) error {
	stack, _ := makeConfigNode(ctx)
	defer stack.Close()

	chaindb := utils.MakeChainDatabase(ctx, stack, false, false)
	defer chaindb.Close()

	prunerconfig := pruner.Config{
		Datadir:   stack.ResolvePath(""),
		BloomSize: ctx.Uint64(utils.BloomFilterSizeFlag.Name),
	}

	if chaindb.StateStore() != nil {
		if rawdb.ReadStateSchemeByStateDB(chaindb, chaindb.StateStore()) != rawdb.HashScheme {
			log.Crit("Offline pruning is not required for path scheme")
		}
	} else {
		if rawdb.ReadStateScheme(chaindb) != rawdb.HashScheme {
			log.Crit("Offline pruning is not required for path scheme")
		}
	}

	pruner, err := pruner.NewPruner(chaindb, prunerconfig, ctx.Uint64(utils.TriesInMemoryFlag.Name))
	if err != nil {
		log.Error("Failed to open snapshot tree", "err", err)
		return err
	}
	if ctx.NArg() > 1 {
		log.Error("Too many arguments given")
		return errors.New("too many arguments")
	}
	var targetRoot common.Hash
	if ctx.NArg() == 1 {
		targetRoot, err = parseRoot(ctx.Args().First())
		if err != nil {
			log.Error("Failed to resolve state root", "err", err)
			return err
		}
	}
	if err = pruner.Prune(targetRoot); err != nil {
		log.Error("Failed to prune state", "err", err)
		return err
	}
	return nil
}

func pruneAllState(ctx *cli.Context) error {
	stack, _ := makeConfigNode(ctx)
	defer stack.Close()

	genesisPath := ctx.Args().First()
	if len(genesisPath) == 0 {
		utils.Fatalf("Must supply path to genesis JSON file")
	}
	file, err := os.Open(genesisPath)
	if err != nil {
		utils.Fatalf("Failed to read genesis file: %v", err)
	}
	defer file.Close()

	g := new(core.Genesis)
	if err := json.NewDecoder(file).Decode(g); err != nil {
		cfg := gethConfig{
			Eth:     ethconfig.Defaults,
			Node:    defaultNodeConfig(),
			Metrics: metrics.DefaultConfig,
		}

		// Load config file.
		if err := loadConfig(genesisPath, &cfg); err != nil {
			utils.Fatalf("%v", err)
		}
		g = cfg.Eth.Genesis
	}

	chaindb := utils.MakeChainDatabase(ctx, stack, false, false)
	defer chaindb.Close()
	pruner, err := pruner.NewAllPruner(chaindb)
	if err != nil {
		log.Error("Failed to open snapshot tree", "err", err)
		return err
	}
	if err = pruner.PruneAll(g); err != nil {
		log.Error("Failed to prune state", "err", err)
		return err
	}
	return nil
}

func verifyState(ctx *cli.Context) error {
	stack, _ := makeConfigNode(ctx)
	defer stack.Close()

	chaindb := utils.MakeChainDatabase(ctx, stack, true, false)
	defer chaindb.Close()
	headBlock := rawdb.ReadHeadBlock(chaindb)
	if headBlock == nil {
		log.Error("Failed to load head block")
		return errors.New("no head block")
	}
	triedb := utils.MakeTrieDatabase(ctx, chaindb, false, true, false)
	defer triedb.Close()

	snapConfig := snapshot.Config{
		CacheSize:  256,
		Recovery:   false,
		NoBuild:    true,
		AsyncBuild: false,
	}
	snaptree, err := snapshot.New(snapConfig, chaindb, triedb, headBlock.Root(), 128, false)
	if err != nil {
		log.Error("Failed to open snapshot tree", "err", err)
		return err
	}
	if ctx.NArg() > 1 {
		log.Error("Too many arguments given")
		return errors.New("too many arguments")
	}
	var root = headBlock.Root()
	if ctx.NArg() == 1 {
		root, err = parseRoot(ctx.Args().First())
		if err != nil {
			log.Error("Failed to resolve state root", "err", err)
			return err
		}
	}
	if err := snaptree.Verify(root); err != nil {
		log.Error("Failed to verify state", "root", root, "err", err)
		return err
	}
	log.Info("Verified the state", "root", root)
	return snapshot.CheckDanglingStorage(chaindb)
}

// checkDanglingStorage iterates the snap storage data, and verifies that all
// storage also has corresponding account data.
func checkDanglingStorage(ctx *cli.Context) error {
	stack, _ := makeConfigNode(ctx)
	defer stack.Close()

	db := utils.MakeChainDatabase(ctx, stack, true, false)
	defer db.Close()
	return snapshot.CheckDanglingStorage(db)
}

// traverseState is a helper function used for pruning verification.
// Basically it just iterates the trie, ensure all nodes and associated
// contract codes are present.
func traverseState(ctx *cli.Context) error {
	stack, _ := makeConfigNode(ctx)
	defer stack.Close()

	chaindb := utils.MakeChainDatabase(ctx, stack, true, false)
	defer chaindb.Close()

	triedb := utils.MakeTrieDatabase(ctx, chaindb, false, true, false)
	defer triedb.Close()

	headBlock := rawdb.ReadHeadBlock(chaindb)
	if headBlock == nil {
		log.Error("Failed to load head block")
		return errors.New("no head block")
	}
	if ctx.NArg() > 1 {
		log.Error("Too many arguments given")
		return errors.New("too many arguments")
	}
	var (
		root common.Hash
		err  error
	)
	if ctx.NArg() == 1 {
		root, err = parseRoot(ctx.Args().First())
		if err != nil {
			log.Error("Failed to resolve state root", "err", err)
			return err
		}
		log.Info("Start traversing the state", "root", root)
	} else {
		root = headBlock.Root()
		log.Info("Start traversing the state", "root", root, "number", headBlock.NumberU64())
	}
	t, err := trie.NewStateTrie(trie.StateTrieID(root), triedb)
	if err != nil {
		log.Error("Failed to open trie", "root", root, "err", err)
		return err
	}
	var (
		accounts   int
		slots      int
		codes      int
		lastReport time.Time
		start      = time.Now()
	)
	acctIt, err := t.NodeIterator(nil)
	if err != nil {
		log.Error("Failed to open iterator", "root", root, "err", err)
		return err
	}
	accIter := trie.NewIterator(acctIt)
	for accIter.Next() {
		accounts += 1
		var acc types.StateAccount
		if err := rlp.DecodeBytes(accIter.Value, &acc); err != nil {
			log.Error("Invalid account encountered during traversal", "err", err)
			return err
		}
		if acc.Root != types.EmptyRootHash {
			id := trie.StorageTrieID(root, common.BytesToHash(accIter.Key), acc.Root)
			storageTrie, err := trie.NewStateTrie(id, triedb)
			if err != nil {
				log.Error("Failed to open storage trie", "root", acc.Root, "err", err)
				return err
			}
			storageIt, err := storageTrie.NodeIterator(nil)
			if err != nil {
				log.Error("Failed to open storage iterator", "root", acc.Root, "err", err)
				return err
			}
			storageIter := trie.NewIterator(storageIt)
			for storageIter.Next() {
				slots += 1

				if time.Since(lastReport) > time.Second*8 {
					log.Info("Traversing state", "accounts", accounts, "slots", slots, "codes", codes, "elapsed", common.PrettyDuration(time.Since(start)))
					lastReport = time.Now()
				}
			}
			if storageIter.Err != nil {
				log.Error("Failed to traverse storage trie", "root", acc.Root, "err", storageIter.Err)
				return storageIter.Err
			}
		}
		if !bytes.Equal(acc.CodeHash, types.EmptyCodeHash.Bytes()) {
			if !rawdb.HasCode(chaindb, common.BytesToHash(acc.CodeHash)) {
				log.Error("Code is missing", "hash", common.BytesToHash(acc.CodeHash))
				return errors.New("missing code")
			}
			codes += 1
		}
		if time.Since(lastReport) > time.Second*8 {
			log.Info("Traversing state", "accounts", accounts, "slots", slots, "codes", codes, "elapsed", common.PrettyDuration(time.Since(start)))
			lastReport = time.Now()
		}
	}
	if accIter.Err != nil {
		log.Error("Failed to traverse state trie", "root", root, "err", accIter.Err)
		return accIter.Err
	}
	log.Info("State is complete", "accounts", accounts, "slots", slots, "codes", codes, "elapsed", common.PrettyDuration(time.Since(start)))
	return nil
}

// traverseRawState is a helper function used for pruning verification.
// Basically it just iterates the trie, ensure all nodes and associated
// contract codes are present. It's basically identical to traverseState
// but it will check each trie node.
func traverseRawState(ctx *cli.Context) error {
	stack, _ := makeConfigNode(ctx)
	defer stack.Close()

	chaindb := utils.MakeChainDatabase(ctx, stack, true, false)
	defer chaindb.Close()

	triedb := utils.MakeTrieDatabase(ctx, chaindb, false, true, false)
	defer triedb.Close()

	headBlock := rawdb.ReadHeadBlock(chaindb)
	if headBlock == nil {
		log.Error("Failed to load head block")
		return errors.New("no head block")
	}
	if ctx.NArg() > 1 {
		log.Error("Too many arguments given")
		return errors.New("too many arguments")
	}
	var (
		root common.Hash
		err  error
	)
	if ctx.NArg() == 1 {
		root, err = parseRoot(ctx.Args().First())
		if err != nil {
			log.Error("Failed to resolve state root", "err", err)
			return err
		}
		log.Info("Start traversing the state", "root", root)
	} else {
		root = headBlock.Root()
		log.Info("Start traversing the state", "root", root, "number", headBlock.NumberU64())
	}
	t, err := trie.NewStateTrie(trie.StateTrieID(root), triedb)
	if err != nil {
		log.Error("Failed to open trie", "root", root, "err", err)
		return err
	}
	var (
		nodes      int
		accounts   int
		slots      int
		codes      int
		lastReport time.Time
		start      = time.Now()
		hasher     = crypto.NewKeccakState()
		got        = make([]byte, 32)
	)
	accIter, err := t.NodeIterator(nil)
	if err != nil {
		log.Error("Failed to open iterator", "root", root, "err", err)
		return err
	}
	reader, err := triedb.Reader(root)
	if err != nil {
		log.Error("State is non-existent", "root", root)
		return nil
	}
	for accIter.Next(true) {
		nodes += 1
		node := accIter.Hash()

		// Check the present for non-empty hash node(embedded node doesn't
		// have their own hash).
		if node != (common.Hash{}) {
			blob, _ := reader.Node(common.Hash{}, accIter.Path(), node)
			if len(blob) == 0 {
				log.Error("Missing trie node(account)", "hash", node)
				return errors.New("missing account")
			}
			hasher.Reset()
			hasher.Write(blob)
			hasher.Read(got)
			if !bytes.Equal(got, node.Bytes()) {
				log.Error("Invalid trie node(account)", "hash", node.Hex(), "value", blob)
				return errors.New("invalid account node")
			}
		}
		// If it's a leaf node, yes we are touching an account,
		// dig into the storage trie further.
		if accIter.Leaf() {
			accounts += 1
			var acc types.StateAccount
			if err := rlp.DecodeBytes(accIter.LeafBlob(), &acc); err != nil {
				log.Error("Invalid account encountered during traversal", "err", err)
				return errors.New("invalid account")
			}
			if acc.Root != types.EmptyRootHash {
				id := trie.StorageTrieID(root, common.BytesToHash(accIter.LeafKey()), acc.Root)
				storageTrie, err := trie.NewStateTrie(id, triedb)
				if err != nil {
					log.Error("Failed to open storage trie", "root", acc.Root, "err", err)
					return errors.New("missing storage trie")
				}
				storageIter, err := storageTrie.NodeIterator(nil)
				if err != nil {
					log.Error("Failed to open storage iterator", "root", acc.Root, "err", err)
					return err
				}
				for storageIter.Next(true) {
					nodes += 1
					node := storageIter.Hash()

					// Check the presence for non-empty hash node(embedded node doesn't
					// have their own hash).
					if node != (common.Hash{}) {
						blob, _ := reader.Node(common.BytesToHash(accIter.LeafKey()), storageIter.Path(), node)
						if len(blob) == 0 {
							log.Error("Missing trie node(storage)", "hash", node)
							return errors.New("missing storage")
						}
						hasher.Reset()
						hasher.Write(blob)
						hasher.Read(got)
						if !bytes.Equal(got, node.Bytes()) {
							log.Error("Invalid trie node(storage)", "hash", node.Hex(), "value", blob)
							return errors.New("invalid storage node")
						}
					}
					// Bump the counter if it's leaf node.
					if storageIter.Leaf() {
						slots += 1
					}
					if time.Since(lastReport) > time.Second*8 {
						log.Info("Traversing state", "nodes", nodes, "accounts", accounts, "slots", slots, "codes", codes, "elapsed", common.PrettyDuration(time.Since(start)))
						lastReport = time.Now()
					}
				}
				if storageIter.Error() != nil {
					log.Error("Failed to traverse storage trie", "root", acc.Root, "err", storageIter.Error())
					return storageIter.Error()
				}
			}
			if !bytes.Equal(acc.CodeHash, types.EmptyCodeHash.Bytes()) {
				if !rawdb.HasCode(chaindb, common.BytesToHash(acc.CodeHash)) {
					log.Error("Code is missing", "account", common.BytesToHash(accIter.LeafKey()))
					return errors.New("missing code")
				}
				codes += 1
			}
			if time.Since(lastReport) > time.Second*8 {
				log.Info("Traversing state", "nodes", nodes, "accounts", accounts, "slots", slots, "codes", codes, "elapsed", common.PrettyDuration(time.Since(start)))
				lastReport = time.Now()
			}
		}
	}
	if accIter.Error() != nil {
		log.Error("Failed to traverse state trie", "root", root, "err", accIter.Error())
		return accIter.Error()
	}
	log.Info("State is complete", "nodes", nodes, "accounts", accounts, "slots", slots, "codes", codes, "elapsed", common.PrettyDuration(time.Since(start)))
	return nil
}

func parseRoot(input string) (common.Hash, error) {
	var h common.Hash
	if err := h.UnmarshalText([]byte(input)); err != nil {
		return h, err
	}
	return h, nil
}

func dumpState(ctx *cli.Context) error {
	stack, _ := makeConfigNode(ctx)
	defer stack.Close()

	conf, db, root, err := parseDumpConfig(ctx, stack)
	if err != nil {
		return err
	}
<<<<<<< HEAD
	defer db.Close()

	triedb := utils.MakeTrieDatabase(ctx, db, false, true)
=======
	triedb := utils.MakeTrieDatabase(ctx, db, false, true, false)
>>>>>>> 38d592df
	defer triedb.Close()

	snapConfig := snapshot.Config{
		CacheSize:  256,
		Recovery:   false,
		NoBuild:    true,
		AsyncBuild: false,
	}
	triesInMemory := ctx.Uint64(utils.TriesInMemoryFlag.Name)
	snaptree, err := snapshot.New(snapConfig, db, triedb, root, int(triesInMemory), false)
	if err != nil {
		return err
	}
	accIt, err := snaptree.AccountIterator(root, common.BytesToHash(conf.Start))
	if err != nil {
		return err
	}
	defer accIt.Release()

	log.Info("Snapshot dumping started", "root", root)
	var (
		start    = time.Now()
		logged   = time.Now()
		accounts uint64
	)
	enc := json.NewEncoder(os.Stdout)
	enc.Encode(struct {
		Root common.Hash `json:"root"`
	}{root})
	for accIt.Next() {
		account, err := types.FullAccount(accIt.Account())
		if err != nil {
			return err
		}
		da := &state.DumpAccount{
			Balance:     account.Balance.String(),
			Nonce:       account.Nonce,
			Root:        account.Root.Bytes(),
			CodeHash:    account.CodeHash,
			AddressHash: accIt.Hash().Bytes(),
		}
		if !conf.SkipCode && !bytes.Equal(account.CodeHash, types.EmptyCodeHash.Bytes()) {
			da.Code = rawdb.ReadCode(db, common.BytesToHash(account.CodeHash))
		}
		if !conf.SkipStorage {
			da.Storage = make(map[common.Hash]string)

			stIt, err := snaptree.StorageIterator(root, accIt.Hash(), common.Hash{})
			if err != nil {
				return err
			}
			for stIt.Next() {
				da.Storage[stIt.Hash()] = common.Bytes2Hex(stIt.Slot())
			}
		}
		enc.Encode(da)
		accounts++
		if time.Since(logged) > 8*time.Second {
			log.Info("Snapshot dumping in progress", "at", accIt.Hash(), "accounts", accounts,
				"elapsed", common.PrettyDuration(time.Since(start)))
			logged = time.Now()
		}
		if conf.Max > 0 && accounts >= conf.Max {
			break
		}
	}
	log.Info("Snapshot dumping complete", "accounts", accounts,
		"elapsed", common.PrettyDuration(time.Since(start)))
	return nil
}

// snapshotExportPreimages dumps the preimage data to a flat file.
func snapshotExportPreimages(ctx *cli.Context) error {
	if ctx.NArg() < 1 {
		utils.Fatalf("This command requires an argument.")
	}
	stack, _ := makeConfigNode(ctx)
	defer stack.Close()

	chaindb := utils.MakeChainDatabase(ctx, stack, true, false)
	defer chaindb.Close()

	triedb := utils.MakeTrieDatabase(ctx, chaindb, false, true, false)
	defer triedb.Close()

	var root common.Hash
	if ctx.NArg() > 1 {
		rootBytes := common.FromHex(ctx.Args().Get(1))
		if len(rootBytes) != common.HashLength {
			return fmt.Errorf("invalid hash: %s", ctx.Args().Get(1))
		}
		root = common.BytesToHash(rootBytes)
	} else {
		headBlock := rawdb.ReadHeadBlock(chaindb)
		if headBlock == nil {
			log.Error("Failed to load head block")
			return errors.New("no head block")
		}
		root = headBlock.Root()
	}
	snapConfig := snapshot.Config{
		CacheSize:  256,
		Recovery:   false,
		NoBuild:    true,
		AsyncBuild: false,
	}
	snaptree, err := snapshot.New(snapConfig, chaindb, triedb, root, 128, false)
	if err != nil {
		return err
	}
	return utils.ExportSnapshotPreimages(chaindb, snaptree, ctx.Args().First(), root)
}

// checkAccount iterates the snap data layers, and looks up the given account
// across all layers.
func checkAccount(ctx *cli.Context) error {
	if ctx.NArg() != 1 {
		return errors.New("need <address|hash> arg")
	}
	var (
		hash common.Hash
		addr common.Address
	)
	switch arg := ctx.Args().First(); len(arg) {
	case 40, 42:
		addr = common.HexToAddress(arg)
		hash = crypto.Keccak256Hash(addr.Bytes())
	case 64, 66:
		hash = common.HexToHash(arg)
	default:
		return errors.New("malformed address or hash")
	}
	stack, _ := makeConfigNode(ctx)
	defer stack.Close()
	chaindb := utils.MakeChainDatabase(ctx, stack, true, false)
	defer chaindb.Close()
	start := time.Now()
	log.Info("Checking difflayer journal", "address", addr, "hash", hash)
	if err := snapshot.CheckJournalAccount(chaindb, hash); err != nil {
		return err
	}
	log.Info("Checked the snapshot journalled storage", "time", common.PrettyDuration(time.Since(start)))
	return nil
}<|MERGE_RESOLUTION|>--- conflicted
+++ resolved
@@ -857,13 +857,8 @@
 	if err != nil {
 		return err
 	}
-<<<<<<< HEAD
 	defer db.Close()
-
-	triedb := utils.MakeTrieDatabase(ctx, db, false, true)
-=======
 	triedb := utils.MakeTrieDatabase(ctx, db, false, true, false)
->>>>>>> 38d592df
 	defer triedb.Close()
 
 	snapConfig := snapshot.Config{
