// Copyright 2015 The go-ethereum Authors
// This file is part of go-ethereum.
//
// go-ethereum is free software: you can redistribute it and/or modify
// it under the terms of the GNU General Public License as published by
// the Free Software Foundation, either version 3 of the License, or
// (at your option) any later version.
//
// go-ethereum is distributed in the hope that it will be useful,
// but WITHOUT ANY WARRANTY; without even the implied warranty of
// MERCHANTABILITY or FITNESS FOR A PARTICULAR PURPOSE. See the
// GNU General Public License for more details.
//
// You should have received a copy of the GNU General Public License
// along with go-ethereum. If not, see <http://www.gnu.org/licenses/>.

// Package utils contains internal helper functions for go-ethereum commands.
package utils

import (
	"context"
	"crypto/ecdsa"
	"encoding/hex"
	"errors"
	"fmt"
	"math"
	"math/big"
	"net"
	"net/http"
	"os"
	"path/filepath"
	"runtime"
	godebug "runtime/debug"
	"strconv"
	"strings"
	"time"

	"github.com/ethereum/go-ethereum/accounts"
	"github.com/ethereum/go-ethereum/accounts/keystore"
	"github.com/ethereum/go-ethereum/common"
	"github.com/ethereum/go-ethereum/common/fdlimit"
	"github.com/ethereum/go-ethereum/core"
	"github.com/ethereum/go-ethereum/core/rawdb"
	"github.com/ethereum/go-ethereum/core/txpool/legacypool"
	"github.com/ethereum/go-ethereum/core/vm"
	"github.com/ethereum/go-ethereum/crypto"
	"github.com/ethereum/go-ethereum/crypto/kzg4844"
	"github.com/ethereum/go-ethereum/eth"
	"github.com/ethereum/go-ethereum/eth/downloader"
	"github.com/ethereum/go-ethereum/eth/ethconfig"
	"github.com/ethereum/go-ethereum/eth/filters"
	"github.com/ethereum/go-ethereum/eth/gasprice"
	"github.com/ethereum/go-ethereum/eth/tracers"
	"github.com/ethereum/go-ethereum/ethdb"
	"github.com/ethereum/go-ethereum/ethdb/remotedb"
	"github.com/ethereum/go-ethereum/ethstats"
	"github.com/ethereum/go-ethereum/graphql"
	"github.com/ethereum/go-ethereum/internal/ethapi"
	"github.com/ethereum/go-ethereum/internal/flags"
	"github.com/ethereum/go-ethereum/log"
	"github.com/ethereum/go-ethereum/metrics"
	"github.com/ethereum/go-ethereum/metrics/exp"
	"github.com/ethereum/go-ethereum/metrics/influxdb"
	"github.com/ethereum/go-ethereum/miner"
	"github.com/ethereum/go-ethereum/node"
	"github.com/ethereum/go-ethereum/p2p"
	"github.com/ethereum/go-ethereum/p2p/enode"
	"github.com/ethereum/go-ethereum/p2p/nat"
	"github.com/ethereum/go-ethereum/p2p/netutil"
	"github.com/ethereum/go-ethereum/params"
	"github.com/ethereum/go-ethereum/rpc"
	"github.com/ethereum/go-ethereum/trie"
	"github.com/ethereum/go-ethereum/trie/triedb/hashdb"
	"github.com/ethereum/go-ethereum/trie/triedb/pathdb"
	"github.com/fatih/structs"
	pcsclite "github.com/gballet/go-libpcsclite"
	gopsutil "github.com/shirou/gopsutil/mem"
	"github.com/urfave/cli/v2"
)

// These are all the command line flags we support.
// If you add to this list, please remember to include the
// flag in the appropriate command definition.
//
// The flags are defined here so their names and help texts
// are the same for all commands.

var (
	// General settings
	DataDirFlag = &flags.DirectoryFlag{
		Name:     "datadir",
		Usage:    "Data directory for the databases and keystore",
		Value:    flags.DirectoryString(node.DefaultDataDir()),
		Category: flags.EthCategory,
	}
<<<<<<< HEAD
	SeparateTrieFlag = &cli.BoolFlag{
		Name: "separatetrie",
=======
	SeparateDBFlag = &cli.BoolFlag{
		Name: "separatedb",
>>>>>>> def3512f
		Usage: "Enable a separated trie database, it will be created within a subdirectory called state, " +
			"Users can copy this state directory to another directory or disk, and then create a symbolic link to the state directory under the chaindata",
		Category: flags.EthCategory,
	}
<<<<<<< HEAD
	SeparateBlockFlag = &cli.BoolFlag{
		Name: "separateblock",
		Usage: "Enable a separated block database, it will be created within a subdirectory called state, " +
			"Users can copy this state directory to another directory or disk, and then create a symbolic link to the state directory under the chaindata",
		Category: flags.EthCategory,
	}
=======
>>>>>>> def3512f
	DirectBroadcastFlag = &cli.BoolFlag{
		Name:     "directbroadcast",
		Usage:    "Enable directly broadcast mined block to all peers",
		Category: flags.EthCategory,
	}
	DisableSnapProtocolFlag = &cli.BoolFlag{
		Name:     "disablesnapprotocol",
		Usage:    "Disable snap protocol",
		Category: flags.EthCategory,
	}
	EnableTrustProtocolFlag = &cli.BoolFlag{
		Name:     "enabletrustprotocol",
		Usage:    "Enable trust protocol",
		Category: flags.FastNodeCategory,
	}
	PipeCommitFlag = &cli.BoolFlag{
		Name:     "pipecommit",
		Usage:    "Enable MPT pipeline commit, it will improve syncing performance. It is an experimental feature(default is false)",
		Category: flags.DeprecatedCategory,
	}
	RangeLimitFlag = &cli.BoolFlag{
		Name:     "rangelimit",
		Usage:    "Enable 5000 blocks limit for range query",
		Category: flags.APICategory,
	}
	DiffFlag = flags.DirectoryFlag{
		Name:     "datadir.diff",
		Usage:    "Data directory for difflayer segments (default = inside chaindata)",
		Category: flags.FastNodeCategory,
	}
	RemoteDBFlag = &cli.StringFlag{
		Name:     "remotedb",
		Usage:    "URL for remote database",
		Category: flags.LoggingCategory,
	}
	DBEngineFlag = &cli.StringFlag{
		Name:     "db.engine",
		Usage:    "Backing database implementation to use ('pebble' or 'leveldb')",
		Value:    node.DefaultConfig.DBEngine,
		Category: flags.EthCategory,
	}
	AncientFlag = &flags.DirectoryFlag{
		Name:     "datadir.ancient",
		Usage:    "Root directory for ancient data (default = inside chaindata)",
		Category: flags.EthCategory,
	}
	MinFreeDiskSpaceFlag = &flags.DirectoryFlag{
		Name:     "datadir.minfreedisk",
		Usage:    "Minimum free disk space in MB, once reached triggers auto shut down (default = --cache.gc converted to MB, 0 = disabled)",
		Category: flags.EthCategory,
	}
	KeyStoreDirFlag = &flags.DirectoryFlag{
		Name:     "keystore",
		Usage:    "Directory for the keystore (default = inside the datadir)",
		Category: flags.AccountCategory,
	}
	USBFlag = &cli.BoolFlag{
		Name:     "usb",
		Usage:    "Enable monitoring and management of USB hardware wallets",
		Category: flags.AccountCategory,
	}
	SmartCardDaemonPathFlag = &cli.StringFlag{
		Name:     "pcscdpath",
		Usage:    "Path to the smartcard daemon (pcscd) socket file",
		Value:    pcsclite.PCSCDSockName,
		Category: flags.AccountCategory,
	}
	NetworkIdFlag = &cli.Uint64Flag{
		Name:     "networkid",
		Usage:    "Explicitly set network id (integer)(For testnets: use --chapel instead)",
		Value:    ethconfig.Defaults.NetworkId,
		Category: flags.EthCategory,
	}
	BSCMainnetFlag = &cli.BoolFlag{
		Name:     "mainnet",
		Usage:    "BSC mainnet",
		Category: flags.EthCategory,
	}
	ChapelFlag = &cli.BoolFlag{
		Name:     "chapel",
		Usage:    "Chapel network: pre-configured Proof-of-Stake-Authority BSC test network",
		Category: flags.EthCategory,
	}
	DeveloperFlag = &cli.BoolFlag{
		Name:     "dev",
		Usage:    "Ephemeral proof-of-authority network with a pre-funded developer account, mining enabled",
		Category: flags.DevCategory,
	}
	DeveloperPeriodFlag = &cli.Uint64Flag{
		Name:     "dev.period",
		Usage:    "Block period to use in developer mode (0 = mine only if transaction pending)",
		Category: flags.DevCategory,
	}
	DeveloperGasLimitFlag = &cli.Uint64Flag{
		Name:     "dev.gaslimit",
		Usage:    "Initial block gas limit",
		Value:    11500000,
		Category: flags.DevCategory,
	}

	IdentityFlag = &cli.StringFlag{
		Name:     "identity",
		Usage:    "Custom node name",
		Category: flags.NetworkingCategory,
	}
	DocRootFlag = &flags.DirectoryFlag{
		Name:     "docroot",
		Usage:    "Document Root for HTTPClient file scheme",
		Value:    flags.DirectoryString(flags.HomeDir()),
		Category: flags.APICategory,
	}
	ExitWhenSyncedFlag = &cli.BoolFlag{
		Name:     "exitwhensynced",
		Usage:    "Exits after block synchronisation completes",
		Category: flags.EthCategory,
	}
	// hbss2pbss command options
	ForceFlag = &cli.BoolFlag{
		Name:  "force",
		Usage: "Force convert hbss trie node to pbss trie node. Ingore any metadata",
		Value: false,
	}
	// Dump command options.
	IterativeOutputFlag = &cli.BoolFlag{
		Name:  "iterative",
		Usage: "Print streaming JSON iteratively, delimited by newlines",
		Value: true,
	}
	ExcludeStorageFlag = &cli.BoolFlag{
		Name:  "nostorage",
		Usage: "Exclude storage entries (save db lookups)",
	}
	IncludeIncompletesFlag = &cli.BoolFlag{
		Name:  "incompletes",
		Usage: "Include accounts for which we don't have the address (missing preimage)",
	}
	ExcludeCodeFlag = &cli.BoolFlag{
		Name:  "nocode",
		Usage: "Exclude contract code (save db lookups)",
	}
	StartKeyFlag = &cli.StringFlag{
		Name:  "start",
		Usage: "Start position. Either a hash or address",
		Value: "0x0000000000000000000000000000000000000000000000000000000000000000",
	}
	DumpLimitFlag = &cli.Uint64Flag{
		Name:  "limit",
		Usage: "Max number of elements (0 = no limit)",
		Value: 0,
	}

	defaultSyncMode = ethconfig.Defaults.SyncMode
	SnapshotFlag    = &cli.BoolFlag{
		Name:     "snapshot",
		Usage:    `Enables snapshot-database mode (default = enable)`,
		Value:    true,
		Category: flags.EthCategory,
	}
	LightKDFFlag = &cli.BoolFlag{
		Name:     "lightkdf",
		Usage:    "Reduce key-derivation RAM & CPU usage at some expense of KDF strength",
		Category: flags.AccountCategory,
	}
	EthRequiredBlocksFlag = &cli.StringFlag{
		Name:     "eth.requiredblocks",
		Usage:    "Comma separated block number-to-hash mappings to require for peering (<number>=<hash>)",
		Category: flags.EthCategory,
	}
	BloomFilterSizeFlag = &cli.Uint64Flag{
		Name:     "bloomfilter.size",
		Usage:    "Megabytes of memory allocated to bloom-filter for pruning",
		Value:    2048,
		Category: flags.EthCategory,
	}
	TriesInMemoryFlag = &cli.Uint64Flag{
		Name:     "triesInMemory",
		Usage:    "The layer of tries trees that keep in memory",
		Value:    128,
		Category: flags.PerfCategory,
	}
	defaultVerifyMode   = ethconfig.Defaults.TriesVerifyMode
	TriesVerifyModeFlag = &flags.TextMarshalerFlag{
		Name: "tries-verify-mode",
		Usage: `tries verify mode:
				"local(default): a normal full node with complete state world(both MPT and snapshot), merkle state root will
				                 be verified against the block header.",
				"full: a fast node with only snapshot state world. Merkle state root is verified by the trustworthy remote verify node
					   by comparing the diffhash(an identify of difflayer generated by the block) and state root.",
				"insecure: same as full mode, except that it can tolerate without verifying the diffhash when verify node does not have it.",
				"none: no merkle state root verification at all, there is no need to setup or connect remote verify node at all,
				       it is more light comparing to full and insecure mode, but get a very small chance that the state is not consistent
						with other peers."`,
		Value:    &defaultVerifyMode,
		Category: flags.FastNodeCategory,
	}
	RialtoHash = &cli.StringFlag{
		Name:     "rialtohash",
		Usage:    "Manually specify the Rialto Genesis Hash, to trigger builtin network logic",
		Category: flags.EthCategory,
	}
	OverrideShanghai = &cli.Uint64Flag{
		Name:     "override.shanghai",
		Usage:    "Manually specify the Shanghai fork timestamp, overriding the bundled setting",
		Category: flags.EthCategory,
	}
	OverrideKepler = &cli.Uint64Flag{
		Name:     "override.kepler",
		Usage:    "Manually specify the Kepler fork timestamp, overriding the bundled setting",
		Category: flags.EthCategory,
	}
	OverrideCancun = &cli.Uint64Flag{
		Name:     "override.cancun",
		Usage:    "Manually specify the Cancun fork timestamp, overriding the bundled setting",
		Category: flags.EthCategory,
	}
	OverrideVerkle = &cli.Uint64Flag{
		Name:     "override.verkle",
		Usage:    "Manually specify the Verkle fork timestamp, overriding the bundled setting",
		Category: flags.EthCategory,
	}
	OverrideFeynman = &cli.Uint64Flag{
		Name:     "override.feynman",
		Usage:    "Manually specify the Feynman fork timestamp, overriding the bundled setting",
		Category: flags.EthCategory,
	}
	SyncModeFlag = &flags.TextMarshalerFlag{
		Name:     "syncmode",
		Usage:    `Blockchain sync mode ("snap" or "full")`,
		Value:    &defaultSyncMode,
		Category: flags.StateCategory,
	}
	GCModeFlag = &cli.StringFlag{
		Name:     "gcmode",
		Usage:    `Blockchain garbage collection mode, only relevant in state.scheme=hash ("full", "archive")`,
		Value:    "full",
		Category: flags.StateCategory,
	}
	StateSchemeFlag = &cli.StringFlag{
		Name:     "state.scheme",
		Usage:    "Scheme to use for storing ethereum state ('hash' or 'path')",
		Category: flags.StateCategory,
	}
	PathDBSyncFlag = &cli.BoolFlag{
		Name:     "pathdb.sync",
		Usage:    "sync flush nodes cache to disk in path schema",
		Value:    false,
		Category: flags.StateCategory,
	}
	StateHistoryFlag = &cli.Uint64Flag{
		Name:     "history.state",
		Usage:    "Number of recent blocks to retain state history for (default = 90,000 blocks, 0 = entire chain)",
		Value:    ethconfig.Defaults.StateHistory,
		Category: flags.StateCategory,
	}
	TransactionHistoryFlag = &cli.Uint64Flag{
		Name:     "history.transactions",
		Usage:    "Number of recent blocks to maintain transactions index for (default = about one year, 0 = entire chain)",
		Value:    ethconfig.Defaults.TransactionHistory,
		Category: flags.StateCategory,
	}
	// Transaction pool settings
	TxPoolLocalsFlag = &cli.StringFlag{
		Name:     "txpool.locals",
		Usage:    "Comma separated accounts to treat as locals (no flush, priority inclusion)",
		Category: flags.TxPoolCategory,
	}
	TxPoolNoLocalsFlag = &cli.BoolFlag{
		Name:     "txpool.nolocals",
		Usage:    "Disables price exemptions for locally submitted transactions",
		Category: flags.TxPoolCategory,
	}
	TxPoolJournalFlag = &cli.StringFlag{
		Name:     "txpool.journal",
		Usage:    "Disk journal for local transaction to survive node restarts",
		Value:    ethconfig.Defaults.TxPool.Journal,
		Category: flags.TxPoolCategory,
	}
	TxPoolRejournalFlag = &cli.DurationFlag{
		Name:     "txpool.rejournal",
		Usage:    "Time interval to regenerate the local transaction journal",
		Value:    ethconfig.Defaults.TxPool.Rejournal,
		Category: flags.TxPoolCategory,
	}
	TxPoolPriceLimitFlag = &cli.Uint64Flag{
		Name:     "txpool.pricelimit",
		Usage:    "Minimum gas price tip to enforce for acceptance into the pool",
		Value:    ethconfig.Defaults.TxPool.PriceLimit,
		Category: flags.TxPoolCategory,
	}
	TxPoolPriceBumpFlag = &cli.Uint64Flag{
		Name:     "txpool.pricebump",
		Usage:    "Price bump percentage to replace an already existing transaction",
		Value:    ethconfig.Defaults.TxPool.PriceBump,
		Category: flags.TxPoolCategory,
	}
	TxPoolAccountSlotsFlag = &cli.Uint64Flag{
		Name:     "txpool.accountslots",
		Usage:    "Minimum number of executable transaction slots guaranteed per account",
		Value:    ethconfig.Defaults.TxPool.AccountSlots,
		Category: flags.TxPoolCategory,
	}
	TxPoolGlobalSlotsFlag = &cli.Uint64Flag{
		Name:     "txpool.globalslots",
		Usage:    "Maximum number of executable transaction slots for all accounts",
		Value:    ethconfig.Defaults.TxPool.GlobalSlots,
		Category: flags.TxPoolCategory,
	}
	TxPoolAccountQueueFlag = &cli.Uint64Flag{
		Name:     "txpool.accountqueue",
		Usage:    "Maximum number of non-executable transaction slots permitted per account",
		Value:    ethconfig.Defaults.TxPool.AccountQueue,
		Category: flags.TxPoolCategory,
	}
	TxPoolGlobalQueueFlag = &cli.Uint64Flag{
		Name:     "txpool.globalqueue",
		Usage:    "Maximum number of non-executable transaction slots for all accounts",
		Value:    ethconfig.Defaults.TxPool.GlobalQueue,
		Category: flags.TxPoolCategory,
	}
	TxPoolLifetimeFlag = &cli.DurationFlag{
		Name:     "txpool.lifetime",
		Usage:    "Maximum amount of time non-executable transaction are queued",
		Value:    ethconfig.Defaults.TxPool.Lifetime,
		Category: flags.TxPoolCategory,
	}
	TxPoolReannounceTimeFlag = &cli.DurationFlag{
		Name:     "txpool.reannouncetime",
		Usage:    "Duration for announcing local pending transactions again (default = 10 years, minimum = 1 minute)",
		Value:    ethconfig.Defaults.TxPool.ReannounceTime,
		Category: flags.TxPoolCategory,
	}
	// Blob transaction pool settings
	BlobPoolDataDirFlag = &cli.StringFlag{
		Name:     "blobpool.datadir",
		Usage:    "Data directory to store blob transactions in",
		Value:    ethconfig.Defaults.BlobPool.Datadir,
		Category: flags.BlobPoolCategory,
	}
	BlobPoolDataCapFlag = &cli.Uint64Flag{
		Name:     "blobpool.datacap",
		Usage:    "Disk space to allocate for pending blob transactions (soft limit)",
		Value:    ethconfig.Defaults.BlobPool.Datacap,
		Category: flags.BlobPoolCategory,
	}
	BlobPoolPriceBumpFlag = &cli.Uint64Flag{
		Name:     "blobpool.pricebump",
		Usage:    "Price bump percentage to replace an already existing blob transaction",
		Value:    ethconfig.Defaults.BlobPool.PriceBump,
		Category: flags.BlobPoolCategory,
	}
	// Performance tuning settings
	CacheFlag = &cli.IntFlag{
		Name:     "cache",
		Usage:    "Megabytes of memory allocated to internal caching (default = 4096 mainnet full node, 128 light mode)",
		Value:    1024,
		Category: flags.PerfCategory,
	}
	CacheDatabaseFlag = &cli.IntFlag{
		Name:     "cache.database",
		Usage:    "Percentage of cache memory allowance to use for database io",
		Value:    40,
		Category: flags.PerfCategory,
	}
	CacheTrieFlag = &cli.IntFlag{
		Name:     "cache.trie",
		Usage:    "Percentage of cache memory allowance to use for trie caching (default = 15% full mode, 30% archive mode)",
		Value:    15,
		Category: flags.PerfCategory,
	}
	CacheGCFlag = &cli.IntFlag{
		Name:     "cache.gc",
		Usage:    "Percentage of cache memory allowance to use for trie pruning (default = 25% full mode, 0% archive mode)",
		Value:    25,
		Category: flags.PerfCategory,
	}
	CacheSnapshotFlag = &cli.IntFlag{
		Name:     "cache.snapshot",
		Usage:    "Percentage of cache memory allowance to use for snapshot caching (default = 20%)",
		Value:    20,
		Category: flags.PerfCategory,
	}
	CacheNoPrefetchFlag = &cli.BoolFlag{
		Name:     "cache.noprefetch",
		Usage:    "Disable heuristic state prefetch during block import (less CPU and disk IO, more time waiting for data)",
		Category: flags.PerfCategory,
	}
	CachePreimagesFlag = &cli.BoolFlag{
		Name:     "cache.preimages",
		Usage:    "Enable recording the SHA3/keccak preimages of trie keys",
		Category: flags.PerfCategory,
	}
	PersistDiffFlag = &cli.BoolFlag{
		Name:     "persistdiff",
		Usage:    "Enable persistence of the diff layer",
		Category: flags.FastNodeCategory,
	}
	DiffBlockFlag = &cli.Uint64Flag{
		Name:     "diffblock",
		Usage:    "The number of blocks should be persisted in db (default = 86400)",
		Value:    uint64(86400),
		Category: flags.FastNodeCategory,
	}
	PruneAncientDataFlag = &cli.BoolFlag{
		Name:     "pruneancient",
		Usage:    "Prune ancient data, is an optional config and disabled by default. Only keep the latest 9w blocks' data,the older blocks' data will be permanently pruned. Notice:the geth/chaindata/ancient dir will be removed, if restart without the flag, the ancient data will start with the previous point that the oldest unpruned block number. Recommends to the user who don't care about the ancient data.",
		Category: flags.BlockHistoryCategory,
	}
	CacheLogSizeFlag = &cli.IntFlag{
		Name:     "cache.blocklogs",
		Usage:    "Size (in number of blocks) of the log cache for filtering",
		Category: flags.PerfCategory,
		Value:    ethconfig.Defaults.FilterLogCacheSize,
	}
	FDLimitFlag = &cli.IntFlag{
		Name:     "fdlimit",
		Usage:    "Raise the open file descriptor resource limit (default = system fd limit)",
		Category: flags.PerfCategory,
	}
	CryptoKZGFlag = &cli.StringFlag{
		Name:     "crypto.kzg",
		Usage:    "KZG library implementation to use; gokzg (recommended) or ckzg",
		Value:    "gokzg",
		Category: flags.PerfCategory,
	}

	// Miner settings
	MiningEnabledFlag = &cli.BoolFlag{
		Name:     "mine",
		Usage:    "Enable mining",
		Category: flags.MinerCategory,
	}
	MinerGasLimitFlag = &cli.Uint64Flag{
		Name:     "miner.gaslimit",
		Usage:    "Target gas ceiling for mined blocks",
		Value:    ethconfig.Defaults.Miner.GasCeil,
		Category: flags.MinerCategory,
	}
	MinerGasPriceFlag = &flags.BigFlag{
		Name:     "miner.gasprice",
		Usage:    "Minimum gas price for mining a transaction",
		Value:    ethconfig.Defaults.Miner.GasPrice,
		Category: flags.MinerCategory,
	}
	MinerEtherbaseFlag = &cli.StringFlag{
		Name:     "miner.etherbase",
		Usage:    "0x prefixed public address for block mining rewards",
		Category: flags.MinerCategory,
	}
	MinerExtraDataFlag = &cli.StringFlag{
		Name:     "miner.extradata",
		Usage:    "Block extra data set by the miner (default = client version)",
		Category: flags.MinerCategory,
	}
	MinerRecommitIntervalFlag = &cli.DurationFlag{
		Name:     "miner.recommit",
		Usage:    "Time interval to recreate the block being mined",
		Value:    ethconfig.Defaults.Miner.Recommit,
		Category: flags.MinerCategory,
	}
	MinerDelayLeftoverFlag = &cli.DurationFlag{
		Name:     "miner.delayleftover",
		Usage:    "Time reserved to finalize a block",
		Value:    ethconfig.Defaults.Miner.DelayLeftOver,
		Category: flags.MinerCategory,
	}
	MinerNewPayloadTimeout = &cli.DurationFlag{
		Name:     "miner.newpayload-timeout",
		Usage:    "Specify the maximum time allowance for creating a new payload",
		Value:    ethconfig.Defaults.Miner.NewPayloadTimeout,
		Category: flags.MinerCategory,
	}

	// Account settings
	UnlockedAccountFlag = &cli.StringFlag{
		Name:     "unlock",
		Usage:    "Comma separated list of accounts to unlock",
		Value:    "",
		Category: flags.AccountCategory,
	}
	PasswordFileFlag = &cli.PathFlag{
		Name:      "password",
		Usage:     "Password file to use for non-interactive password input",
		TakesFile: true,
		Category:  flags.AccountCategory,
	}
	ExternalSignerFlag = &cli.StringFlag{
		Name:     "signer",
		Usage:    "External signer (url or path to ipc file)",
		Value:    "",
		Category: flags.AccountCategory,
	}
	InsecureUnlockAllowedFlag = &cli.BoolFlag{
		Name:     "allow-insecure-unlock",
		Usage:    "Allow insecure account unlocking when account-related RPCs are exposed by http",
		Category: flags.AccountCategory,
	}

	// EVM settings
	VMEnableDebugFlag = &cli.BoolFlag{
		Name:     "vmdebug",
		Usage:    "Record information useful for VM and contract debugging",
		Category: flags.VMCategory,
	}

	// API options.
	RPCGlobalGasCapFlag = &cli.Uint64Flag{
		Name:     "rpc.gascap",
		Usage:    "Sets a cap on gas that can be used in eth_call/estimateGas (0=infinite)",
		Value:    ethconfig.Defaults.RPCGasCap,
		Category: flags.APICategory,
	}
	RPCGlobalEVMTimeoutFlag = &cli.DurationFlag{
		Name:     "rpc.evmtimeout",
		Usage:    "Sets a timeout used for eth_call (0=infinite)",
		Value:    ethconfig.Defaults.RPCEVMTimeout,
		Category: flags.APICategory,
	}
	RPCGlobalTxFeeCapFlag = &cli.Float64Flag{
		Name:     "rpc.txfeecap",
		Usage:    "Sets a cap on transaction fee (in ether) that can be sent via the RPC APIs (0 = no cap)",
		Value:    ethconfig.Defaults.RPCTxFeeCap,
		Category: flags.APICategory,
	}
	// Authenticated RPC HTTP settings
	AuthListenFlag = &cli.StringFlag{
		Name:  "authrpc.addr",
		Usage: "Listening address for authenticated APIs",
		Value: node.DefaultConfig.AuthAddr,
		// Category: flags.APICategory,
	}
	AuthPortFlag = &cli.IntFlag{
		Name:  "authrpc.port",
		Usage: "Listening port for authenticated APIs",
		Value: node.DefaultConfig.AuthPort,
		// Category: flags.APICategory,
	}
	AuthVirtualHostsFlag = &cli.StringFlag{
		Name:  "authrpc.vhosts",
		Usage: "Comma separated list of virtual hostnames from which to accept requests (server enforced). Accepts '*' wildcard.",
		Value: strings.Join(node.DefaultConfig.AuthVirtualHosts, ","),
		// Category: flags.APICategory,
	}
	JWTSecretFlag = &flags.DirectoryFlag{
		Name:  "authrpc.jwtsecret",
		Usage: "Path to a JWT secret to use for authenticated RPC endpoints",
		// Category: flags.APICategory,
	}

	// Logging and debug settings
	EthStatsURLFlag = &cli.StringFlag{
		Name:     "ethstats",
		Usage:    "Reporting URL of a ethstats service (nodename:secret@host:port)",
		Category: flags.MetricsCategory,
	}
	NoCompactionFlag = &cli.BoolFlag{
		Name:     "nocompaction",
		Usage:    "Disables db compaction after import",
		Category: flags.LoggingCategory,
	}

	// MISC settings
	SyncTargetFlag = &cli.StringFlag{
		Name:      "synctarget",
		Usage:     `Hash of the block to full sync to (dev testing feature)`,
		TakesFile: true,
		Category:  flags.MiscCategory,
	}

	// RPC settings
	IPCDisabledFlag = &cli.BoolFlag{
		Name:     "ipcdisable",
		Usage:    "Disable the IPC-RPC server",
		Category: flags.APICategory,
	}
	IPCPathFlag = &flags.DirectoryFlag{
		Name:     "ipcpath",
		Usage:    "Filename for IPC socket/pipe within the datadir (explicit paths escape it)",
		Category: flags.APICategory,
	}
	HTTPEnabledFlag = &cli.BoolFlag{
		Name:     "http",
		Usage:    "Enable the HTTP-RPC server",
		Category: flags.APICategory,
	}
	HTTPListenAddrFlag = &cli.StringFlag{
		Name:     "http.addr",
		Usage:    "HTTP-RPC server listening interface",
		Value:    node.DefaultHTTPHost,
		Category: flags.APICategory,
	}
	HTTPPortFlag = &cli.IntFlag{
		Name:     "http.port",
		Usage:    "HTTP-RPC server listening port",
		Value:    node.DefaultHTTPPort,
		Category: flags.APICategory,
	}
	HTTPCORSDomainFlag = &cli.StringFlag{
		Name:     "http.corsdomain",
		Usage:    "Comma separated list of domains from which to accept cross origin requests (browser enforced)",
		Value:    "",
		Category: flags.APICategory,
	}
	HTTPVirtualHostsFlag = &cli.StringFlag{
		Name:     "http.vhosts",
		Usage:    "Comma separated list of virtual hostnames from which to accept requests (server enforced). Accepts '*' wildcard.",
		Value:    strings.Join(node.DefaultConfig.HTTPVirtualHosts, ","),
		Category: flags.APICategory,
	}
	HTTPApiFlag = &cli.StringFlag{
		Name:     "http.api",
		Usage:    "API's offered over the HTTP-RPC interface",
		Value:    "",
		Category: flags.APICategory,
	}
	HTTPPathPrefixFlag = &cli.StringFlag{
		Name:     "http.rpcprefix",
		Usage:    "HTTP path path prefix on which JSON-RPC is served. Use '/' to serve on all paths.",
		Value:    "",
		Category: flags.APICategory,
	}
	GraphQLEnabledFlag = &cli.BoolFlag{
		Name:     "graphql",
		Usage:    "Enable GraphQL on the HTTP-RPC server. Note that GraphQL can only be started if an HTTP server is started as well.",
		Category: flags.APICategory,
	}
	GraphQLCORSDomainFlag = &cli.StringFlag{
		Name:     "graphql.corsdomain",
		Usage:    "Comma separated list of domains from which to accept cross origin requests (browser enforced)",
		Value:    "",
		Category: flags.APICategory,
	}
	GraphQLVirtualHostsFlag = &cli.StringFlag{
		Name:     "graphql.vhosts",
		Usage:    "Comma separated list of virtual hostnames from which to accept requests (server enforced). Accepts '*' wildcard.",
		Value:    strings.Join(node.DefaultConfig.GraphQLVirtualHosts, ","),
		Category: flags.APICategory,
	}
	WSEnabledFlag = &cli.BoolFlag{
		Name:     "ws",
		Usage:    "Enable the WS-RPC server",
		Category: flags.APICategory,
	}
	WSListenAddrFlag = &cli.StringFlag{
		Name:     "ws.addr",
		Usage:    "WS-RPC server listening interface",
		Value:    node.DefaultWSHost,
		Category: flags.APICategory,
	}
	WSPortFlag = &cli.IntFlag{
		Name:     "ws.port",
		Usage:    "WS-RPC server listening port",
		Value:    node.DefaultWSPort,
		Category: flags.APICategory,
	}
	WSApiFlag = &cli.StringFlag{
		Name:     "ws.api",
		Usage:    "API's offered over the WS-RPC interface",
		Value:    "",
		Category: flags.APICategory,
	}
	WSAllowedOriginsFlag = &cli.StringFlag{
		Name:     "ws.origins",
		Usage:    "Origins from which to accept websockets requests",
		Value:    "",
		Category: flags.APICategory,
	}
	WSPathPrefixFlag = &cli.StringFlag{
		Name:     "ws.rpcprefix",
		Usage:    "HTTP path prefix on which JSON-RPC is served. Use '/' to serve on all paths.",
		Value:    "",
		Category: flags.APICategory,
	}
	ExecFlag = &cli.StringFlag{
		Name:     "exec",
		Usage:    "Execute JavaScript statement",
		Category: flags.APICategory,
	}
	PreloadJSFlag = &cli.StringFlag{
		Name:     "preload",
		Usage:    "Comma separated list of JavaScript files to preload into the console",
		Category: flags.APICategory,
	}
	AllowUnprotectedTxs = &cli.BoolFlag{
		Name:     "rpc.allow-unprotected-txs",
		Usage:    "Allow for unprotected (non EIP155 signed) transactions to be submitted via RPC",
		Category: flags.APICategory,
	}
	BatchRequestLimit = &cli.IntFlag{
		Name:     "rpc.batch-request-limit",
		Usage:    "Maximum number of requests in a batch",
		Value:    node.DefaultConfig.BatchRequestLimit,
		Category: flags.APICategory,
	}
	BatchResponseMaxSize = &cli.IntFlag{
		Name:     "rpc.batch-response-max-size",
		Usage:    "Maximum number of bytes returned from a batched call",
		Value:    node.DefaultConfig.BatchResponseMaxSize,
		Category: flags.APICategory,
	}
	EnablePersonal = &cli.BoolFlag{
		Name:     "rpc.enabledeprecatedpersonal",
		Usage:    "Enables the (deprecated) personal namespace",
		Category: flags.APICategory,
	}

	// Network Settings
	MaxPeersFlag = &cli.IntFlag{
		Name:     "maxpeers",
		Usage:    "Maximum number of network peers (network disabled if set to 0)",
		Value:    node.DefaultConfig.P2P.MaxPeers,
		Category: flags.NetworkingCategory,
	}

	MaxPeersPerIPFlag = &cli.IntFlag{
		Name:     "maxpeersperip",
		Usage:    "Maximum number of network peers from a single IP address, (default used if set to <= 0, which is same as MaxPeers)",
		Value:    node.DefaultConfig.P2P.MaxPeersPerIP,
		Category: flags.NetworkingCategory,
	}

	MaxPendingPeersFlag = &cli.IntFlag{
		Name:     "maxpendpeers",
		Usage:    "Maximum number of pending connection attempts (defaults used if set to 0)",
		Value:    node.DefaultConfig.P2P.MaxPendingPeers,
		Category: flags.NetworkingCategory,
	}
	ListenPortFlag = &cli.IntFlag{
		Name:     "port",
		Usage:    "Network listening port",
		Value:    30303,
		Category: flags.NetworkingCategory,
	}
	BootnodesFlag = &cli.StringFlag{
		Name:     "bootnodes",
		Usage:    "Comma separated enode URLs for P2P discovery bootstrap",
		Value:    "",
		Category: flags.NetworkingCategory,
	}
	NodeKeyFileFlag = &cli.StringFlag{
		Name:     "nodekey",
		Usage:    "P2P node key file",
		Category: flags.NetworkingCategory,
	}
	NodeKeyHexFlag = &cli.StringFlag{
		Name:     "nodekeyhex",
		Usage:    "P2P node key as hex (for testing)",
		Category: flags.NetworkingCategory,
	}
	NATFlag = &cli.StringFlag{
		Name:     "nat",
		Usage:    "NAT port mapping mechanism (any|none|upnp|pmp|pmp:<IP>|extip:<IP>)",
		Value:    "any",
		Category: flags.NetworkingCategory,
	}
	NoDiscoverFlag = &cli.BoolFlag{
		Name:     "nodiscover",
		Usage:    "Disables the peer discovery mechanism (manual peer addition)",
		Category: flags.NetworkingCategory,
	}
	DiscoveryV4Flag = &cli.BoolFlag{
		Name:     "discovery.v4",
		Aliases:  []string{"discv4"},
		Usage:    "Enables the V4 discovery mechanism",
		Category: flags.NetworkingCategory,
		Value:    true,
	}
	DiscoveryV5Flag = &cli.BoolFlag{
		Name:     "discovery.v5",
		Aliases:  []string{"discv5"},
		Usage:    "Enables the experimental RLPx V5 (Topic Discovery) mechanism",
		Category: flags.NetworkingCategory,
	}
	NetrestrictFlag = &cli.StringFlag{
		Name:     "netrestrict",
		Usage:    "Restricts network communication to the given IP networks (CIDR masks)",
		Category: flags.NetworkingCategory,
	}
	DNSDiscoveryFlag = &cli.StringFlag{
		Name:     "discovery.dns",
		Usage:    "Sets DNS discovery entry points (use \"\" to disable DNS)",
		Category: flags.NetworkingCategory,
	}
	DiscoveryPortFlag = &cli.IntFlag{
		Name:     "discovery.port",
		Usage:    "Use a custom UDP port for P2P discovery",
		Value:    30303,
		Category: flags.NetworkingCategory,
	}

	// Console
	JSpathFlag = &flags.DirectoryFlag{
		Name:     "jspath",
		Usage:    "JavaScript root path for `loadScript`",
		Value:    flags.DirectoryString("."),
		Category: flags.APICategory,
	}
	HttpHeaderFlag = &cli.StringSliceFlag{
		Name:     "header",
		Aliases:  []string{"H"},
		Usage:    "Pass custom headers to the RPC server when using --" + RemoteDBFlag.Name + " or the geth attach console. This flag can be given multiple times.",
		Category: flags.APICategory,
	}

	// Gas price oracle settings
	GpoBlocksFlag = &cli.IntFlag{
		Name:     "gpo.blocks",
		Usage:    "Number of recent blocks to check for gas prices",
		Value:    ethconfig.Defaults.GPO.Blocks,
		Category: flags.GasPriceCategory,
	}
	GpoPercentileFlag = &cli.IntFlag{
		Name:     "gpo.percentile",
		Usage:    "Suggested gas price is the given percentile of a set of recent transaction gas prices",
		Value:    ethconfig.Defaults.GPO.Percentile,
		Category: flags.GasPriceCategory,
	}
	GpoMaxGasPriceFlag = &cli.Int64Flag{
		Name:     "gpo.maxprice",
		Usage:    "Maximum transaction priority fee (or gasprice before London fork) to be recommended by gpo",
		Value:    ethconfig.Defaults.GPO.MaxPrice.Int64(),
		Category: flags.GasPriceCategory,
	}
	GpoIgnoreGasPriceFlag = &cli.Int64Flag{
		Name:     "gpo.ignoreprice",
		Usage:    "Gas price below which gpo will ignore transactions",
		Value:    ethconfig.Defaults.GPO.IgnorePrice.Int64(),
		Category: flags.GasPriceCategory,
	}

	// Metrics flags
	MetricsEnabledFlag = &cli.BoolFlag{
		Name:     "metrics",
		Usage:    "Enable metrics collection and reporting",
		Category: flags.MetricsCategory,
	}
	MetricsEnabledExpensiveFlag = &cli.BoolFlag{
		Name:     "metrics.expensive",
		Usage:    "Enable expensive metrics collection and reporting",
		Category: flags.MetricsCategory,
	}

	// MetricsHTTPFlag defines the endpoint for a stand-alone metrics HTTP endpoint.
	// Since the pprof service enables sensitive/vulnerable behavior, this allows a user
	// to enable a public-OK metrics endpoint without having to worry about ALSO exposing
	// other profiling behavior or information.
	MetricsHTTPFlag = &cli.StringFlag{
		Name:     "metrics.addr",
		Usage:    `Enable stand-alone metrics HTTP server listening interface.`,
		Category: flags.MetricsCategory,
	}
	MetricsPortFlag = &cli.IntFlag{
		Name: "metrics.port",
		Usage: `Metrics HTTP server listening port.
Please note that --` + MetricsHTTPFlag.Name + ` must be set to start the server.`,
		Value:    metrics.DefaultConfig.Port,
		Category: flags.MetricsCategory,
	}
	MetricsEnableInfluxDBFlag = &cli.BoolFlag{
		Name:     "metrics.influxdb",
		Usage:    "Enable metrics export/push to an external InfluxDB database",
		Category: flags.MetricsCategory,
	}
	MetricsInfluxDBEndpointFlag = &cli.StringFlag{
		Name:     "metrics.influxdb.endpoint",
		Usage:    "InfluxDB API endpoint to report metrics to",
		Value:    metrics.DefaultConfig.InfluxDBEndpoint,
		Category: flags.MetricsCategory,
	}
	MetricsInfluxDBDatabaseFlag = &cli.StringFlag{
		Name:     "metrics.influxdb.database",
		Usage:    "InfluxDB database name to push reported metrics to",
		Value:    metrics.DefaultConfig.InfluxDBDatabase,
		Category: flags.MetricsCategory,
	}
	MetricsInfluxDBUsernameFlag = &cli.StringFlag{
		Name:     "metrics.influxdb.username",
		Usage:    "Username to authorize access to the database",
		Value:    metrics.DefaultConfig.InfluxDBUsername,
		Category: flags.MetricsCategory,
	}
	MetricsInfluxDBPasswordFlag = &cli.StringFlag{
		Name:     "metrics.influxdb.password",
		Usage:    "Password to authorize access to the database",
		Value:    metrics.DefaultConfig.InfluxDBPassword,
		Category: flags.MetricsCategory,
	}
	// Tags are part of every measurement sent to InfluxDB. Queries on tags are faster in InfluxDB.
	// For example `host` tag could be used so that we can group all nodes and average a measurement
	// across all of them, but also so that we can select a specific node and inspect its measurements.
	// https://docs.influxdata.com/influxdb/v1.4/concepts/key_concepts/#tag-key
	MetricsInfluxDBTagsFlag = &cli.StringFlag{
		Name:     "metrics.influxdb.tags",
		Usage:    "Comma-separated InfluxDB tags (key/values) attached to all measurements",
		Value:    metrics.DefaultConfig.InfluxDBTags,
		Category: flags.MetricsCategory,
	}

	MetricsEnableInfluxDBV2Flag = &cli.BoolFlag{
		Name:     "metrics.influxdbv2",
		Usage:    "Enable metrics export/push to an external InfluxDB v2 database",
		Category: flags.MetricsCategory,
	}

	MetricsInfluxDBTokenFlag = &cli.StringFlag{
		Name:     "metrics.influxdb.token",
		Usage:    "Token to authorize access to the database (v2 only)",
		Value:    metrics.DefaultConfig.InfluxDBToken,
		Category: flags.MetricsCategory,
	}

	MetricsInfluxDBBucketFlag = &cli.StringFlag{
		Name:     "metrics.influxdb.bucket",
		Usage:    "InfluxDB bucket name to push reported metrics to (v2 only)",
		Value:    metrics.DefaultConfig.InfluxDBBucket,
		Category: flags.MetricsCategory,
	}

	// Init network
	InitNetworkSize = &cli.IntFlag{
		Name:  "init.size",
		Usage: "the size of the network",
		Value: 1,
	}

	InitNetworkDir = &cli.StringFlag{
		Name:  "init.dir",
		Usage: "the direction to store initial network data",
		Value: "",
	}

	InitNetworkIps = &cli.StringFlag{
		Name:  "init.ips",
		Usage: "the ips of each node in the network, example '192.168.0.1,192.168.0.2'",
		Value: "",
	}

	InitNetworkPort = &cli.IntFlag{
		Name:  "init.p2p-port",
		Usage: "the p2p port of the nodes in the network",
		Value: 30311,
	}
	MetricsInfluxDBOrganizationFlag = &cli.StringFlag{
		Name:     "metrics.influxdb.organization",
		Usage:    "InfluxDB organization name (v2 only)",
		Value:    metrics.DefaultConfig.InfluxDBOrganization,
		Category: flags.MetricsCategory,
	}

	BlockAmountReserved = &cli.Uint64Flag{
		Name:     "block-amount-reserved",
		Usage:    "Sets the expected remained amount of blocks for offline block prune",
		Category: flags.BlockHistoryCategory,
	}

	CheckSnapshotWithMPT = &cli.BoolFlag{
		Name:     "check-snapshot-with-mpt",
		Usage:    "Enable checking between snapshot and MPT ",
		Category: flags.FastNodeCategory,
	}

	EnableDoubleSignMonitorFlag = &cli.BoolFlag{
		Name:     "monitor.doublesign",
		Usage:    "Enable double sign monitor to check whether any validator signs multiple blocks",
		Category: flags.MinerCategory,
	}

	VotingEnabledFlag = &cli.BoolFlag{
		Name:     "vote",
		Usage:    "Enable voting when mining",
		Category: flags.FastFinalityCategory,
	}

	DisableVoteAttestationFlag = &cli.BoolFlag{
		Name:     "disablevoteattestation",
		Usage:    "Disable assembling vote attestation ",
		Category: flags.FastFinalityCategory,
	}

	EnableMaliciousVoteMonitorFlag = &cli.BoolFlag{
		Name:     "monitor.maliciousvote",
		Usage:    "Enable malicious vote monitor to check whether any validator violates the voting rules of fast finality",
		Category: flags.FastFinalityCategory,
	}

	BLSPasswordFileFlag = &cli.StringFlag{
		Name:     "blspassword",
		Usage:    "Password file path for the BLS wallet, which contains the password to unlock BLS wallet for managing votes in fast_finality feature",
		Category: flags.AccountCategory,
	}

	BLSWalletDirFlag = &flags.DirectoryFlag{
		Name:     "blswallet",
		Usage:    "Path for the blsWallet dir in fast finality feature (default = inside the datadir)",
		Category: flags.AccountCategory,
	}

	VoteJournalDirFlag = &flags.DirectoryFlag{
		Name:     "vote-journal-path",
		Usage:    "Path for the voteJournal dir in fast finality feature (default = inside the datadir)",
		Category: flags.FastFinalityCategory,
	}
)

var (
	// TestnetFlags is the flag group of all built-in supported testnets.
	TestnetFlags = []cli.Flag{
		ChapelFlag,
	}
	// NetworkFlags is the flag group of all built-in supported networks.
	NetworkFlags = append([]cli.Flag{BSCMainnetFlag}, TestnetFlags...)

	// DatabaseFlags is the flag group of all database flags.
	DatabaseFlags = []cli.Flag{
		DataDirFlag,
		AncientFlag,
		RemoteDBFlag,
		DBEngineFlag,
		StateSchemeFlag,
		HttpHeaderFlag,
<<<<<<< HEAD
		SeparateTrieFlag,
		SeparateBlockFlag,
=======
		SeparateDBFlag,
>>>>>>> def3512f
	}
)

// MakeDataDir retrieves the currently requested data directory, terminating
// if none (or the empty string) is specified. If the node is starting a testnet,
// then a subdirectory of the specified datadir will be used.
func MakeDataDir(ctx *cli.Context) string {
	if path := ctx.String(DataDirFlag.Name); path != "" {
		return path
	}
	Fatalf("Cannot determine default data directory, please set manually (--datadir)")
	return ""
}

// setNodeKey creates a node key from set command line flags, either loading it
// from a file or as a specified hex value. If neither flags were provided, this
// method returns nil and an ephemeral key is to be generated.
func setNodeKey(ctx *cli.Context, cfg *p2p.Config) {
	var (
		hex  = ctx.String(NodeKeyHexFlag.Name)
		file = ctx.String(NodeKeyFileFlag.Name)
		key  *ecdsa.PrivateKey
		err  error
	)
	switch {
	case file != "" && hex != "":
		Fatalf("Options %q and %q are mutually exclusive", NodeKeyFileFlag.Name, NodeKeyHexFlag.Name)
	case file != "":
		if key, err = crypto.LoadECDSA(file); err != nil {
			Fatalf("Option %q: %v", NodeKeyFileFlag.Name, err)
		}
		cfg.PrivateKey = key
	case hex != "":
		if key, err = crypto.HexToECDSA(hex); err != nil {
			Fatalf("Option %q: %v", NodeKeyHexFlag.Name, err)
		}
		cfg.PrivateKey = key
	}
}

// setNodeUserIdent creates the user identifier from CLI flags.
func setNodeUserIdent(ctx *cli.Context, cfg *node.Config) {
	if identity := ctx.String(IdentityFlag.Name); len(identity) > 0 {
		cfg.UserIdent = identity
	}
}

// setBootstrapNodes creates a list of bootstrap nodes from the command line
// flags, reverting to pre-configured ones if none have been specified.
// Priority order for bootnodes configuration:
//
// 1. --bootnodes flag
// 2. Config file
// 3. Network preset flags (e.g. --goerli)
// 4. default to mainnet nodes
func setBootstrapNodes(ctx *cli.Context, cfg *p2p.Config) {
	urls := params.MainnetBootnodes
	if ctx.IsSet(BootnodesFlag.Name) {
		urls = SplitAndTrim(ctx.String(BootnodesFlag.Name))
	} else {
		if cfg.BootstrapNodes != nil {
			return // Already set by config file, don't apply defaults.
		}
	}
	cfg.BootstrapNodes = mustParseBootnodes(urls)
}

func mustParseBootnodes(urls []string) []*enode.Node {
	nodes := make([]*enode.Node, 0, len(urls))
	for _, url := range urls {
		if url != "" {
			node, err := enode.Parse(enode.ValidSchemes, url)
			if err != nil {
				log.Crit("Bootstrap URL invalid", "enode", url, "err", err)
				return nil
			}
			nodes = append(nodes, node)
		}
	}
	return nodes
}

// setBootstrapNodesV5 creates a list of bootstrap nodes from the command line
// flags, reverting to pre-configured ones if none have been specified.
func setBootstrapNodesV5(ctx *cli.Context, cfg *p2p.Config) {
	urls := params.V5Bootnodes
	switch {
	case ctx.IsSet(BootnodesFlag.Name):
		urls = SplitAndTrim(ctx.String(BootnodesFlag.Name))
	case cfg.BootstrapNodesV5 != nil:
		return // already set, don't apply defaults.
	}

	cfg.BootstrapNodesV5 = make([]*enode.Node, 0, len(urls))
	for _, url := range urls {
		if url != "" {
			node, err := enode.Parse(enode.ValidSchemes, url)
			if err != nil {
				log.Error("Bootstrap URL invalid", "enode", url, "err", err)
				continue
			}
			cfg.BootstrapNodesV5 = append(cfg.BootstrapNodesV5, node)
		}
	}
}

// setListenAddress creates TCP/UDP listening address strings from set command
// line flags
func setListenAddress(ctx *cli.Context, cfg *p2p.Config) {
	if ctx.IsSet(ListenPortFlag.Name) {
		cfg.ListenAddr = fmt.Sprintf(":%d", ctx.Int(ListenPortFlag.Name))
	}
	if ctx.IsSet(DiscoveryPortFlag.Name) {
		cfg.DiscAddr = fmt.Sprintf(":%d", ctx.Int(DiscoveryPortFlag.Name))
	}
}

// setNAT creates a port mapper from command line flags.
func setNAT(ctx *cli.Context, cfg *p2p.Config) {
	if ctx.IsSet(NATFlag.Name) {
		natif, err := nat.Parse(ctx.String(NATFlag.Name))
		if err != nil {
			Fatalf("Option %s: %v", NATFlag.Name, err)
		}
		cfg.NAT = natif
	}
}

// SplitAndTrim splits input separated by a comma
// and trims excessive white space from the substrings.
func SplitAndTrim(input string) (ret []string) {
	l := strings.Split(input, ",")
	for _, r := range l {
		if r = strings.TrimSpace(r); r != "" {
			ret = append(ret, r)
		}
	}
	return ret
}

// setHTTP creates the HTTP RPC listener interface string from the set
// command line flags, returning empty if the HTTP endpoint is disabled.
func setHTTP(ctx *cli.Context, cfg *node.Config) {
	if ctx.Bool(HTTPEnabledFlag.Name) {
		if cfg.HTTPHost == "" {
			cfg.HTTPHost = "127.0.0.1"
		}
		if ctx.IsSet(HTTPListenAddrFlag.Name) {
			cfg.HTTPHost = ctx.String(HTTPListenAddrFlag.Name)
		}
	}

	if ctx.IsSet(HTTPPortFlag.Name) {
		cfg.HTTPPort = ctx.Int(HTTPPortFlag.Name)
	}

	if ctx.IsSet(AuthListenFlag.Name) {
		cfg.AuthAddr = ctx.String(AuthListenFlag.Name)
	}

	if ctx.IsSet(AuthPortFlag.Name) {
		cfg.AuthPort = ctx.Int(AuthPortFlag.Name)
	}

	if ctx.IsSet(AuthVirtualHostsFlag.Name) {
		cfg.AuthVirtualHosts = SplitAndTrim(ctx.String(AuthVirtualHostsFlag.Name))
	}

	if ctx.IsSet(HTTPCORSDomainFlag.Name) {
		cfg.HTTPCors = SplitAndTrim(ctx.String(HTTPCORSDomainFlag.Name))
	}

	if ctx.IsSet(HTTPApiFlag.Name) {
		cfg.HTTPModules = SplitAndTrim(ctx.String(HTTPApiFlag.Name))
	}

	if ctx.IsSet(HTTPVirtualHostsFlag.Name) {
		cfg.HTTPVirtualHosts = SplitAndTrim(ctx.String(HTTPVirtualHostsFlag.Name))
	}

	if ctx.IsSet(HTTPPathPrefixFlag.Name) {
		cfg.HTTPPathPrefix = ctx.String(HTTPPathPrefixFlag.Name)
	}
	if ctx.IsSet(AllowUnprotectedTxs.Name) {
		cfg.AllowUnprotectedTxs = ctx.Bool(AllowUnprotectedTxs.Name)
	}

	if ctx.IsSet(BatchRequestLimit.Name) {
		cfg.BatchRequestLimit = ctx.Int(BatchRequestLimit.Name)
	}

	if ctx.IsSet(BatchResponseMaxSize.Name) {
		cfg.BatchResponseMaxSize = ctx.Int(BatchResponseMaxSize.Name)
	}
}

// setGraphQL creates the GraphQL listener interface string from the set
// command line flags, returning empty if the GraphQL endpoint is disabled.
func setGraphQL(ctx *cli.Context, cfg *node.Config) {
	if ctx.IsSet(GraphQLCORSDomainFlag.Name) {
		cfg.GraphQLCors = SplitAndTrim(ctx.String(GraphQLCORSDomainFlag.Name))
	}
	if ctx.IsSet(GraphQLVirtualHostsFlag.Name) {
		cfg.GraphQLVirtualHosts = SplitAndTrim(ctx.String(GraphQLVirtualHostsFlag.Name))
	}
}

// setWS creates the WebSocket RPC listener interface string from the set
// command line flags, returning empty if the HTTP endpoint is disabled.
func setWS(ctx *cli.Context, cfg *node.Config) {
	if ctx.Bool(WSEnabledFlag.Name) {
		if cfg.WSHost == "" {
			cfg.WSHost = "127.0.0.1"
		}
		if ctx.IsSet(WSListenAddrFlag.Name) {
			cfg.WSHost = ctx.String(WSListenAddrFlag.Name)
		}
	}
	if ctx.IsSet(WSPortFlag.Name) {
		cfg.WSPort = ctx.Int(WSPortFlag.Name)
	}

	if ctx.IsSet(WSAllowedOriginsFlag.Name) {
		cfg.WSOrigins = SplitAndTrim(ctx.String(WSAllowedOriginsFlag.Name))
	}

	if ctx.IsSet(WSApiFlag.Name) {
		cfg.WSModules = SplitAndTrim(ctx.String(WSApiFlag.Name))
	}

	if ctx.IsSet(WSPathPrefixFlag.Name) {
		cfg.WSPathPrefix = ctx.String(WSPathPrefixFlag.Name)
	}
}

// setIPC creates an IPC path configuration from the set command line flags,
// returning an empty string if IPC was explicitly disabled, or the set path.
func setIPC(ctx *cli.Context, cfg *node.Config) {
	CheckExclusive(ctx, IPCDisabledFlag, IPCPathFlag)
	switch {
	case ctx.Bool(IPCDisabledFlag.Name):
		cfg.IPCPath = ""
	case ctx.IsSet(IPCPathFlag.Name):
		cfg.IPCPath = ctx.String(IPCPathFlag.Name)
	}
}

// setLes shows the deprecation warnings for LES flags.
func setLes(ctx *cli.Context, cfg *ethconfig.Config) {
	if ctx.IsSet(LightServeFlag.Name) {
		log.Warn("The light server has been deprecated, please remove this flag", "flag", LightServeFlag.Name)
	}
	if ctx.IsSet(LightIngressFlag.Name) {
		log.Warn("The light server has been deprecated, please remove this flag", "flag", LightIngressFlag.Name)
	}
	if ctx.IsSet(LightEgressFlag.Name) {
		log.Warn("The light server has been deprecated, please remove this flag", "flag", LightEgressFlag.Name)
	}
	if ctx.IsSet(LightMaxPeersFlag.Name) {
		log.Warn("The light server has been deprecated, please remove this flag", "flag", LightMaxPeersFlag.Name)
	}
	if ctx.IsSet(LightNoPruneFlag.Name) {
		log.Warn("The light server has been deprecated, please remove this flag", "flag", LightNoPruneFlag.Name)
	}
	if ctx.IsSet(LightNoSyncServeFlag.Name) {
		log.Warn("The light server has been deprecated, please remove this flag", "flag", LightNoSyncServeFlag.Name)
	}
}

// setMonitors enable monitors from the command line flags.
func setMonitors(ctx *cli.Context, cfg *node.Config) {
	if ctx.Bool(EnableDoubleSignMonitorFlag.Name) {
		cfg.EnableDoubleSignMonitor = true
	}
	if ctx.Bool(EnableMaliciousVoteMonitorFlag.Name) {
		cfg.EnableMaliciousVoteMonitor = true
	}
}

// MakeDatabaseHandles raises out the number of allowed file handles per process
// for Geth and returns half of the allowance to assign to the database.
func MakeDatabaseHandles(max int) int {
	limit, err := fdlimit.Maximum()
	if err != nil {
		Fatalf("Failed to retrieve file descriptor allowance: %v", err)
	}
	switch {
	case max == 0:
		// User didn't specify a meaningful value, use system limits
	case max < 128:
		// User specified something unhealthy, just use system defaults
		log.Error("File descriptor limit invalid (<128)", "had", max, "updated", limit)
	case max > limit:
		// User requested more than the OS allows, notify that we can't allocate it
		log.Warn("Requested file descriptors denied by OS", "req", max, "limit", limit)
	default:
		// User limit is meaningful and within allowed range, use that
		limit = max
	}
	raised, err := fdlimit.Raise(uint64(limit))
	if err != nil {
		Fatalf("Failed to raise file descriptor allowance: %v", err)
	}
	return int(raised / 2) // Leave half for networking and other stuff
}

// MakeAddress converts an account specified directly as a hex encoded string or
// a key index in the key store to an internal account representation.
func MakeAddress(ks *keystore.KeyStore, account string) (accounts.Account, error) {
	// If the specified account is a valid address, return it
	if common.IsHexAddress(account) {
		return accounts.Account{Address: common.HexToAddress(account)}, nil
	}
	// Otherwise try to interpret the account as a keystore index
	index, err := strconv.Atoi(account)
	if err != nil || index < 0 {
		return accounts.Account{}, fmt.Errorf("invalid account address or index %q", account)
	}
	log.Warn("-------------------------------------------------------------------")
	log.Warn("Referring to accounts by order in the keystore folder is dangerous!")
	log.Warn("This functionality is deprecated and will be removed in the future!")
	log.Warn("Please use explicit addresses! (can search via `geth account list`)")
	log.Warn("-------------------------------------------------------------------")

	accs := ks.Accounts()
	if len(accs) <= index {
		return accounts.Account{}, fmt.Errorf("index %d higher than number of accounts %d", index, len(accs))
	}
	return accs[index], nil
}

// setEtherbase retrieves the etherbase from the directly specified command line flags.
func setEtherbase(ctx *cli.Context, cfg *ethconfig.Config) {
	if !ctx.IsSet(MinerEtherbaseFlag.Name) {
		return
	}
	addr := ctx.String(MinerEtherbaseFlag.Name)
	if strings.HasPrefix(addr, "0x") || strings.HasPrefix(addr, "0X") {
		addr = addr[2:]
	}
	b, err := hex.DecodeString(addr)
	if err != nil || len(b) != common.AddressLength {
		Fatalf("-%s: invalid etherbase address %q", MinerEtherbaseFlag.Name, addr)
		return
	}
	cfg.Miner.Etherbase = common.BytesToAddress(b)
}

// MakePasswordList reads password lines from the file specified by the global --password flag.
func MakePasswordList(ctx *cli.Context) []string {
	return MakePasswordListFromPath(ctx.Path(PasswordFileFlag.Name))
}

func MakePasswordListFromPath(path string) []string {
	if path == "" {
		return nil
	}
	text, err := os.ReadFile(path)
	if err != nil {
		Fatalf("Failed to read password file: %v", err)
	}
	lines := strings.Split(string(text), "\n")
	// Sanitise DOS line endings.
	for i := range lines {
		lines[i] = strings.TrimRight(lines[i], "\r")
	}
	return lines
}

func SetP2PConfig(ctx *cli.Context, cfg *p2p.Config) {
	setNodeKey(ctx, cfg)
	setNAT(ctx, cfg)
	setListenAddress(ctx, cfg)
	setBootstrapNodes(ctx, cfg)
	setBootstrapNodesV5(ctx, cfg)

	if ctx.IsSet(MaxPeersFlag.Name) {
		cfg.MaxPeers = ctx.Int(MaxPeersFlag.Name)
	}
	// if max peers per ip is not set, use max peers
	if cfg.MaxPeersPerIP <= 0 {
		cfg.MaxPeersPerIP = cfg.MaxPeers
	}
	// flag like: `--maxpeersperip 10` could override the setting in config.toml
	if ctx.IsSet(MaxPeersPerIPFlag.Name) {
		cfg.MaxPeersPerIP = ctx.Int(MaxPeersPerIPFlag.Name)
	}

	ethPeers := cfg.MaxPeers
	log.Info("Maximum peer count", "ETH", ethPeers, "total", cfg.MaxPeers)

	if ctx.IsSet(MaxPendingPeersFlag.Name) {
		cfg.MaxPendingPeers = ctx.Int(MaxPendingPeersFlag.Name)
	}
	if ctx.IsSet(NoDiscoverFlag.Name) {
		cfg.NoDiscovery = true
	}

	CheckExclusive(ctx, DiscoveryV4Flag, NoDiscoverFlag)
	CheckExclusive(ctx, DiscoveryV5Flag, NoDiscoverFlag)
	cfg.DiscoveryV4 = ctx.Bool(DiscoveryV4Flag.Name)
	cfg.DiscoveryV5 = ctx.Bool(DiscoveryV5Flag.Name)

	if netrestrict := ctx.String(NetrestrictFlag.Name); netrestrict != "" {
		list, err := netutil.ParseNetlist(netrestrict)
		if err != nil {
			Fatalf("Option %q: %v", NetrestrictFlag.Name, err)
		}
		cfg.NetRestrict = list
	}

	if ctx.Bool(DeveloperFlag.Name) {
		// --dev mode can't use p2p networking.
		cfg.MaxPeers = 0
		cfg.ListenAddr = ""
		cfg.NoDial = true
		cfg.NoDiscovery = true
		cfg.DiscoveryV5 = false
	}
}

// SetNodeConfig applies node-related command line flags to the config.
func SetNodeConfig(ctx *cli.Context, cfg *node.Config) {
	SetP2PConfig(ctx, &cfg.P2P)
	setIPC(ctx, cfg)
	setHTTP(ctx, cfg)
	setGraphQL(ctx, cfg)
	setWS(ctx, cfg)
	setNodeUserIdent(ctx, cfg)
	SetDataDir(ctx, cfg)
	setSmartCard(ctx, cfg)
	setMonitors(ctx, cfg)
	setBLSWalletDir(ctx, cfg)
	setVoteJournalDir(ctx, cfg)

	if ctx.IsSet(JWTSecretFlag.Name) {
		cfg.JWTSecret = ctx.String(JWTSecretFlag.Name)
	}

	if ctx.IsSet(EnablePersonal.Name) {
		cfg.EnablePersonal = true
	}

	if ctx.IsSet(ExternalSignerFlag.Name) {
		cfg.ExternalSigner = ctx.String(ExternalSignerFlag.Name)
	}

	if ctx.IsSet(KeyStoreDirFlag.Name) {
		cfg.KeyStoreDir = ctx.String(KeyStoreDirFlag.Name)
	}
	if ctx.IsSet(DeveloperFlag.Name) {
		cfg.UseLightweightKDF = true
	}
	if ctx.IsSet(LightKDFFlag.Name) {
		cfg.UseLightweightKDF = ctx.Bool(LightKDFFlag.Name)
	}
	if ctx.IsSet(NoUSBFlag.Name) || cfg.NoUSB {
		log.Warn("Option nousb is deprecated and USB is deactivated by default. Use --usb to enable")
	}
	if ctx.IsSet(USBFlag.Name) {
		cfg.USB = ctx.Bool(USBFlag.Name)
	}
	if ctx.IsSet(DirectBroadcastFlag.Name) {
		cfg.DirectBroadcast = ctx.Bool(DirectBroadcastFlag.Name)
	}
	if ctx.IsSet(DisableSnapProtocolFlag.Name) {
		cfg.DisableSnapProtocol = ctx.Bool(DisableSnapProtocolFlag.Name)
	}
	if ctx.IsSet(RangeLimitFlag.Name) {
		cfg.RangeLimit = ctx.Bool(RangeLimitFlag.Name)
	}
	if ctx.IsSet(InsecureUnlockAllowedFlag.Name) {
		cfg.InsecureUnlockAllowed = ctx.Bool(InsecureUnlockAllowedFlag.Name)
	}
	if ctx.IsSet(BLSPasswordFileFlag.Name) {
		cfg.BLSPasswordFile = ctx.String(BLSPasswordFileFlag.Name)
	}
	if ctx.IsSet(DBEngineFlag.Name) {
		dbEngine := ctx.String(DBEngineFlag.Name)
		if dbEngine != "leveldb" && dbEngine != "pebble" {
			Fatalf("Invalid choice for db.engine '%s', allowed 'leveldb' or 'pebble'", dbEngine)
		}
		log.Info(fmt.Sprintf("Using %s as db engine", dbEngine))
		cfg.DBEngine = dbEngine
	}
	// deprecation notice for log debug flags (TODO: find a more appropriate place to put these?)
	if ctx.IsSet(LogBacktraceAtFlag.Name) {
		log.Warn("log.backtrace flag is deprecated")
	}
	if ctx.IsSet(LogDebugFlag.Name) {
		log.Warn("log.debug flag is deprecated")
	}
}

func setSmartCard(ctx *cli.Context, cfg *node.Config) {
	// Skip enabling smartcards if no path is set
	path := ctx.String(SmartCardDaemonPathFlag.Name)
	if path == "" {
		return
	}
	// Sanity check that the smartcard path is valid
	fi, err := os.Stat(path)
	if err != nil {
		log.Info("Smartcard socket not found, disabling", "err", err)
		return
	}
	if fi.Mode()&os.ModeType != os.ModeSocket {
		log.Error("Invalid smartcard daemon path", "path", path, "type", fi.Mode().String())
		return
	}
	// Smartcard daemon path exists and is a socket, enable it
	cfg.SmartCardDaemonPath = path
}

func SetDataDir(ctx *cli.Context, cfg *node.Config) {
	switch {
	case ctx.IsSet(DataDirFlag.Name):
		cfg.DataDir = ctx.String(DataDirFlag.Name)
	case ctx.Bool(DeveloperFlag.Name):
		cfg.DataDir = "" // unless explicitly requested, use memory databases
	}
}

func setVoteJournalDir(ctx *cli.Context, cfg *node.Config) {
	dataDir := cfg.DataDir
	if ctx.IsSet(VoteJournalDirFlag.Name) {
		cfg.VoteJournalDir = ctx.String(VoteJournalDirFlag.Name)
	} else if cfg.VoteJournalDir == "" {
		cfg.VoteJournalDir = filepath.Join(dataDir, "voteJournal")
	}
}

func setBLSWalletDir(ctx *cli.Context, cfg *node.Config) {
	dataDir := cfg.DataDir
	if ctx.IsSet(BLSWalletDirFlag.Name) {
		cfg.BLSWalletDir = ctx.String(BLSWalletDirFlag.Name)
	} else if cfg.BLSWalletDir == "" {
		cfg.BLSWalletDir = filepath.Join(dataDir, "bls/wallet")
	}
}

func setGPO(ctx *cli.Context, cfg *gasprice.Config) {
	if ctx.IsSet(GpoBlocksFlag.Name) {
		cfg.Blocks = ctx.Int(GpoBlocksFlag.Name)
	}
	if ctx.IsSet(GpoPercentileFlag.Name) {
		cfg.Percentile = ctx.Int(GpoPercentileFlag.Name)
	}
	if ctx.IsSet(GpoMaxGasPriceFlag.Name) {
		cfg.MaxPrice = big.NewInt(ctx.Int64(GpoMaxGasPriceFlag.Name))
	}
	if ctx.IsSet(GpoIgnoreGasPriceFlag.Name) {
		cfg.IgnorePrice = big.NewInt(ctx.Int64(GpoIgnoreGasPriceFlag.Name))
	}
}

func setTxPool(ctx *cli.Context, cfg *legacypool.Config) {
	if ctx.IsSet(TxPoolLocalsFlag.Name) {
		locals := strings.Split(ctx.String(TxPoolLocalsFlag.Name), ",")
		for _, account := range locals {
			if trimmed := strings.TrimSpace(account); !common.IsHexAddress(trimmed) {
				Fatalf("Invalid account in --txpool.locals: %s", trimmed)
			} else {
				cfg.Locals = append(cfg.Locals, common.HexToAddress(account))
			}
		}
	}
	if ctx.IsSet(TxPoolNoLocalsFlag.Name) {
		cfg.NoLocals = ctx.Bool(TxPoolNoLocalsFlag.Name)
	}
	if ctx.IsSet(TxPoolJournalFlag.Name) {
		cfg.Journal = ctx.String(TxPoolJournalFlag.Name)
	}
	if ctx.IsSet(TxPoolRejournalFlag.Name) {
		cfg.Rejournal = ctx.Duration(TxPoolRejournalFlag.Name)
	}
	if ctx.IsSet(TxPoolPriceLimitFlag.Name) {
		cfg.PriceLimit = ctx.Uint64(TxPoolPriceLimitFlag.Name)
	}
	if ctx.IsSet(TxPoolPriceBumpFlag.Name) {
		cfg.PriceBump = ctx.Uint64(TxPoolPriceBumpFlag.Name)
	}
	if ctx.IsSet(TxPoolAccountSlotsFlag.Name) {
		cfg.AccountSlots = ctx.Uint64(TxPoolAccountSlotsFlag.Name)
	}
	if ctx.IsSet(TxPoolGlobalSlotsFlag.Name) {
		cfg.GlobalSlots = ctx.Uint64(TxPoolGlobalSlotsFlag.Name)
	}
	if ctx.IsSet(TxPoolAccountQueueFlag.Name) {
		cfg.AccountQueue = ctx.Uint64(TxPoolAccountQueueFlag.Name)
	}
	if ctx.IsSet(TxPoolGlobalQueueFlag.Name) {
		cfg.GlobalQueue = ctx.Uint64(TxPoolGlobalQueueFlag.Name)
	}
	if ctx.IsSet(TxPoolLifetimeFlag.Name) {
		cfg.Lifetime = ctx.Duration(TxPoolLifetimeFlag.Name)
	}
	if ctx.IsSet(TxPoolReannounceTimeFlag.Name) {
		cfg.ReannounceTime = ctx.Duration(TxPoolReannounceTimeFlag.Name)
	}
}

func setMiner(ctx *cli.Context, cfg *miner.Config) {
	if ctx.IsSet(MinerExtraDataFlag.Name) {
		cfg.ExtraData = []byte(ctx.String(MinerExtraDataFlag.Name))
	}
	if ctx.IsSet(MinerGasLimitFlag.Name) {
		cfg.GasCeil = ctx.Uint64(MinerGasLimitFlag.Name)
	}
	if ctx.IsSet(MinerGasPriceFlag.Name) {
		cfg.GasPrice = flags.GlobalBig(ctx, MinerGasPriceFlag.Name)
	}
	if ctx.IsSet(MinerRecommitIntervalFlag.Name) {
		cfg.Recommit = ctx.Duration(MinerRecommitIntervalFlag.Name)
	}
	if ctx.IsSet(MinerDelayLeftoverFlag.Name) {
		cfg.DelayLeftOver = ctx.Duration(MinerDelayLeftoverFlag.Name)
	}
	if ctx.Bool(VotingEnabledFlag.Name) {
		cfg.VoteEnable = true
	}
	if ctx.IsSet(MinerNewPayloadTimeout.Name) {
		cfg.NewPayloadTimeout = ctx.Duration(MinerNewPayloadTimeout.Name)
	}
	if ctx.Bool(DisableVoteAttestationFlag.Name) {
		cfg.DisableVoteAttestation = true
	}
}

func setRequiredBlocks(ctx *cli.Context, cfg *ethconfig.Config) {
	requiredBlocks := ctx.String(EthRequiredBlocksFlag.Name)
	if requiredBlocks == "" {
		if ctx.IsSet(LegacyWhitelistFlag.Name) {
			log.Warn("The flag --whitelist is deprecated and will be removed, please use --eth.requiredblocks")
			requiredBlocks = ctx.String(LegacyWhitelistFlag.Name)
		} else {
			return
		}
	}
	cfg.RequiredBlocks = make(map[uint64]common.Hash)
	for _, entry := range strings.Split(requiredBlocks, ",") {
		parts := strings.Split(entry, "=")
		if len(parts) != 2 {
			Fatalf("Invalid required block entry: %s", entry)
		}
		number, err := strconv.ParseUint(parts[0], 0, 64)
		if err != nil {
			Fatalf("Invalid required block number %s: %v", parts[0], err)
		}
		var hash common.Hash
		if err = hash.UnmarshalText([]byte(parts[1])); err != nil {
			Fatalf("Invalid required block hash %s: %v", parts[1], err)
		}
		cfg.RequiredBlocks[number] = hash
	}
}

// CheckExclusive verifies that only a single instance of the provided flags was
// set by the user. Each flag might optionally be followed by a string type to
// specialize it further.
func CheckExclusive(ctx *cli.Context, args ...interface{}) {
	set := make([]string, 0, 1)
	for i := 0; i < len(args); i++ {
		// Make sure the next argument is a flag and skip if not set
		flag, ok := args[i].(cli.Flag)
		if !ok {
			panic(fmt.Sprintf("invalid argument, not cli.Flag type: %T", args[i]))
		}
		// Check if next arg extends current and expand its name if so
		name := flag.Names()[0]

		if i+1 < len(args) {
			switch option := args[i+1].(type) {
			case string:
				// Extended flag check, make sure value set doesn't conflict with passed in option
				if ctx.String(flag.Names()[0]) == option {
					name += "=" + option
					set = append(set, "--"+name)
				}
				// shift arguments and continue
				i++
				continue

			case cli.Flag:
			default:
				panic(fmt.Sprintf("invalid argument, not cli.Flag or string extension: %T", args[i+1]))
			}
		}
		// Mark the flag if it's set
		if ctx.IsSet(flag.Names()[0]) {
			set = append(set, "--"+name)
		}
	}
	if len(set) > 1 {
		Fatalf("Flags %v can't be used at the same time", strings.Join(set, ", "))
	}
}

// SetEthConfig applies eth-related command line flags to the config.
func SetEthConfig(ctx *cli.Context, stack *node.Node, cfg *ethconfig.Config) {
	// Avoid conflicting network flags
	CheckExclusive(ctx, BSCMainnetFlag, DeveloperFlag)
	CheckExclusive(ctx, DeveloperFlag, ExternalSignerFlag) // Can't use both ephemeral unlocked and external signer

	// Set configurations from CLI flags
	setEtherbase(ctx, cfg)
	setGPO(ctx, &cfg.GPO)
	setTxPool(ctx, &cfg.TxPool)
	setMiner(ctx, &cfg.Miner)
	setRequiredBlocks(ctx, cfg)
	setLes(ctx, cfg)

	// Cap the cache allowance and tune the garbage collector
	mem, err := gopsutil.VirtualMemory()
	if err == nil {
		if 32<<(^uintptr(0)>>63) == 32 && mem.Total > 2*1024*1024*1024 {
			log.Warn("Lowering memory allowance on 32bit arch", "available", mem.Total/1024/1024, "addressable", 2*1024)
			mem.Total = 2 * 1024 * 1024 * 1024
		}
		allowance := int(mem.Total / 1024 / 1024 / 3)
		if cache := ctx.Int(CacheFlag.Name); cache > allowance {
			log.Warn("Sanitizing cache to Go's GC limits", "provided", cache, "updated", allowance)
			ctx.Set(CacheFlag.Name, strconv.Itoa(allowance))
		}
	}
	// Ensure Go's GC ignores the database cache for trigger percentage
	cache := ctx.Int(CacheFlag.Name)
	gogc := math.Max(20, math.Min(100, 100/(float64(cache)/1024)))

	log.Debug("Sanitizing Go's GC trigger", "percent", int(gogc))
	godebug.SetGCPercent(int(gogc))

	if ctx.IsSet(SyncTargetFlag.Name) {
		cfg.SyncMode = downloader.FullSync // dev sync target forces full sync
	} else if ctx.IsSet(SyncModeFlag.Name) {
		cfg.SyncMode = *flags.GlobalTextMarshaler(ctx, SyncModeFlag.Name).(*downloader.SyncMode)
	}
	if ctx.IsSet(NetworkIdFlag.Name) {
		cfg.NetworkId = ctx.Uint64(NetworkIdFlag.Name)
	}
	if ctx.IsSet(CacheFlag.Name) || ctx.IsSet(CacheDatabaseFlag.Name) {
		cfg.DatabaseCache = ctx.Int(CacheFlag.Name) * ctx.Int(CacheDatabaseFlag.Name) / 100
	}
	cfg.DatabaseHandles = MakeDatabaseHandles(ctx.Int(FDLimitFlag.Name))
	if ctx.IsSet(AncientFlag.Name) {
		cfg.DatabaseFreezer = ctx.String(AncientFlag.Name)
	}
	if ctx.IsSet(DiffFlag.Name) {
		cfg.DatabaseDiff = ctx.String(DiffFlag.Name)
	}
	if ctx.IsSet(PersistDiffFlag.Name) {
		cfg.PersistDiff = ctx.Bool(PersistDiffFlag.Name)
	}
	if ctx.IsSet(DiffBlockFlag.Name) {
		cfg.DiffBlock = ctx.Uint64(DiffBlockFlag.Name)
	}
	if ctx.IsSet(PruneAncientDataFlag.Name) {
		if cfg.SyncMode == downloader.FullSync {
			cfg.PruneAncientData = ctx.Bool(PruneAncientDataFlag.Name)
		} else {
			log.Crit("pruneancient parameter can only be used with syncmode=full")
		}
	}
	if gcmode := ctx.String(GCModeFlag.Name); gcmode != "full" && gcmode != "archive" {
		Fatalf("--%s must be either 'full' or 'archive'", GCModeFlag.Name)
	}
	if ctx.IsSet(GCModeFlag.Name) {
		cfg.NoPruning = ctx.String(GCModeFlag.Name) == "archive"
	}
	if ctx.IsSet(DirectBroadcastFlag.Name) {
		cfg.DirectBroadcast = ctx.Bool(DirectBroadcastFlag.Name)
	}
	if ctx.IsSet(DisableSnapProtocolFlag.Name) {
		cfg.DisableSnapProtocol = ctx.Bool(DisableSnapProtocolFlag.Name)
	}
	if ctx.IsSet(EnableTrustProtocolFlag.Name) {
		cfg.EnableTrustProtocol = ctx.IsSet(EnableTrustProtocolFlag.Name)
	}
	if ctx.IsSet(PipeCommitFlag.Name) {
		log.Warn("The --pipecommit flag is deprecated and could be removed in the future!")
	}
	if ctx.IsSet(RangeLimitFlag.Name) {
		cfg.RangeLimit = ctx.Bool(RangeLimitFlag.Name)
	}
	if ctx.IsSet(CacheNoPrefetchFlag.Name) {
		cfg.NoPrefetch = ctx.Bool(CacheNoPrefetchFlag.Name)
	}
	// Read the value from the flag no matter if it's set or not.
	cfg.Preimages = ctx.Bool(CachePreimagesFlag.Name)
	if cfg.NoPruning && !cfg.Preimages {
		cfg.Preimages = true
		log.Info("Enabling recording of key preimages since archive mode is used")
	}
	if ctx.IsSet(StateHistoryFlag.Name) {
		cfg.StateHistory = ctx.Uint64(StateHistoryFlag.Name)
	}
	scheme, err := ParseCLIAndConfigStateScheme(ctx.String(StateSchemeFlag.Name), cfg.StateScheme)
	if err != nil {
		Fatalf("%v", err)
	}
	cfg.StateScheme = scheme
	// Parse transaction history flag, if user is still using legacy config
	// file with 'TxLookupLimit' configured, copy the value to 'TransactionHistory'.
	if cfg.TransactionHistory == ethconfig.Defaults.TransactionHistory && cfg.TxLookupLimit != ethconfig.Defaults.TxLookupLimit {
		log.Warn("The config option 'TxLookupLimit' is deprecated and will be removed, please use 'TransactionHistory'")
		cfg.TransactionHistory = cfg.TxLookupLimit
	}
	if ctx.IsSet(TransactionHistoryFlag.Name) {
		cfg.TransactionHistory = ctx.Uint64(TransactionHistoryFlag.Name)
	} else if ctx.IsSet(TxLookupLimitFlag.Name) {
		log.Warn("The flag --txlookuplimit is deprecated and will be removed, please use --history.transactions")
		cfg.TransactionHistory = ctx.Uint64(TxLookupLimitFlag.Name)
	}
	if ctx.IsSet(PathDBSyncFlag.Name) {
		cfg.PathSyncFlush = true
	}
	if ctx.String(GCModeFlag.Name) == "archive" && cfg.TransactionHistory != 0 {
		cfg.TransactionHistory = 0
		log.Warn("Disabled transaction unindexing for archive node")
	}
	if ctx.IsSet(CacheFlag.Name) || ctx.IsSet(CacheTrieFlag.Name) {
		cfg.TrieCleanCache = ctx.Int(CacheFlag.Name) * ctx.Int(CacheTrieFlag.Name) / 100
	}
	if ctx.IsSet(CacheFlag.Name) || ctx.IsSet(CacheGCFlag.Name) {
		cfg.TrieDirtyCache = ctx.Int(CacheFlag.Name) * ctx.Int(CacheGCFlag.Name) / 100
	}
	if ctx.IsSet(TriesInMemoryFlag.Name) {
		cfg.TriesInMemory = ctx.Uint64(TriesInMemoryFlag.Name)
	}
	if ctx.IsSet(TriesVerifyModeFlag.Name) {
		cfg.TriesVerifyMode = *flags.GlobalTextMarshaler(ctx, TriesVerifyModeFlag.Name).(*core.VerifyMode)
		// If a node sets verify mode to full or insecure, it's a fast node and need
		// to verify blocks from verify nodes, then it should enable trust protocol.
		if cfg.TriesVerifyMode.NeedRemoteVerify() {
			cfg.EnableTrustProtocol = true
		}
	}
	if ctx.IsSet(CacheFlag.Name) || ctx.IsSet(CacheSnapshotFlag.Name) {
		cfg.SnapshotCache = ctx.Int(CacheFlag.Name) * ctx.Int(CacheSnapshotFlag.Name) / 100
	}
	if ctx.IsSet(CacheLogSizeFlag.Name) {
		cfg.FilterLogCacheSize = ctx.Int(CacheLogSizeFlag.Name)
	}
	if !ctx.Bool(SnapshotFlag.Name) || cfg.SnapshotCache == 0 {
		// If snap-sync is requested, this flag is also required
		if cfg.SyncMode == downloader.SnapSync {
			if !ctx.Bool(SnapshotFlag.Name) {
				log.Warn("Snap sync requested, enabling --snapshot")
			}
			if cfg.SnapshotCache == 0 {
				log.Warn("Snap sync requested, resetting --cache.snapshot")
				cfg.SnapshotCache = ctx.Int(CacheFlag.Name) * CacheSnapshotFlag.Value / 100
			}
		} else {
			cfg.TrieCleanCache += cfg.SnapshotCache
			cfg.SnapshotCache = 0 // Disabled
		}
	}
	if ctx.IsSet(DocRootFlag.Name) {
		cfg.DocRoot = ctx.String(DocRootFlag.Name)
	}
	if ctx.IsSet(VMEnableDebugFlag.Name) {
		// TODO(fjl): force-enable this in --dev mode
		cfg.EnablePreimageRecording = ctx.Bool(VMEnableDebugFlag.Name)
	}

	if ctx.IsSet(RPCGlobalGasCapFlag.Name) {
		cfg.RPCGasCap = ctx.Uint64(RPCGlobalGasCapFlag.Name)
	}
	if cfg.RPCGasCap != 0 {
		log.Info("Set global gas cap", "cap", cfg.RPCGasCap)
	} else {
		log.Info("Global gas cap disabled")
	}
	if ctx.IsSet(RPCGlobalEVMTimeoutFlag.Name) {
		cfg.RPCEVMTimeout = ctx.Duration(RPCGlobalEVMTimeoutFlag.Name)
	}
	if ctx.IsSet(RPCGlobalTxFeeCapFlag.Name) {
		cfg.RPCTxFeeCap = ctx.Float64(RPCGlobalTxFeeCapFlag.Name)
	}
	if ctx.IsSet(NoDiscoverFlag.Name) {
		cfg.EthDiscoveryURLs, cfg.SnapDiscoveryURLs, cfg.TrustDiscoveryURLs, cfg.BscDiscoveryURLs = []string{}, []string{}, []string{}, []string{}
	} else if ctx.IsSet(DNSDiscoveryFlag.Name) {
		urls := ctx.String(DNSDiscoveryFlag.Name)
		if urls == "" {
			cfg.EthDiscoveryURLs = []string{}
		} else {
			cfg.EthDiscoveryURLs = SplitAndTrim(urls)
		}
	}
	// Override any default configs for hard coded networks.
	switch {
	case ctx.Bool(BSCMainnetFlag.Name):
		if !ctx.IsSet(NetworkIdFlag.Name) {
			cfg.NetworkId = 56
		}
		cfg.Genesis = core.DefaultBSCGenesisBlock()
		SetDNSDiscoveryDefaults(cfg, params.BSCGenesisHash)
	case ctx.Bool(ChapelFlag.Name):
		if !ctx.IsSet(NetworkIdFlag.Name) {
			cfg.NetworkId = 97
		}
		cfg.Genesis = core.DefaultChapelGenesisBlock()
		SetDNSDiscoveryDefaults(cfg, params.ChapelGenesisHash)
	case ctx.Bool(DeveloperFlag.Name):
		if !ctx.IsSet(NetworkIdFlag.Name) {
			cfg.NetworkId = 1337
		}
		cfg.SyncMode = downloader.FullSync
		// Create new developer account or reuse existing one
		var (
			developer  accounts.Account
			passphrase string
			err        error
		)
		if list := MakePasswordList(ctx); len(list) > 0 {
			// Just take the first value. Although the function returns a possible multiple values and
			// some usages iterate through them as attempts, that doesn't make sense in this setting,
			// when we're definitely concerned with only one account.
			passphrase = list[0]
		}

		// Unlock the developer account by local keystore.
		var ks *keystore.KeyStore
		if keystores := stack.AccountManager().Backends(keystore.KeyStoreType); len(keystores) > 0 {
			ks = keystores[0].(*keystore.KeyStore)
		}
		if ks == nil {
			Fatalf("Keystore is not available")
		}

		// Figure out the dev account address.
		// setEtherbase has been called above, configuring the miner address from command line flags.
		if cfg.Miner.Etherbase != (common.Address{}) {
			developer = accounts.Account{Address: cfg.Miner.Etherbase}
		} else if accs := ks.Accounts(); len(accs) > 0 {
			developer = ks.Accounts()[0]
		} else {
			developer, err = ks.NewAccount(passphrase)
			if err != nil {
				Fatalf("Failed to create developer account: %v", err)
			}
		}
		// Make sure the address is configured as fee recipient, otherwise
		// the miner will fail to start.
		cfg.Miner.Etherbase = developer.Address

		if err := ks.Unlock(developer, passphrase); err != nil {
			Fatalf("Failed to unlock developer account: %v", err)
		}
		log.Info("Using developer account", "address", developer.Address)

		// Create a new developer genesis block or reuse existing one
		cfg.Genesis = core.DeveloperGenesisBlock(ctx.Uint64(DeveloperGasLimitFlag.Name), &developer.Address)
		if ctx.IsSet(DataDirFlag.Name) {
			// If datadir doesn't exist we need to open db in write-mode
			// so leveldb can create files.
			readonly := true
			if !common.FileExist(stack.ResolvePath("chaindata")) {
				readonly = false
			}
			// Check if we have an already initialized chain and fall back to
			// that if so. Otherwise, we need to generate a new genesis spec.
			chaindb := MakeChainDatabase(ctx, stack, readonly, false)
			if rawdb.ReadCanonicalHash(chaindb, 0) != (common.Hash{}) {
				cfg.Genesis = nil // fallback to db content

				//validate genesis has PoS enabled in block 0
				genesis, err := core.ReadGenesis(chaindb)
				if err != nil {
					Fatalf("Could not read genesis from database: %v", err)
				}
				if !genesis.Config.TerminalTotalDifficultyPassed {
					Fatalf("Bad developer-mode genesis configuration: terminalTotalDifficultyPassed must be true in developer mode")
				}
				if genesis.Config.TerminalTotalDifficulty == nil {
					Fatalf("Bad developer-mode genesis configuration: terminalTotalDifficulty must be specified.")
				}
				if genesis.Difficulty.Cmp(genesis.Config.TerminalTotalDifficulty) != 1 {
					Fatalf("Bad developer-mode genesis configuration: genesis block difficulty must be > terminalTotalDifficulty")
				}
			}
			chaindb.Close()
		}
		if !ctx.IsSet(MinerGasPriceFlag.Name) {
			cfg.Miner.GasPrice = big.NewInt(1)
		}
	default:
		if cfg.NetworkId == 1 {
			SetDNSDiscoveryDefaults(cfg, params.MainnetGenesisHash)
		}
	}
	// Set any dangling config values
	if ctx.String(CryptoKZGFlag.Name) != "gokzg" && ctx.String(CryptoKZGFlag.Name) != "ckzg" {
		Fatalf("--%s flag must be 'gokzg' or 'ckzg'", CryptoKZGFlag.Name)
	}
	log.Info("Initializing the KZG library", "backend", ctx.String(CryptoKZGFlag.Name))
	if err := kzg4844.UseCKZG(ctx.String(CryptoKZGFlag.Name) == "ckzg"); err != nil {
		Fatalf("Failed to set KZG library implementation to %s: %v", ctx.String(CryptoKZGFlag.Name), err)
	}
}

// SetDNSDiscoveryDefaults configures DNS discovery with the given URL if
// no URLs are set.
func SetDNSDiscoveryDefaults(cfg *ethconfig.Config, genesis common.Hash) {
	if cfg.EthDiscoveryURLs != nil {
		return // already set through flags/config
	}
	protocol := "all"
	if url := params.KnownDNSNetwork(genesis, protocol); url != "" {
		cfg.EthDiscoveryURLs = []string{url}
		cfg.SnapDiscoveryURLs = cfg.EthDiscoveryURLs
		cfg.TrustDiscoveryURLs = cfg.EthDiscoveryURLs
		cfg.BscDiscoveryURLs = cfg.EthDiscoveryURLs
	}
}

// RegisterEthService adds an Ethereum client to the stack.
// The second return value is the full node instance.
func RegisterEthService(stack *node.Node, cfg *ethconfig.Config) (ethapi.Backend, *eth.Ethereum) {
	backend, err := eth.New(stack, cfg)
	if err != nil {
		Fatalf("Failed to register the Ethereum service: %v", err)
	}
	stack.RegisterAPIs(tracers.APIs(backend.APIBackend))
	return backend.APIBackend, backend
}

// RegisterEthStatsService configures the Ethereum Stats daemon and adds it to the node.
func RegisterEthStatsService(stack *node.Node, backend ethapi.Backend, url string) {
	if err := ethstats.New(stack, backend, backend.Engine(), url); err != nil {
		Fatalf("Failed to register the Ethereum Stats service: %v", err)
	}
}

// RegisterGraphQLService adds the GraphQL API to the node.
func RegisterGraphQLService(stack *node.Node, backend ethapi.Backend, filterSystem *filters.FilterSystem, cfg *node.Config) {
	err := graphql.New(stack, backend, filterSystem, cfg.GraphQLCors, cfg.GraphQLVirtualHosts)
	if err != nil {
		Fatalf("Failed to register the GraphQL service: %v", err)
	}
}

type SetupMetricsOption func()

func EnableBuildInfo(gitCommit, gitDate string) SetupMetricsOption {
	return func() {
		// register build info into metrics
		metrics.NewRegisteredLabel("build-info", nil).Mark(map[string]interface{}{
			"version":          params.VersionWithMeta,
			"git-commit":       gitCommit,
			"git-commit-date":  gitDate,
			"go-version":       runtime.Version(),
			"operating-system": runtime.GOOS,
			"architecture":     runtime.GOARCH,
		})
	}
}

func EnableMinerInfo(ctx *cli.Context, minerConfig miner.Config) SetupMetricsOption {
	return func() {
		if ctx.Bool(MiningEnabledFlag.Name) {
			// register miner info into metrics
			minerInfo := structs.Map(minerConfig)
			minerInfo[UnlockedAccountFlag.Name] = ctx.String(UnlockedAccountFlag.Name)
			metrics.NewRegisteredLabel("miner-info", nil).Mark(minerInfo)
		}
	}
}

// RegisterFilterAPI adds the eth log filtering RPC API to the node.
func RegisterFilterAPI(stack *node.Node, backend ethapi.Backend, ethcfg *ethconfig.Config) *filters.FilterSystem {
	filterSystem := filters.NewFilterSystem(backend, filters.Config{
		LogCacheSize: ethcfg.FilterLogCacheSize,
	})
	stack.RegisterAPIs([]rpc.API{{
		Namespace: "eth",
		Service:   filters.NewFilterAPI(filterSystem, ethcfg.RangeLimit),
	}})
	return filterSystem
}

func EnableNodeInfo(poolConfig legacypool.Config) SetupMetricsOption {
	return func() {
		// register node info into metrics
		metrics.NewRegisteredLabel("node-info", nil).Mark(map[string]interface{}{
			"PriceLimit":   poolConfig.PriceLimit,
			"PriceBump":    poolConfig.PriceBump,
			"AccountSlots": poolConfig.AccountSlots,
			"GlobalSlots":  poolConfig.GlobalSlots,
			"AccountQueue": poolConfig.AccountQueue,
			"GlobalQueue":  poolConfig.GlobalQueue,
			"Lifetime":     poolConfig.Lifetime,
		})
	}
}

func SetupMetrics(ctx *cli.Context, options ...SetupMetricsOption) {
	if metrics.Enabled {
		log.Info("Enabling metrics collection")

		var (
			enableExport   = ctx.Bool(MetricsEnableInfluxDBFlag.Name)
			enableExportV2 = ctx.Bool(MetricsEnableInfluxDBV2Flag.Name)
		)

		if enableExport || enableExportV2 {
			CheckExclusive(ctx, MetricsEnableInfluxDBFlag, MetricsEnableInfluxDBV2Flag)

			v1FlagIsSet := ctx.IsSet(MetricsInfluxDBUsernameFlag.Name) ||
				ctx.IsSet(MetricsInfluxDBPasswordFlag.Name)

			v2FlagIsSet := ctx.IsSet(MetricsInfluxDBTokenFlag.Name) ||
				ctx.IsSet(MetricsInfluxDBOrganizationFlag.Name) ||
				ctx.IsSet(MetricsInfluxDBBucketFlag.Name)

			if enableExport && v2FlagIsSet {
				Fatalf("Flags --influxdb.metrics.organization, --influxdb.metrics.token, --influxdb.metrics.bucket are only available for influxdb-v2")
			} else if enableExportV2 && v1FlagIsSet {
				Fatalf("Flags --influxdb.metrics.username, --influxdb.metrics.password are only available for influxdb-v1")
			}
		}

		var (
			endpoint = ctx.String(MetricsInfluxDBEndpointFlag.Name)
			database = ctx.String(MetricsInfluxDBDatabaseFlag.Name)
			username = ctx.String(MetricsInfluxDBUsernameFlag.Name)
			password = ctx.String(MetricsInfluxDBPasswordFlag.Name)

			token        = ctx.String(MetricsInfluxDBTokenFlag.Name)
			bucket       = ctx.String(MetricsInfluxDBBucketFlag.Name)
			organization = ctx.String(MetricsInfluxDBOrganizationFlag.Name)
		)

		if enableExport {
			tagsMap := SplitTagsFlag(ctx.String(MetricsInfluxDBTagsFlag.Name))

			log.Info("Enabling metrics export to InfluxDB")

			go influxdb.InfluxDBWithTags(metrics.DefaultRegistry, 10*time.Second, endpoint, database, username, password, "geth.", tagsMap)
		} else if enableExportV2 {
			tagsMap := SplitTagsFlag(ctx.String(MetricsInfluxDBTagsFlag.Name))

			log.Info("Enabling metrics export to InfluxDB (v2)")

			go influxdb.InfluxDBV2WithTags(metrics.DefaultRegistry, 10*time.Second, endpoint, token, bucket, organization, "geth.", tagsMap)
		}

		if ctx.IsSet(MetricsHTTPFlag.Name) {
			address := net.JoinHostPort(ctx.String(MetricsHTTPFlag.Name), fmt.Sprintf("%d", ctx.Int(MetricsPortFlag.Name)))
			log.Info("Enabling stand-alone metrics HTTP endpoint", "address", address)
			exp.Setup(address)
		} else if ctx.IsSet(MetricsPortFlag.Name) {
			log.Warn(fmt.Sprintf("--%s specified without --%s, metrics server will not start.", MetricsPortFlag.Name, MetricsHTTPFlag.Name))
		}

		for _, opt := range options {
			opt()
		}

		// Start system runtime metrics collection
		go metrics.CollectProcessMetrics(3 * time.Second)
	}
}

func SplitTagsFlag(tagsFlag string) map[string]string {
	tags := strings.Split(tagsFlag, ",")
	tagsMap := map[string]string{}

	for _, t := range tags {
		if t != "" {
			kv := strings.Split(t, "=")

			if len(kv) == 2 {
				tagsMap[kv[0]] = kv[1]
			}
		}
	}

	return tagsMap
}

// MakeChainDatabase opens a database using the flags passed to the client and will hard crash if it fails.
func MakeChainDatabase(ctx *cli.Context, stack *node.Node, readonly, disableFreeze bool) ethdb.Database {
	var (
		cache   = ctx.Int(CacheFlag.Name) * ctx.Int(CacheDatabaseFlag.Name) / 100
		handles = MakeDatabaseHandles(ctx.Int(FDLimitFlag.Name))
		err     error
		chainDb ethdb.Database
	)
	switch {
	case ctx.IsSet(RemoteDBFlag.Name):
		log.Info("Using remote db", "url", ctx.String(RemoteDBFlag.Name), "headers", len(ctx.StringSlice(HttpHeaderFlag.Name)))
		client, err := DialRPCWithHeaders(ctx.String(RemoteDBFlag.Name), ctx.StringSlice(HttpHeaderFlag.Name))
		if err != nil {
			break
		}
		chainDb = remotedb.New(client)
	case ctx.String(SyncModeFlag.Name) == "light":
		chainDb, err = stack.OpenDatabase("lightchaindata", cache, handles, "", readonly)
	default:
<<<<<<< HEAD
		chainDb, err = stack.OpenDatabaseWithFreezer("chaindata", cache, handles, ctx.String(AncientFlag.Name), "", readonly, disableFreeze, false, false, false, false)
		// set the separate state database
		if stack.HasSeparateTrieDir() && err == nil {
			statediskdb := MakeStateDataBase(ctx, stack, readonly, false)
			chainDb.SetStateStore(statediskdb)
		}
		if stack.HasSeparateBlockDir() && err == nil {
			blockdb := MakeBlockDatabase(ctx, stack, readonly, false)
			chainDb.SetBlockStore(blockdb)
=======
		chainDb, err = stack.OpenDatabaseWithFreezer("chaindata", cache, handles, ctx.String(AncientFlag.Name), "", readonly, disableFreeze, false, false)
		// set the separate state database
		if stack.IsSeparatedDB() && err == nil {
			stateDiskDb := MakeStateDataBase(ctx, stack, readonly, false)
			chainDb.SetStateStore(stateDiskDb)
>>>>>>> def3512f
		}
	}
	if err != nil {
		Fatalf("Could not open database: %v", err)
	}
	return chainDb
}

// MakeStateDataBase open a separate state database using the flags passed to the client and will hard crash if it fails.
func MakeStateDataBase(ctx *cli.Context, stack *node.Node, readonly, disableFreeze bool) ethdb.Database {
	cache := ctx.Int(CacheFlag.Name) * ctx.Int(CacheDatabaseFlag.Name) / 100
	handles := MakeDatabaseHandles(ctx.Int(FDLimitFlag.Name)) / 2
<<<<<<< HEAD
	statediskdb, err := stack.OpenDatabaseWithFreezer("chaindata", cache, handles, "", "", readonly, disableFreeze, false, false, true, false)
=======
	statediskdb, err := stack.OpenDatabaseWithFreezer("chaindata/state", cache, handles, "", "", readonly, disableFreeze, false, false)
>>>>>>> def3512f
	if err != nil {
		Fatalf("Failed to open separate trie database: %v", err)
	}
	return statediskdb
}

<<<<<<< HEAD
// MakeBlockDatabase open a separate block database using the flags passed to the client and will hard crash if it fails.
func MakeBlockDatabase(ctx *cli.Context, stack *node.Node, readonly, disableFreeze bool) ethdb.Database {
	cache := ctx.Int(CacheFlag.Name) * ctx.Int(CacheDatabaseFlag.Name) / 100
	handles := MakeDatabaseHandles(ctx.Int(FDLimitFlag.Name)) / 10
	blockdb, err := stack.OpenDatabaseWithFreezer("chaindata", cache, handles, "", "", readonly, disableFreeze, false, false, false, true)
	if err != nil {
		Fatalf("Failed to open separate block database: %v", err)
	}
	return blockdb
}

=======
>>>>>>> def3512f
// tryMakeReadOnlyDatabase try to open the chain database in read-only mode,
// or fallback to write mode if the database is not initialized.
//
//nolint:unused
func tryMakeReadOnlyDatabase(ctx *cli.Context, stack *node.Node) ethdb.Database {
	// If datadir doesn't exist we need to open db in write-mode
	// so database engine can create files.
	readonly := true
	if !common.FileExist(stack.ResolvePath("chaindata")) || ctx.Bool(PruneAncientDataFlag.Name) {
		readonly = false
	}
	return MakeChainDatabase(ctx, stack, readonly, false)
}

func IsNetworkPreset(ctx *cli.Context) bool {
	for _, flag := range NetworkFlags {
		bFlag, _ := flag.(*cli.BoolFlag)
		if ctx.IsSet(bFlag.Name) {
			return true
		}
	}
	return false
}

func DialRPCWithHeaders(endpoint string, headers []string) (*rpc.Client, error) {
	if endpoint == "" {
		return nil, errors.New("endpoint must be specified")
	}
	if strings.HasPrefix(endpoint, "rpc:") || strings.HasPrefix(endpoint, "ipc:") {
		// Backwards compatibility with geth < 1.5 which required
		// these prefixes.
		endpoint = endpoint[4:]
	}
	var opts []rpc.ClientOption
	if len(headers) > 0 {
		customHeaders := make(http.Header)
		for _, h := range headers {
			kv := strings.Split(h, ":")
			if len(kv) != 2 {
				return nil, fmt.Errorf("invalid http header directive: %q", h)
			}
			customHeaders.Add(kv[0], kv[1])
		}
		opts = append(opts, rpc.WithHeaders(customHeaders))
	}
	return rpc.DialOptions(context.Background(), endpoint, opts...)
}

func MakeGenesis(ctx *cli.Context) *core.Genesis {
	var genesis *core.Genesis
	switch {
	case ctx.Bool(BSCMainnetFlag.Name):
		genesis = core.DefaultBSCGenesisBlock()
	case ctx.Bool(ChapelFlag.Name):
		genesis = core.DefaultChapelGenesisBlock()
	case ctx.Bool(DeveloperFlag.Name):
		Fatalf("Developer chains are ephemeral")
	}
	return genesis
}

// MakeChain creates a chain manager from set command line flags.
func MakeChain(ctx *cli.Context, stack *node.Node, readonly bool) (*core.BlockChain, ethdb.Database) {
	var (
		gspec   = MakeGenesis(ctx)
		chainDb = MakeChainDatabase(ctx, stack, readonly, false)
	)
	config, genesisHash, err := core.LoadChainConfig(chainDb, gspec)
	if err != nil {
		Fatalf("%v", err)
	}
	engine, err := ethconfig.CreateConsensusEngine(config, chainDb, nil, genesisHash)
	if err != nil {
		Fatalf("%v", err)
	}
	if gcmode := ctx.String(GCModeFlag.Name); gcmode != "full" && gcmode != "archive" {
		Fatalf("--%s must be either 'full' or 'archive'", GCModeFlag.Name)
	}
	scheme, err := rawdb.ParseStateScheme(ctx.String(StateSchemeFlag.Name), chainDb)
	if err != nil {
		Fatalf("%v", err)
	}
	cache := &core.CacheConfig{
		TrieCleanLimit:      ethconfig.Defaults.TrieCleanCache,
		TrieCleanNoPrefetch: ctx.Bool(CacheNoPrefetchFlag.Name),
		TrieDirtyLimit:      ethconfig.Defaults.TrieDirtyCache,
		TrieDirtyDisabled:   ctx.String(GCModeFlag.Name) == "archive",
		TrieTimeLimit:       ethconfig.Defaults.TrieTimeout,
		TriesInMemory:       ethconfig.Defaults.TriesInMemory,
		SnapshotLimit:       ethconfig.Defaults.SnapshotCache,
		Preimages:           ctx.Bool(CachePreimagesFlag.Name),
		StateScheme:         scheme,
		StateHistory:        ctx.Uint64(StateHistoryFlag.Name),
	}
	if cache.TrieDirtyDisabled && !cache.Preimages {
		cache.Preimages = true
		log.Info("Enabling recording of key preimages since archive mode is used")
	}
	if !ctx.Bool(SnapshotFlag.Name) {
		cache.SnapshotLimit = 0 // Disabled
	}
	// If we're in readonly, do not bother generating snapshot data.
	if readonly {
		cache.SnapshotNoBuild = true
	}

	if ctx.IsSet(CacheFlag.Name) || ctx.IsSet(CacheTrieFlag.Name) {
		cache.TrieCleanLimit = ctx.Int(CacheFlag.Name) * ctx.Int(CacheTrieFlag.Name) / 100
	}
	if ctx.IsSet(CacheFlag.Name) || ctx.IsSet(CacheGCFlag.Name) {
		cache.TrieDirtyLimit = ctx.Int(CacheFlag.Name) * ctx.Int(CacheGCFlag.Name) / 100
	}
	if ctx.IsSet(TriesInMemoryFlag.Name) {
		cache.TriesInMemory = ctx.Uint64(TriesInMemoryFlag.Name)
	}
	vmcfg := vm.Config{EnablePreimageRecording: ctx.Bool(VMEnableDebugFlag.Name)}

	// Disable transaction indexing/unindexing by default.
	chain, err := core.NewBlockChain(chainDb, cache, gspec, nil, engine, vmcfg, nil, nil)
	if err != nil {
		Fatalf("Can't create BlockChain: %v", err)
	}
	return chain, chainDb
}

// MakeConsolePreloads retrieves the absolute paths for the console JavaScript
// scripts to preload before starting.
func MakeConsolePreloads(ctx *cli.Context) []string {
	// Skip preloading if there's nothing to preload
	if ctx.String(PreloadJSFlag.Name) == "" {
		return nil
	}
	// Otherwise resolve absolute paths and return them
	var preloads []string

	for _, file := range strings.Split(ctx.String(PreloadJSFlag.Name), ",") {
		preloads = append(preloads, strings.TrimSpace(file))
	}
	return preloads
}

// MakeTrieDatabase constructs a trie database based on the configured scheme.
func MakeTrieDatabase(ctx *cli.Context, disk ethdb.Database, preimage bool, readOnly bool, isVerkle bool) *trie.Database {
	config := &trie.Config{
		Preimages: preimage,
		IsVerkle:  isVerkle,
	}
	scheme, err := rawdb.ParseStateScheme(ctx.String(StateSchemeFlag.Name), disk)
	if err != nil {
		Fatalf("%v", err)
	}
	if scheme == rawdb.HashScheme {
		// Read-only mode is not implemented in hash mode,
		// ignore the parameter silently. TODO(rjl493456442)
		// please config it if read mode is implemented.
		config.HashDB = hashdb.Defaults
		return trie.NewDatabase(disk, config)
	}
	if readOnly {
		config.PathDB = pathdb.ReadOnly
	} else {
		config.PathDB = pathdb.Defaults
	}
	return trie.NewDatabase(disk, config)
}

// ParseCLIAndConfigStateScheme parses state scheme in CLI and config.
func ParseCLIAndConfigStateScheme(cliScheme, cfgScheme string) (string, error) {
	if cliScheme == "" {
		if cfgScheme != "" {
			log.Info("Use config state scheme", "config", cfgScheme)
		}
		return cfgScheme, nil
	}

	if !rawdb.ValidateStateScheme(cliScheme) {
		return "", fmt.Errorf("invalid state scheme in CLI: %s", cliScheme)
	}
	if cfgScheme == "" || cliScheme == cfgScheme {
		log.Info("Use CLI state scheme", "CLI", cliScheme)
		return cliScheme, nil
	}
	return "", fmt.Errorf("incompatible state scheme, CLI: %s, config: %s", cliScheme, cfgScheme)
}<|MERGE_RESOLUTION|>--- conflicted
+++ resolved
@@ -93,26 +93,12 @@
 		Value:    flags.DirectoryString(node.DefaultDataDir()),
 		Category: flags.EthCategory,
 	}
-<<<<<<< HEAD
-	SeparateTrieFlag = &cli.BoolFlag{
-		Name: "separatetrie",
-=======
 	SeparateDBFlag = &cli.BoolFlag{
 		Name: "separatedb",
->>>>>>> def3512f
 		Usage: "Enable a separated trie database, it will be created within a subdirectory called state, " +
 			"Users can copy this state directory to another directory or disk, and then create a symbolic link to the state directory under the chaindata",
 		Category: flags.EthCategory,
 	}
-<<<<<<< HEAD
-	SeparateBlockFlag = &cli.BoolFlag{
-		Name: "separateblock",
-		Usage: "Enable a separated block database, it will be created within a subdirectory called state, " +
-			"Users can copy this state directory to another directory or disk, and then create a symbolic link to the state directory under the chaindata",
-		Category: flags.EthCategory,
-	}
-=======
->>>>>>> def3512f
 	DirectBroadcastFlag = &cli.BoolFlag{
 		Name:     "directbroadcast",
 		Usage:    "Enable directly broadcast mined block to all peers",
@@ -1132,12 +1118,7 @@
 		DBEngineFlag,
 		StateSchemeFlag,
 		HttpHeaderFlag,
-<<<<<<< HEAD
-		SeparateTrieFlag,
-		SeparateBlockFlag,
-=======
 		SeparateDBFlag,
->>>>>>> def3512f
 	}
 )
 
@@ -2339,23 +2320,13 @@
 	case ctx.String(SyncModeFlag.Name) == "light":
 		chainDb, err = stack.OpenDatabase("lightchaindata", cache, handles, "", readonly)
 	default:
-<<<<<<< HEAD
-		chainDb, err = stack.OpenDatabaseWithFreezer("chaindata", cache, handles, ctx.String(AncientFlag.Name), "", readonly, disableFreeze, false, false, false, false)
-		// set the separate state database
-		if stack.HasSeparateTrieDir() && err == nil {
-			statediskdb := MakeStateDataBase(ctx, stack, readonly, false)
-			chainDb.SetStateStore(statediskdb)
-		}
-		if stack.HasSeparateBlockDir() && err == nil {
-			blockdb := MakeBlockDatabase(ctx, stack, readonly, false)
-			chainDb.SetBlockStore(blockdb)
-=======
 		chainDb, err = stack.OpenDatabaseWithFreezer("chaindata", cache, handles, ctx.String(AncientFlag.Name), "", readonly, disableFreeze, false, false)
 		// set the separate state database
 		if stack.IsSeparatedDB() && err == nil {
 			stateDiskDb := MakeStateDataBase(ctx, stack, readonly, false)
 			chainDb.SetStateStore(stateDiskDb)
->>>>>>> def3512f
+			blockdb := MakeBlockDatabase(ctx, stack, readonly, false)
+			chainDb.SetBlockStore(blockdb)
 		}
 	}
 	if err != nil {
@@ -2368,18 +2339,13 @@
 func MakeStateDataBase(ctx *cli.Context, stack *node.Node, readonly, disableFreeze bool) ethdb.Database {
 	cache := ctx.Int(CacheFlag.Name) * ctx.Int(CacheDatabaseFlag.Name) / 100
 	handles := MakeDatabaseHandles(ctx.Int(FDLimitFlag.Name)) / 2
-<<<<<<< HEAD
-	statediskdb, err := stack.OpenDatabaseWithFreezer("chaindata", cache, handles, "", "", readonly, disableFreeze, false, false, true, false)
-=======
 	statediskdb, err := stack.OpenDatabaseWithFreezer("chaindata/state", cache, handles, "", "", readonly, disableFreeze, false, false)
->>>>>>> def3512f
 	if err != nil {
 		Fatalf("Failed to open separate trie database: %v", err)
 	}
 	return statediskdb
 }
 
-<<<<<<< HEAD
 // MakeBlockDatabase open a separate block database using the flags passed to the client and will hard crash if it fails.
 func MakeBlockDatabase(ctx *cli.Context, stack *node.Node, readonly, disableFreeze bool) ethdb.Database {
 	cache := ctx.Int(CacheFlag.Name) * ctx.Int(CacheDatabaseFlag.Name) / 100
@@ -2391,8 +2357,6 @@
 	return blockdb
 }
 
-=======
->>>>>>> def3512f
 // tryMakeReadOnlyDatabase try to open the chain database in read-only mode,
 // or fallback to write mode if the database is not initialized.
 //
