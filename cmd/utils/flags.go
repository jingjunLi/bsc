// Copyright 2015 The go-ethereum Authors
// This file is part of go-ethereum.
//
// go-ethereum is free software: you can redistribute it and/or modify
// it under the terms of the GNU General Public License as published by
// the Free Software Foundation, either version 3 of the License, or
// (at your option) any later version.
//
// go-ethereum is distributed in the hope that it will be useful,
// but WITHOUT ANY WARRANTY; without even the implied warranty of
// MERCHANTABILITY or FITNESS FOR A PARTICULAR PURPOSE. See the
// GNU General Public License for more details.
//
// You should have received a copy of the GNU General Public License
// along with go-ethereum. If not, see <http://www.gnu.org/licenses/>.

// Package utils contains internal helper functions for go-ethereum commands.
package utils

import (
	"context"
	"crypto/ecdsa"
	"encoding/hex"
	"encoding/json"
	"errors"
	"fmt"
	"math"
	"math/big"
	"net"
	"net/http"
	"os"
	"path/filepath"
	"runtime"
	godebug "runtime/debug"
	"strconv"
	"strings"
	"time"

	"github.com/ethereum/go-ethereum/accounts"
	"github.com/ethereum/go-ethereum/accounts/keystore"
	"github.com/ethereum/go-ethereum/beacon/fakebeacon"
	bparams "github.com/ethereum/go-ethereum/beacon/params"
	"github.com/ethereum/go-ethereum/common"
	"github.com/ethereum/go-ethereum/common/fdlimit"
	"github.com/ethereum/go-ethereum/core"
	"github.com/ethereum/go-ethereum/core/rawdb"
	"github.com/ethereum/go-ethereum/core/txpool/blobpool"
	"github.com/ethereum/go-ethereum/core/txpool/legacypool"
	"github.com/ethereum/go-ethereum/core/vm"
	"github.com/ethereum/go-ethereum/crypto"
	"github.com/ethereum/go-ethereum/crypto/kzg4844"
	"github.com/ethereum/go-ethereum/eth"
<<<<<<< HEAD
	"github.com/ethereum/go-ethereum/eth/downloader"
=======
	"github.com/ethereum/go-ethereum/eth/catalyst"
>>>>>>> 330190e4
	"github.com/ethereum/go-ethereum/eth/ethconfig"
	"github.com/ethereum/go-ethereum/eth/filters"
	"github.com/ethereum/go-ethereum/eth/gasprice"
	"github.com/ethereum/go-ethereum/eth/tracers"
	"github.com/ethereum/go-ethereum/ethdb"
	"github.com/ethereum/go-ethereum/ethdb/remotedb"
	"github.com/ethereum/go-ethereum/ethstats"
	"github.com/ethereum/go-ethereum/graphql"
	"github.com/ethereum/go-ethereum/internal/ethapi"
	"github.com/ethereum/go-ethereum/internal/flags"
	"github.com/ethereum/go-ethereum/internal/version"
	"github.com/ethereum/go-ethereum/log"
	"github.com/ethereum/go-ethereum/metrics"
	"github.com/ethereum/go-ethereum/metrics/exp"
	"github.com/ethereum/go-ethereum/metrics/influxdb"
	"github.com/ethereum/go-ethereum/miner"
	"github.com/ethereum/go-ethereum/node"
	"github.com/ethereum/go-ethereum/p2p"
	"github.com/ethereum/go-ethereum/p2p/enode"
	"github.com/ethereum/go-ethereum/p2p/nat"
	"github.com/ethereum/go-ethereum/p2p/netutil"
	"github.com/ethereum/go-ethereum/params"
	"github.com/ethereum/go-ethereum/rpc"
	"github.com/ethereum/go-ethereum/triedb"
	"github.com/ethereum/go-ethereum/triedb/hashdb"
	"github.com/ethereum/go-ethereum/triedb/pathdb"
	"github.com/fatih/structs"
	pcsclite "github.com/gballet/go-libpcsclite"
	gopsutil "github.com/shirou/gopsutil/mem"
	"github.com/urfave/cli/v2"
)

// These are all the command line flags we support.
// If you add to this list, please remember to include the
// flag in the appropriate command definition.
//
// The flags are defined here so their names and help texts
// are the same for all commands.

var (
	// General settings
	DataDirFlag = &flags.DirectoryFlag{
		Name:     "datadir",
		Usage:    "Data directory for the databases and keystore",
		Value:    flags.DirectoryString(node.DefaultDataDir()),
		Category: flags.EthCategory,
	}
	MultiDataBaseFlag = &cli.BoolFlag{
		Name: "multidatabase",
		Usage: "Enable a separated state and block database, it will be created within two subdirectory called state and block, " +
			"Users can copy this state or block directory to another directory or disk, and then create a symbolic link to the state directory under the chaindata",
		Category: flags.EthCategory,
	}
	DirectBroadcastFlag = &cli.BoolFlag{
		Name:     "directbroadcast",
		Usage:    "Enable directly broadcast mined block to all peers",
		Category: flags.EthCategory,
	}
	DisableSnapProtocolFlag = &cli.BoolFlag{
		Name:     "disablesnapprotocol",
		Usage:    "Disable snap protocol",
		Category: flags.EthCategory,
	}
	EnableTrustProtocolFlag = &cli.BoolFlag{
		Name:     "enabletrustprotocol",
		Usage:    "Enable trust protocol",
		Category: flags.FastNodeCategory,
	}
	RangeLimitFlag = &cli.BoolFlag{
		Name:     "rangelimit",
		Usage:    "Enable 5000 blocks limit for range query",
		Category: flags.APICategory,
	}
	DiffFlag = flags.DirectoryFlag{
		Name:     "datadir.diff",
		Usage:    "Data directory for difflayer segments (default = inside chaindata)",
		Category: flags.FastNodeCategory,
	}
	RemoteDBFlag = &cli.StringFlag{
		Name:     "remotedb",
		Usage:    "URL for remote database",
		Category: flags.LoggingCategory,
	}
	DBEngineFlag = &cli.StringFlag{
		Name:     "db.engine",
		Usage:    "Backing database implementation to use ('pebble' or 'leveldb')",
		Value:    node.DefaultConfig.DBEngine,
		Category: flags.EthCategory,
	}
	AncientFlag = &flags.DirectoryFlag{
		Name:     "datadir.ancient",
		Usage:    "Root directory for ancient data (default = inside chaindata)",
		Category: flags.EthCategory,
	}
	MinFreeDiskSpaceFlag = &flags.DirectoryFlag{
		Name:     "datadir.minfreedisk",
		Usage:    "Minimum free disk space in MB, once reached triggers auto shut down (default = --cache.gc converted to MB, 0 = disabled)",
		Category: flags.EthCategory,
	}
	InstanceFlag = &cli.IntFlag{
		Name:     "instance",
		Usage:    "Configures the ports to avoid conflicts when running multiple nodes on the same machine. Maximum is 200. Only applicable for: port, authrpc.port, discovery,port, http.port, ws.port",
		Value:    1,
		Category: flags.EthCategory,
	}
	KeyStoreDirFlag = &flags.DirectoryFlag{
		Name:     "keystore",
		Usage:    "Directory for the keystore (default = inside the datadir)",
		Category: flags.AccountCategory,
	}
	USBFlag = &cli.BoolFlag{
		Name:     "usb",
		Usage:    "Enable monitoring and management of USB hardware wallets",
		Category: flags.AccountCategory,
	}
	SmartCardDaemonPathFlag = &cli.StringFlag{
		Name:     "pcscdpath",
		Usage:    "Path to the smartcard daemon (pcscd) socket file",
		Value:    pcsclite.PCSCDSockName,
		Category: flags.AccountCategory,
	}
	NetworkIdFlag = &cli.Uint64Flag{
		Name:     "networkid",
		Usage:    "Explicitly set network id (integer)(For testnets: use --chapel instead)",
		Value:    ethconfig.Defaults.NetworkId,
		Category: flags.EthCategory,
	}
	BSCMainnetFlag = &cli.BoolFlag{
		Name:     "mainnet",
		Usage:    "BSC mainnet",
		Category: flags.EthCategory,
	}
	ChapelFlag = &cli.BoolFlag{
		Name:     "chapel",
		Usage:    "Chapel network: pre-configured Proof-of-Stake-Authority BSC test network",
		Category: flags.EthCategory,
	}
	DeveloperFlag = &cli.BoolFlag{
		Name:     "dev",
		Usage:    "Ephemeral proof-of-authority network with a pre-funded developer account, mining enabled",
		Category: flags.DevCategory,
	}
	DeveloperPeriodFlag = &cli.Uint64Flag{
		Name:     "dev.period",
		Usage:    "Block period to use in developer mode (0 = mine only if transaction pending)",
		Category: flags.DevCategory,
	}
	DeveloperGasLimitFlag = &cli.Uint64Flag{
		Name:     "dev.gaslimit",
		Usage:    "Initial block gas limit",
		Value:    11500000,
		Category: flags.DevCategory,
	}

	IdentityFlag = &cli.StringFlag{
		Name:     "identity",
		Usage:    "Custom node name",
		Category: flags.NetworkingCategory,
	}
	ExitWhenSyncedFlag = &cli.BoolFlag{
		Name:     "exitwhensynced",
		Usage:    "Exits after block synchronisation completes",
		Category: flags.EthCategory,
	}
	// hbss2pbss command options
	ForceFlag = &cli.BoolFlag{
		Name:  "force",
		Usage: "Force convert hbss trie node to pbss trie node. Ignore any metadata",
		Value: false,
	}
	// Dump command options.
	IterativeOutputFlag = &cli.BoolFlag{
		Name:  "iterative",
		Usage: "Print streaming JSON iteratively, delimited by newlines",
		Value: true,
	}
	ExcludeStorageFlag = &cli.BoolFlag{
		Name:  "nostorage",
		Usage: "Exclude storage entries (save db lookups)",
	}
	IncludeIncompletesFlag = &cli.BoolFlag{
		Name:  "incompletes",
		Usage: "Include accounts for which we don't have the address (missing preimage)",
	}
	ExcludeCodeFlag = &cli.BoolFlag{
		Name:  "nocode",
		Usage: "Exclude contract code (save db lookups)",
	}
	StartKeyFlag = &cli.StringFlag{
		Name:  "start",
		Usage: "Start position. Either a hash or address",
		Value: "0x0000000000000000000000000000000000000000000000000000000000000000",
	}
	DumpLimitFlag = &cli.Uint64Flag{
		Name:  "limit",
		Usage: "Max number of elements (0 = no limit)",
		Value: 0,
	}

	SnapshotFlag = &cli.BoolFlag{
		Name:     "snapshot",
		Usage:    `Enables snapshot-database mode (default = enable)`,
		Value:    true,
		Category: flags.EthCategory,
	}
	LightKDFFlag = &cli.BoolFlag{
		Name:     "lightkdf",
		Usage:    "Reduce key-derivation RAM & CPU usage at some expense of KDF strength",
		Category: flags.AccountCategory,
	}
	EthRequiredBlocksFlag = &cli.StringFlag{
		Name:     "eth.requiredblocks",
		Usage:    "Comma separated block number-to-hash mappings to require for peering (<number>=<hash>)",
		Category: flags.EthCategory,
	}
	BloomFilterSizeFlag = &cli.Uint64Flag{
		Name:     "bloomfilter.size",
		Usage:    "Megabytes of memory allocated to bloom-filter for pruning",
		Value:    2048,
		Category: flags.EthCategory,
	}
	TriesInMemoryFlag = &cli.Uint64Flag{
		Name:     "triesInMemory",
		Usage:    "The layer of tries trees that keep in memory",
		Value:    128,
		Category: flags.PerfCategory,
	}
	TriesVerifyModeFlag = &cli.StringFlag{
		Name: "tries-verify-mode",
		Usage: `tries verify mode:
				"local(default): a normal full node with complete state world(both MPT and snapshot), merkle state root will
				                 be verified against the block header.",
				"full: a fast node with only snapshot state world. Merkle state root is verified by the trustworthy remote verify node
					   by comparing the diffhash(an identify of difflayer generated by the block) and state root.",
				"insecure: same as full mode, except that it can tolerate without verifying the diffhash when verify node does not have it.",
				"none: no merkle state root verification at all, there is no need to setup or connect remote verify node at all,
				       it is more light comparing to full and insecure mode, but get a very small chance that the state is not consistent
						with other peers."`,
		Value:    ethconfig.Defaults.TriesVerifyMode.String(),
		Category: flags.FastNodeCategory,
	}
	RialtoHash = &cli.StringFlag{
		Name:     "rialtohash",
		Usage:    "Manually specify the Rialto Genesis Hash, to trigger builtin network logic",
		Category: flags.EthCategory,
	}
	OverridePassedForkTime = &cli.Uint64Flag{
		Name:     "override.passedforktime",
		Usage:    "Manually specify the hard fork timestamps which have passed on the mainnet, overriding the bundled setting",
		Category: flags.EthCategory,
	}
	OverridePascal = &cli.Uint64Flag{
		Name:     "override.pascal",
		Usage:    "Manually specify the Pascal fork timestamp, overriding the bundled setting",
		Category: flags.EthCategory,
	}
	OverridePrague = &cli.Uint64Flag{
		Name:     "override.prague",
		Usage:    "Manually specify the Prague fork timestamp, overriding the bundled setting",
		Category: flags.EthCategory,
	}
	OverrideVerkle = &cli.Uint64Flag{
		Name:     "override.verkle",
		Usage:    "Manually specify the Verkle fork timestamp, overriding the bundled setting",
		Category: flags.EthCategory,
	}
	OverrideFullImmutabilityThreshold = &cli.Uint64Flag{
		Name:     "override.immutabilitythreshold",
		Usage:    "It is the number of blocks after which a chain segment is considered immutable, only for testing purpose",
		Value:    params.FullImmutabilityThreshold,
		Category: flags.EthCategory,
	}
	OverrideMinBlocksForBlobRequests = &cli.Uint64Flag{
		Name:     "override.minforblobrequest",
		Usage:    "It keeps blob data available for min blocks in local, only for testing purpose",
		Value:    params.MinBlocksForBlobRequests,
		Category: flags.EthCategory,
	}
	OverrideDefaultExtraReserveForBlobRequests = &cli.Uint64Flag{
		Name:     "override.defaultextrareserve",
		Usage:    "It adds more extra time for expired blobs for some request cases, only for testing purpose",
		Value:    params.DefaultExtraReserveForBlobRequests,
		Category: flags.EthCategory,
	}
	OverrideBreatheBlockInterval = &cli.Uint64Flag{
		Name:     "override.breatheblockinterval",
		Usage:    "It changes the interval between breathe blocks, only for testing purpose",
		Value:    params.BreatheBlockInterval,
		Category: flags.EthCategory,
	}
	OverrideFixedTurnLength = &cli.Uint64Flag{
		Name:     "override.fixedturnlength",
		Usage:    "It use fixed or random values for turn length instead of reading from the contract, only for testing purpose",
		Value:    params.FixedTurnLength,
		Category: flags.EthCategory,
	}
	SyncModeFlag = &cli.StringFlag{
		Name:     "syncmode",
		Usage:    `Blockchain sync mode ("snap" or "full")`,
		Value:    ethconfig.Defaults.SyncMode.String(),
		Category: flags.StateCategory,
	}
	GCModeFlag = &cli.StringFlag{
		Name:     "gcmode",
		Usage:    `Blockchain garbage collection mode, only relevant in state.scheme=hash ("full", "archive")`,
		Value:    "full",
		Category: flags.StateCategory,
	}
	StateSchemeFlag = &cli.StringFlag{
		Name:     "state.scheme",
		Usage:    "Scheme to use for storing ethereum state ('hash' or 'path')",
		Category: flags.StateCategory,
	}
	PathDBSyncFlag = &cli.BoolFlag{
		Name:     "pathdb.sync",
		Usage:    "sync flush nodes cache to disk in path schema",
		Value:    false,
		Category: flags.StateCategory,
	}
	JournalFileFlag = &cli.BoolFlag{
		Name:     "journalfile",
		Usage:    "Enable using journal file to store the TrieJournal instead of KVDB in pbss (default = false)",
		Value:    false,
		Category: flags.StateCategory,
	}
	StateHistoryFlag = &cli.Uint64Flag{
		Name:     "history.state",
		Usage:    "Number of recent blocks to retain state history for (default = 90,000 blocks, 0 = entire chain)",
		Value:    ethconfig.Defaults.StateHistory,
		Category: flags.StateCategory,
	}
	TransactionHistoryFlag = &cli.Uint64Flag{
		Name:     "history.transactions",
		Usage:    "Number of recent blocks to maintain transactions index for (default = about one year, 0 = entire chain)",
		Value:    ethconfig.Defaults.TransactionHistory,
		Category: flags.StateCategory,
	}
	// Beacon client light sync settings
	BeaconApiFlag = &cli.StringSliceFlag{
		Name:     "beacon.api",
		Usage:    "Beacon node (CL) light client API URL. This flag can be given multiple times.",
		Category: flags.BeaconCategory,
	}
	BeaconApiHeaderFlag = &cli.StringSliceFlag{
		Name:     "beacon.api.header",
		Usage:    "Pass custom HTTP header fields to the remote beacon node API in \"key:value\" format. This flag can be given multiple times.",
		Category: flags.BeaconCategory,
	}
	BeaconThresholdFlag = &cli.IntFlag{
		Name:     "beacon.threshold",
		Usage:    "Beacon sync committee participation threshold",
		Value:    bparams.SyncCommitteeSupermajority,
		Category: flags.BeaconCategory,
	}
	BeaconNoFilterFlag = &cli.BoolFlag{
		Name:     "beacon.nofilter",
		Usage:    "Disable future slot signature filter",
		Category: flags.BeaconCategory,
	}
	BeaconConfigFlag = &cli.StringFlag{
		Name:     "beacon.config",
		Usage:    "Beacon chain config YAML file",
		Category: flags.BeaconCategory,
	}
	BeaconGenesisRootFlag = &cli.StringFlag{
		Name:     "beacon.genesis.gvroot",
		Usage:    "Beacon chain genesis validators root",
		Category: flags.BeaconCategory,
	}
	BeaconGenesisTimeFlag = &cli.Uint64Flag{
		Name:     "beacon.genesis.time",
		Usage:    "Beacon chain genesis time",
		Category: flags.BeaconCategory,
	}
	BeaconCheckpointFlag = &cli.StringFlag{
		Name:     "beacon.checkpoint",
		Usage:    "Beacon chain weak subjectivity checkpoint block hash",
		Category: flags.BeaconCategory,
	}
	BlsyncApiFlag = &cli.StringFlag{
		Name:     "blsync.engine.api",
		Usage:    "Target EL engine API URL",
		Category: flags.BeaconCategory,
	}
	BlsyncJWTSecretFlag = &flags.DirectoryFlag{
		Name:     "blsync.jwtsecret",
		Usage:    "Path to a JWT secret to use for target engine API endpoint",
		Category: flags.BeaconCategory,
	}
	// Transaction pool settings
	TxPoolLocalsFlag = &cli.StringFlag{
		Name:     "txpool.locals",
		Usage:    "Comma separated accounts to treat as locals (no flush, priority inclusion)",
		Category: flags.TxPoolCategory,
	}
	TxPoolNoLocalsFlag = &cli.BoolFlag{
		Name:     "txpool.nolocals",
		Usage:    "Disables price exemptions for locally submitted transactions",
		Category: flags.TxPoolCategory,
	}
	TxPoolJournalFlag = &cli.StringFlag{
		Name:     "txpool.journal",
		Usage:    "Disk journal for local transaction to survive node restarts",
		Value:    ethconfig.Defaults.TxPool.Journal,
		Category: flags.TxPoolCategory,
	}
	TxPoolRejournalFlag = &cli.DurationFlag{
		Name:     "txpool.rejournal",
		Usage:    "Time interval to regenerate the local transaction journal",
		Value:    ethconfig.Defaults.TxPool.Rejournal,
		Category: flags.TxPoolCategory,
	}
	TxPoolPriceLimitFlag = &cli.Uint64Flag{
		Name:     "txpool.pricelimit",
		Usage:    "Minimum gas price tip to enforce for acceptance into the pool",
		Value:    ethconfig.Defaults.TxPool.PriceLimit,
		Category: flags.TxPoolCategory,
	}
	TxPoolPriceBumpFlag = &cli.Uint64Flag{
		Name:     "txpool.pricebump",
		Usage:    "Price bump percentage to replace an already existing transaction",
		Value:    ethconfig.Defaults.TxPool.PriceBump,
		Category: flags.TxPoolCategory,
	}
	TxPoolAccountSlotsFlag = &cli.Uint64Flag{
		Name:     "txpool.accountslots",
		Usage:    "Minimum number of executable transaction slots guaranteed per account",
		Value:    ethconfig.Defaults.TxPool.AccountSlots,
		Category: flags.TxPoolCategory,
	}
	TxPoolGlobalSlotsFlag = &cli.Uint64Flag{
		Name:     "txpool.globalslots",
		Usage:    "Maximum number of executable transaction slots for all accounts",
		Value:    ethconfig.Defaults.TxPool.GlobalSlots,
		Category: flags.TxPoolCategory,
	}
	TxPoolAccountQueueFlag = &cli.Uint64Flag{
		Name:     "txpool.accountqueue",
		Usage:    "Maximum number of non-executable transaction slots permitted per account",
		Value:    ethconfig.Defaults.TxPool.AccountQueue,
		Category: flags.TxPoolCategory,
	}
	TxPoolGlobalQueueFlag = &cli.Uint64Flag{
		Name:     "txpool.globalqueue",
		Usage:    "Maximum number of non-executable transaction slots for all accounts",
		Value:    ethconfig.Defaults.TxPool.GlobalQueue,
		Category: flags.TxPoolCategory,
	}
	TxPoolOverflowPoolSlotsFlag = &cli.Uint64Flag{
		Name:     "txpool.overflowpoolslots",
		Usage:    "Maximum number of transaction slots in overflow pool",
		Value:    ethconfig.Defaults.TxPool.OverflowPoolSlots,
		Category: flags.TxPoolCategory,
	}
	TxPoolLifetimeFlag = &cli.DurationFlag{
		Name:     "txpool.lifetime",
		Usage:    "Maximum amount of time non-executable transaction are queued",
		Value:    ethconfig.Defaults.TxPool.Lifetime,
		Category: flags.TxPoolCategory,
	}
	TxPoolReannounceTimeFlag = &cli.DurationFlag{
		Name:     "txpool.reannouncetime",
		Usage:    "Duration for announcing local pending transactions again (default = 10 years, minimum = 1 minute)",
		Value:    ethconfig.Defaults.TxPool.ReannounceTime,
		Category: flags.TxPoolCategory,
	}
	// Blob transaction pool settings
	BlobPoolDataDirFlag = &cli.StringFlag{
		Name:     "blobpool.datadir",
		Usage:    "Data directory to store blob transactions in",
		Value:    ethconfig.Defaults.BlobPool.Datadir,
		Category: flags.BlobPoolCategory,
	}
	BlobPoolDataCapFlag = &cli.Uint64Flag{
		Name:     "blobpool.datacap",
		Usage:    "Disk space to allocate for pending blob transactions (soft limit)",
		Value:    ethconfig.Defaults.BlobPool.Datacap,
		Category: flags.BlobPoolCategory,
	}
	BlobPoolPriceBumpFlag = &cli.Uint64Flag{
		Name:     "blobpool.pricebump",
		Usage:    "Price bump percentage to replace an already existing blob transaction",
		Value:    ethconfig.Defaults.BlobPool.PriceBump,
		Category: flags.BlobPoolCategory,
	}
	// Performance tuning settings
	CacheFlag = &cli.IntFlag{
		Name:     "cache",
		Usage:    "Megabytes of memory allocated to internal caching (default = 4096 mainnet full node, 128 light mode)",
		Value:    1024,
		Category: flags.PerfCategory,
	}
	CacheDatabaseFlag = &cli.IntFlag{
		Name:     "cache.database",
		Usage:    "Percentage of cache memory allowance to use for database io",
		Value:    40,
		Category: flags.PerfCategory,
	}
	CacheTrieFlag = &cli.IntFlag{
		Name:     "cache.trie",
		Usage:    "Percentage of cache memory allowance to use for trie caching (default = 15% full mode, 30% archive mode)",
		Value:    15,
		Category: flags.PerfCategory,
	}
	CacheGCFlag = &cli.IntFlag{
		Name:     "cache.gc",
		Usage:    "Percentage of cache memory allowance to use for trie pruning (default = 25% full mode, 0% archive mode)",
		Value:    25,
		Category: flags.PerfCategory,
	}
	CacheSnapshotFlag = &cli.IntFlag{
		Name:     "cache.snapshot",
		Usage:    "Percentage of cache memory allowance to use for snapshot caching (default = 20%)",
		Value:    20,
		Category: flags.PerfCategory,
	}
	CacheNoPrefetchFlag = &cli.BoolFlag{
		Name:     "cache.noprefetch",
		Usage:    "Disable heuristic state prefetch during block import (less CPU and disk IO, more time waiting for data)",
		Category: flags.PerfCategory,
	}
	CachePreimagesFlag = &cli.BoolFlag{
		Name:     "cache.preimages",
		Usage:    "Enable recording the SHA3/keccak preimages of trie keys",
		Category: flags.PerfCategory,
	}
	PersistDiffFlag = &cli.BoolFlag{
		Name:     "persistdiff",
		Usage:    "Enable persistence of the diff layer",
		Category: flags.FastNodeCategory,
	}
	DiffBlockFlag = &cli.Uint64Flag{
		Name:     "diffblock",
		Usage:    "The number of blocks should be persisted in db (default = 86400)",
		Value:    uint64(86400),
		Category: flags.FastNodeCategory,
	}
	PruneAncientDataFlag = &cli.BoolFlag{
		Name:     "pruneancient",
		Usage:    "Prune ancient data, is an optional config and disabled by default. Only keep the latest 9w blocks' data,the older blocks' data will be permanently pruned. Notice:the geth/chaindata/ancient dir will be removed, if restart without the flag, the ancient data will start with the previous point that the oldest unpruned block number. Recommends to the user who don't care about the ancient data.",
		Category: flags.BlockHistoryCategory,
	}
	CacheLogSizeFlag = &cli.IntFlag{
		Name:     "cache.blocklogs",
		Usage:    "Size (in number of blocks) of the log cache for filtering",
		Category: flags.PerfCategory,
		Value:    ethconfig.Defaults.FilterLogCacheSize,
	}
	FDLimitFlag = &cli.IntFlag{
		Name:     "fdlimit",
		Usage:    "Raise the open file descriptor resource limit (default = system fd limit)",
		Category: flags.PerfCategory,
	}
	CryptoKZGFlag = &cli.StringFlag{
		Name:     "crypto.kzg",
		Usage:    "KZG library implementation to use; gokzg (recommended) or ckzg",
		Value:    "gokzg",
		Category: flags.PerfCategory,
	}

	// Miner settings
	MiningEnabledFlag = &cli.BoolFlag{
		Name:     "mine",
		Usage:    "Enable mining",
		Category: flags.MinerCategory,
	}
	MinerGasLimitFlag = &cli.Uint64Flag{
		Name:     "miner.gaslimit",
		Usage:    "Target gas ceiling for mined blocks",
		Value:    ethconfig.Defaults.Miner.GasCeil,
		Category: flags.MinerCategory,
	}
	MinerGasPriceFlag = &flags.BigFlag{
		Name:     "miner.gasprice",
		Usage:    "Minimum gas price for mining a transaction",
		Value:    ethconfig.Defaults.Miner.GasPrice,
		Category: flags.MinerCategory,
	}
	MinerEtherbaseFlag = &cli.StringFlag{
		Name:     "miner.etherbase",
		Usage:    "0x prefixed public address for block mining rewards",
		Category: flags.MinerCategory,
	}
	MinerExtraDataFlag = &cli.StringFlag{
		Name:     "miner.extradata",
		Usage:    "Block extra data set by the miner (default = client version)",
		Category: flags.MinerCategory,
	}
	MinerRecommitIntervalFlag = &cli.DurationFlag{
		Name:     "miner.recommit",
		Usage:    "Time interval to recreate the block being mined",
		Value:    ethconfig.Defaults.Miner.Recommit,
		Category: flags.MinerCategory,
	}
	MinerDelayLeftoverFlag = &cli.DurationFlag{
		Name:     "miner.delayleftover",
		Usage:    "Time reserved to finalize a block",
		Value:    ethconfig.Defaults.Miner.DelayLeftOver,
		Category: flags.MinerCategory,
	}

	// Account settings
	UnlockedAccountFlag = &cli.StringFlag{
		Name:     "unlock",
		Usage:    "Comma separated list of accounts to unlock",
		Value:    "",
		Category: flags.AccountCategory,
	}
	PasswordFileFlag = &cli.PathFlag{
		Name:      "password",
		Usage:     "Password file to use for non-interactive password input",
		TakesFile: true,
		Category:  flags.AccountCategory,
	}
	ExternalSignerFlag = &cli.StringFlag{
		Name:     "signer",
		Usage:    "External signer (url or path to ipc file)",
		Value:    "",
		Category: flags.AccountCategory,
	}
	InsecureUnlockAllowedFlag = &cli.BoolFlag{
		Name:     "allow-insecure-unlock",
		Usage:    "Allow insecure account unlocking when account-related RPCs are exposed by http",
		Category: flags.AccountCategory,
	}

	// EVM settings
	VMEnableDebugFlag = &cli.BoolFlag{
		Name:     "vmdebug",
		Usage:    "Record information useful for VM and contract debugging",
		Category: flags.VMCategory,
	}
	VMTraceFlag = &cli.StringFlag{
		Name:     "vmtrace",
		Usage:    "Name of tracer which should record internal VM operations (costly)",
		Category: flags.VMCategory,
	}
	VMTraceJsonConfigFlag = &cli.StringFlag{
		Name:     "vmtrace.jsonconfig",
		Usage:    "Tracer configuration (JSON)",
		Value:    "{}",
		Category: flags.VMCategory,
	}
	// API options.
	RPCGlobalGasCapFlag = &cli.Uint64Flag{
		Name:     "rpc.gascap",
		Usage:    "Sets a cap on gas that can be used in eth_call/estimateGas (0=infinite)",
		Value:    ethconfig.Defaults.RPCGasCap,
		Category: flags.APICategory,
	}
	RPCGlobalEVMTimeoutFlag = &cli.DurationFlag{
		Name:     "rpc.evmtimeout",
		Usage:    "Sets a timeout used for eth_call (0=infinite)",
		Value:    ethconfig.Defaults.RPCEVMTimeout,
		Category: flags.APICategory,
	}
	RPCGlobalTxFeeCapFlag = &cli.Float64Flag{
		Name:     "rpc.txfeecap",
		Usage:    "Sets a cap on transaction fee (in ether) that can be sent via the RPC APIs (0 = no cap)",
		Value:    ethconfig.Defaults.RPCTxFeeCap,
		Category: flags.APICategory,
	}
	// Authenticated RPC HTTP settings
	AuthListenFlag = &cli.StringFlag{
		Name:  "authrpc.addr",
		Usage: "Listening address for authenticated APIs",
		Value: node.DefaultConfig.AuthAddr,
		// Category: flags.APICategory,
	}
	AuthPortFlag = &cli.IntFlag{
		Name:  "authrpc.port",
		Usage: "Listening port for authenticated APIs",
		Value: node.DefaultConfig.AuthPort,
		// Category: flags.APICategory,
	}
	AuthVirtualHostsFlag = &cli.StringFlag{
		Name:  "authrpc.vhosts",
		Usage: "Comma separated list of virtual hostnames from which to accept requests (server enforced). Accepts '*' wildcard.",
		Value: strings.Join(node.DefaultConfig.AuthVirtualHosts, ","),
		// Category: flags.APICategory,
	}
	JWTSecretFlag = &flags.DirectoryFlag{
		Name:  "authrpc.jwtsecret",
		Usage: "Path to a JWT secret to use for authenticated RPC endpoints",
		// Category: flags.APICategory,
	}

	// Logging and debug settings
	EthStatsURLFlag = &cli.StringFlag{
		Name:     "ethstats",
		Usage:    "Reporting URL of a ethstats service (nodename:secret@host:port)",
		Category: flags.MetricsCategory,
	}
	NoCompactionFlag = &cli.BoolFlag{
		Name:     "nocompaction",
		Usage:    "Disables db compaction after import",
		Category: flags.LoggingCategory,
	}

	// MISC settings
	SyncTargetFlag = &cli.StringFlag{
		Name:      "synctarget",
		Usage:     `Hash of the block to full sync to (dev testing feature)`,
		TakesFile: true,
		Category:  flags.MiscCategory,
	}

	// RPC settings
	IPCDisabledFlag = &cli.BoolFlag{
		Name:     "ipcdisable",
		Usage:    "Disable the IPC-RPC server",
		Category: flags.APICategory,
	}
	IPCPathFlag = &flags.DirectoryFlag{
		Name:     "ipcpath",
		Usage:    "Filename for IPC socket/pipe within the datadir (explicit paths escape it)",
		Category: flags.APICategory,
	}
	HTTPEnabledFlag = &cli.BoolFlag{
		Name:     "http",
		Usage:    "Enable the HTTP-RPC server",
		Category: flags.APICategory,
	}
	HTTPListenAddrFlag = &cli.StringFlag{
		Name:     "http.addr",
		Usage:    "HTTP-RPC server listening interface",
		Value:    node.DefaultHTTPHost,
		Category: flags.APICategory,
	}
	HTTPPortFlag = &cli.IntFlag{
		Name:     "http.port",
		Usage:    "HTTP-RPC server listening port",
		Value:    node.DefaultHTTPPort,
		Category: flags.APICategory,
	}
	HTTPCORSDomainFlag = &cli.StringFlag{
		Name:     "http.corsdomain",
		Usage:    "Comma separated list of domains from which to accept cross origin requests (browser enforced)",
		Value:    "",
		Category: flags.APICategory,
	}
	HTTPVirtualHostsFlag = &cli.StringFlag{
		Name:     "http.vhosts",
		Usage:    "Comma separated list of virtual hostnames from which to accept requests (server enforced). Accepts '*' wildcard.",
		Value:    strings.Join(node.DefaultConfig.HTTPVirtualHosts, ","),
		Category: flags.APICategory,
	}
	HTTPApiFlag = &cli.StringFlag{
		Name:     "http.api",
		Usage:    "API's offered over the HTTP-RPC interface",
		Value:    "",
		Category: flags.APICategory,
	}
	HTTPPathPrefixFlag = &cli.StringFlag{
		Name:     "http.rpcprefix",
		Usage:    "HTTP path prefix on which JSON-RPC is served. Use '/' to serve on all paths.",
		Value:    "",
		Category: flags.APICategory,
	}
	GraphQLEnabledFlag = &cli.BoolFlag{
		Name:     "graphql",
		Usage:    "Enable GraphQL on the HTTP-RPC server. Note that GraphQL can only be started if an HTTP server is started as well.",
		Category: flags.APICategory,
	}
	GraphQLCORSDomainFlag = &cli.StringFlag{
		Name:     "graphql.corsdomain",
		Usage:    "Comma separated list of domains from which to accept cross origin requests (browser enforced)",
		Value:    "",
		Category: flags.APICategory,
	}
	GraphQLVirtualHostsFlag = &cli.StringFlag{
		Name:     "graphql.vhosts",
		Usage:    "Comma separated list of virtual hostnames from which to accept requests (server enforced). Accepts '*' wildcard.",
		Value:    strings.Join(node.DefaultConfig.GraphQLVirtualHosts, ","),
		Category: flags.APICategory,
	}
	WSEnabledFlag = &cli.BoolFlag{
		Name:     "ws",
		Usage:    "Enable the WS-RPC server",
		Category: flags.APICategory,
	}
	WSListenAddrFlag = &cli.StringFlag{
		Name:     "ws.addr",
		Usage:    "WS-RPC server listening interface",
		Value:    node.DefaultWSHost,
		Category: flags.APICategory,
	}
	WSPortFlag = &cli.IntFlag{
		Name:     "ws.port",
		Usage:    "WS-RPC server listening port",
		Value:    node.DefaultWSPort,
		Category: flags.APICategory,
	}
	WSApiFlag = &cli.StringFlag{
		Name:     "ws.api",
		Usage:    "API's offered over the WS-RPC interface",
		Value:    "",
		Category: flags.APICategory,
	}
	WSAllowedOriginsFlag = &cli.StringFlag{
		Name:     "ws.origins",
		Usage:    "Origins from which to accept websockets requests",
		Value:    "",
		Category: flags.APICategory,
	}
	WSPathPrefixFlag = &cli.StringFlag{
		Name:     "ws.rpcprefix",
		Usage:    "HTTP path prefix on which JSON-RPC is served. Use '/' to serve on all paths.",
		Value:    "",
		Category: flags.APICategory,
	}
	ExecFlag = &cli.StringFlag{
		Name:     "exec",
		Usage:    "Execute JavaScript statement",
		Category: flags.APICategory,
	}
	PreloadJSFlag = &cli.StringFlag{
		Name:     "preload",
		Usage:    "Comma separated list of JavaScript files to preload into the console",
		Category: flags.APICategory,
	}
	AllowUnprotectedTxs = &cli.BoolFlag{
		Name:     "rpc.allow-unprotected-txs",
		Usage:    "Allow for unprotected (non EIP155 signed) transactions to be submitted via RPC",
		Category: flags.APICategory,
	}
	BatchRequestLimit = &cli.IntFlag{
		Name:     "rpc.batch-request-limit",
		Usage:    "Maximum number of requests in a batch",
		Value:    node.DefaultConfig.BatchRequestLimit,
		Category: flags.APICategory,
	}
	BatchResponseMaxSize = &cli.IntFlag{
		Name:     "rpc.batch-response-max-size",
		Usage:    "Maximum number of bytes returned from a batched call",
		Value:    node.DefaultConfig.BatchResponseMaxSize,
		Category: flags.APICategory,
	}

	// Network Settings
	MaxPeersFlag = &cli.IntFlag{
		Name:     "maxpeers",
		Usage:    "Maximum number of network peers (network disabled if set to 0)",
		Value:    node.DefaultConfig.P2P.MaxPeers,
		Category: flags.NetworkingCategory,
	}

	MaxPeersPerIPFlag = &cli.IntFlag{
		Name:     "maxpeersperip",
		Usage:    "Maximum number of network peers from a single IP address, (default used if set to <= 0, which is same as MaxPeers)",
		Value:    node.DefaultConfig.P2P.MaxPeersPerIP,
		Category: flags.NetworkingCategory,
	}

	MaxPendingPeersFlag = &cli.IntFlag{
		Name:     "maxpendpeers",
		Usage:    "Maximum number of pending connection attempts (defaults used if set to 0)",
		Value:    node.DefaultConfig.P2P.MaxPendingPeers,
		Category: flags.NetworkingCategory,
	}
	ListenPortFlag = &cli.IntFlag{
		Name:     "port",
		Usage:    "Network listening port",
		Value:    30303,
		Category: flags.NetworkingCategory,
	}
	BootnodesFlag = &cli.StringFlag{
		Name:     "bootnodes",
		Usage:    "Comma separated enode URLs for P2P discovery bootstrap",
		Value:    "",
		Category: flags.NetworkingCategory,
	}
	NodeKeyFileFlag = &cli.StringFlag{
		Name:     "nodekey",
		Usage:    "P2P node key file",
		Category: flags.NetworkingCategory,
	}
	NodeKeyHexFlag = &cli.StringFlag{
		Name:     "nodekeyhex",
		Usage:    "P2P node key as hex (for testing)",
		Category: flags.NetworkingCategory,
	}
	NATFlag = &cli.StringFlag{
		Name:     "nat",
		Usage:    "NAT port mapping mechanism (any|none|upnp|pmp|pmp:<IP>|extip:<IP>)",
		Value:    "any",
		Category: flags.NetworkingCategory,
	}
	NoDiscoverFlag = &cli.BoolFlag{
		Name:     "nodiscover",
		Usage:    "Disables the peer discovery mechanism (manual peer addition)",
		Category: flags.NetworkingCategory,
	}
	PeerFilterPatternsFlag = &cli.StringSliceFlag{
		Name:     "peerfilter",
		Usage:    "Disallow peers connection if peer name matches the given regular expressions",
		Category: flags.NetworkingCategory,
	}
	DiscoveryV4Flag = &cli.BoolFlag{
		Name:     "discovery.v4",
		Aliases:  []string{"discv4"},
		Usage:    "Enables the V4 discovery mechanism",
		Category: flags.NetworkingCategory,
		Value:    true,
	}
	DiscoveryV5Flag = &cli.BoolFlag{
		Name:     "discovery.v5",
		Aliases:  []string{"discv5"},
		Usage:    "Enables the V5 discovery mechanism",
		Category: flags.NetworkingCategory,
		Value:    false,
	}
	NetrestrictFlag = &cli.StringFlag{
		Name:     "netrestrict",
		Usage:    "Restricts network communication to the given IP networks (CIDR masks)",
		Category: flags.NetworkingCategory,
	}
	DNSDiscoveryFlag = &cli.StringFlag{
		Name:     "discovery.dns",
		Usage:    "Sets DNS discovery entry points (use \"\" to disable DNS)",
		Category: flags.NetworkingCategory,
	}
	DiscoveryPortFlag = &cli.IntFlag{
		Name:     "discovery.port",
		Usage:    "Use a custom UDP port for P2P discovery",
		Value:    30303,
		Category: flags.NetworkingCategory,
	}

	// Console
	JSpathFlag = &flags.DirectoryFlag{
		Name:     "jspath",
		Usage:    "JavaScript root path for `loadScript`",
		Value:    flags.DirectoryString("."),
		Category: flags.APICategory,
	}
	HttpHeaderFlag = &cli.StringSliceFlag{
		Name:     "header",
		Aliases:  []string{"H"},
		Usage:    "Pass custom headers to the RPC server when using --" + RemoteDBFlag.Name + " or the geth attach console. This flag can be given multiple times.",
		Category: flags.APICategory,
	}

	// Gas price oracle settings
	GpoBlocksFlag = &cli.IntFlag{
		Name:     "gpo.blocks",
		Usage:    "Number of recent blocks to check for gas prices",
		Value:    ethconfig.Defaults.GPO.Blocks,
		Category: flags.GasPriceCategory,
	}
	GpoPercentileFlag = &cli.IntFlag{
		Name:     "gpo.percentile",
		Usage:    "Suggested gas price is the given percentile of a set of recent transaction gas prices",
		Value:    ethconfig.Defaults.GPO.Percentile,
		Category: flags.GasPriceCategory,
	}
	GpoMaxGasPriceFlag = &cli.Int64Flag{
		Name:     "gpo.maxprice",
		Usage:    "Maximum transaction priority fee (or gasprice before London fork) to be recommended by gpo",
		Value:    ethconfig.Defaults.GPO.MaxPrice.Int64(),
		Category: flags.GasPriceCategory,
	}
	GpoIgnoreGasPriceFlag = &cli.Int64Flag{
		Name:     "gpo.ignoreprice",
		Usage:    "Gas price below which gpo will ignore transactions",
		Value:    ethconfig.Defaults.GPO.IgnorePrice.Int64(),
		Category: flags.GasPriceCategory,
	}

	// Metrics flags
	MetricsEnabledFlag = &cli.BoolFlag{
		Name:     "metrics",
		Usage:    "Enable metrics collection and reporting",
		Category: flags.MetricsCategory,
	}
	// MetricsHTTPFlag defines the endpoint for a stand-alone metrics HTTP endpoint.
	// Since the pprof service enables sensitive/vulnerable behavior, this allows a user
	// to enable a public-OK metrics endpoint without having to worry about ALSO exposing
	// other profiling behavior or information.
	MetricsHTTPFlag = &cli.StringFlag{
		Name:     "metrics.addr",
		Usage:    `Enable stand-alone metrics HTTP server listening interface.`,
		Category: flags.MetricsCategory,
	}
	MetricsPortFlag = &cli.IntFlag{
		Name: "metrics.port",
		Usage: `Metrics HTTP server listening port.
Please note that --` + MetricsHTTPFlag.Name + ` must be set to start the server.`,
		Value:    metrics.DefaultConfig.Port,
		Category: flags.MetricsCategory,
	}
	MetricsEnableInfluxDBFlag = &cli.BoolFlag{
		Name:     "metrics.influxdb",
		Usage:    "Enable metrics export/push to an external InfluxDB database",
		Category: flags.MetricsCategory,
	}
	MetricsInfluxDBEndpointFlag = &cli.StringFlag{
		Name:     "metrics.influxdb.endpoint",
		Usage:    "InfluxDB API endpoint to report metrics to",
		Value:    metrics.DefaultConfig.InfluxDBEndpoint,
		Category: flags.MetricsCategory,
	}
	MetricsInfluxDBDatabaseFlag = &cli.StringFlag{
		Name:     "metrics.influxdb.database",
		Usage:    "InfluxDB database name to push reported metrics to",
		Value:    metrics.DefaultConfig.InfluxDBDatabase,
		Category: flags.MetricsCategory,
	}
	MetricsInfluxDBUsernameFlag = &cli.StringFlag{
		Name:     "metrics.influxdb.username",
		Usage:    "Username to authorize access to the database",
		Value:    metrics.DefaultConfig.InfluxDBUsername,
		Category: flags.MetricsCategory,
	}
	MetricsInfluxDBPasswordFlag = &cli.StringFlag{
		Name:     "metrics.influxdb.password",
		Usage:    "Password to authorize access to the database",
		Value:    metrics.DefaultConfig.InfluxDBPassword,
		Category: flags.MetricsCategory,
	}
	// Tags are part of every measurement sent to InfluxDB. Queries on tags are faster in InfluxDB.
	// For example `host` tag could be used so that we can group all nodes and average a measurement
	// across all of them, but also so that we can select a specific node and inspect its measurements.
	// https://docs.influxdata.com/influxdb/v1.4/concepts/key_concepts/#tag-key
	MetricsInfluxDBTagsFlag = &cli.StringFlag{
		Name:     "metrics.influxdb.tags",
		Usage:    "Comma-separated InfluxDB tags (key/values) attached to all measurements",
		Value:    metrics.DefaultConfig.InfluxDBTags,
		Category: flags.MetricsCategory,
	}

	MetricsEnableInfluxDBV2Flag = &cli.BoolFlag{
		Name:     "metrics.influxdbv2",
		Usage:    "Enable metrics export/push to an external InfluxDB v2 database",
		Category: flags.MetricsCategory,
	}

	MetricsInfluxDBTokenFlag = &cli.StringFlag{
		Name:     "metrics.influxdb.token",
		Usage:    "Token to authorize access to the database (v2 only)",
		Value:    metrics.DefaultConfig.InfluxDBToken,
		Category: flags.MetricsCategory,
	}

	MetricsInfluxDBBucketFlag = &cli.StringFlag{
		Name:     "metrics.influxdb.bucket",
		Usage:    "InfluxDB bucket name to push reported metrics to (v2 only)",
		Value:    metrics.DefaultConfig.InfluxDBBucket,
		Category: flags.MetricsCategory,
	}

	// Init network
	InitNetworkSize = &cli.IntFlag{
		Name:  "init.size",
		Usage: "the size of the network",
		Value: 1,
	}

	InitNetworkDir = &cli.StringFlag{
		Name:  "init.dir",
		Usage: "the direction to store initial network data",
		Value: "",
	}

	InitNetworkIps = &cli.StringFlag{
		Name:  "init.ips",
		Usage: "the ips of each node in the network, example '192.168.0.1,192.168.0.2'",
		Value: "",
	}

	InitNetworkPort = &cli.IntFlag{
		Name:  "init.p2p-port",
		Usage: "the p2p port of the nodes in the network",
		Value: 30311,
	}
	MetricsInfluxDBOrganizationFlag = &cli.StringFlag{
		Name:     "metrics.influxdb.organization",
		Usage:    "InfluxDB organization name (v2 only)",
		Value:    metrics.DefaultConfig.InfluxDBOrganization,
		Category: flags.MetricsCategory,
	}

	BlockAmountReserved = &cli.Uint64Flag{
		Name:     "block-amount-reserved",
		Usage:    "Sets the expected remained amount of blocks for offline block prune",
		Category: flags.BlockHistoryCategory,
		Value:    params.FullImmutabilityThreshold,
	}

	CheckSnapshotWithMPT = &cli.BoolFlag{
		Name:     "check-snapshot-with-mpt",
		Usage:    "Enable checking between snapshot and MPT ",
		Category: flags.FastNodeCategory,
	}

	EnableDoubleSignMonitorFlag = &cli.BoolFlag{
		Name:     "monitor.doublesign",
		Usage:    "Enable double sign monitor to check whether any validator signs multiple blocks",
		Category: flags.MinerCategory,
	}

	VotingEnabledFlag = &cli.BoolFlag{
		Name:     "vote",
		Usage:    "Enable voting when mining",
		Category: flags.FastFinalityCategory,
	}

	DisableVoteAttestationFlag = &cli.BoolFlag{
		Name:     "disablevoteattestation",
		Usage:    "Disable assembling vote attestation ",
		Category: flags.FastFinalityCategory,
	}

	EnableMaliciousVoteMonitorFlag = &cli.BoolFlag{
		Name:     "monitor.maliciousvote",
		Usage:    "Enable malicious vote monitor to check whether any validator violates the voting rules of fast finality",
		Category: flags.FastFinalityCategory,
	}

	BLSPasswordFileFlag = &cli.StringFlag{
		Name:     "blspassword",
		Usage:    "Password file path for the BLS wallet, which contains the password to unlock BLS wallet for managing votes in fast_finality feature",
		Category: flags.AccountCategory,
	}

	BLSWalletDirFlag = &flags.DirectoryFlag{
		Name:     "blswallet",
		Usage:    "Path for the blsWallet dir in fast finality feature (default = inside the datadir)",
		Category: flags.AccountCategory,
	}

	VoteJournalDirFlag = &flags.DirectoryFlag{
		Name:     "vote-journal-path",
		Usage:    "Path for the voteJournal dir in fast finality feature (default = inside the datadir)",
		Category: flags.FastFinalityCategory,
	}

	// Blob setting
	BlobExtraReserveFlag = &cli.Uint64Flag{
		Name:     "blob.extra-reserve",
		Usage:    "Extra reserve threshold for blob, blob never expires when 0 is set, default 28800",
		Value:    params.DefaultExtraReserveForBlobRequests,
		Category: flags.MiscCategory,
	}

	// Fake beacon
	FakeBeaconEnabledFlag = &cli.BoolFlag{
		Name:     "fake-beacon",
		Usage:    "Enable the HTTP-RPC server of fake-beacon",
		Category: flags.APICategory,
	}
	FakeBeaconAddrFlag = &cli.StringFlag{
		Name:     "fake-beacon.addr",
		Usage:    "HTTP-RPC server listening addr of fake-beacon",
		Value:    fakebeacon.DefaultAddr,
		Category: flags.APICategory,
	}
	FakeBeaconPortFlag = &cli.IntFlag{
		Name:     "fake-beacon.port",
		Usage:    "HTTP-RPC server listening port of fake-beacon",
		Value:    fakebeacon.DefaultPort,
		Category: flags.APICategory,
	}
)

var (
	// TestnetFlags is the flag group of all built-in supported testnets.
	TestnetFlags = []cli.Flag{
		ChapelFlag,
	}
	// NetworkFlags is the flag group of all built-in supported networks.
	NetworkFlags = append([]cli.Flag{BSCMainnetFlag}, TestnetFlags...)

	// DatabaseFlags is the flag group of all database flags.
	DatabaseFlags = []cli.Flag{
		DataDirFlag,
		AncientFlag,
		RemoteDBFlag,
		DBEngineFlag,
		StateSchemeFlag,
		HttpHeaderFlag,
	}
)

// MakeDataDir retrieves the currently requested data directory, terminating
// if none (or the empty string) is specified. If the node is starting a testnet,
// then a subdirectory of the specified datadir will be used.
func MakeDataDir(ctx *cli.Context) string {
	if path := ctx.String(DataDirFlag.Name); path != "" {
		return path
	}
	Fatalf("Cannot determine default data directory, please set manually (--datadir)")
	return ""
}

// setNodeKey creates a node key from set command line flags, either loading it
// from a file or as a specified hex value. If neither flags were provided, this
// method returns nil and an ephemeral key is to be generated.
func setNodeKey(ctx *cli.Context, cfg *p2p.Config) {
	var (
		hex  = ctx.String(NodeKeyHexFlag.Name)
		file = ctx.String(NodeKeyFileFlag.Name)
		key  *ecdsa.PrivateKey
		err  error
	)
	switch {
	case file != "" && hex != "":
		Fatalf("Options %q and %q are mutually exclusive", NodeKeyFileFlag.Name, NodeKeyHexFlag.Name)
	case file != "":
		if key, err = crypto.LoadECDSA(file); err != nil {
			Fatalf("Option %q: %v", NodeKeyFileFlag.Name, err)
		}
		cfg.PrivateKey = key
	case hex != "":
		if key, err = crypto.HexToECDSA(hex); err != nil {
			Fatalf("Option %q: %v", NodeKeyHexFlag.Name, err)
		}
		cfg.PrivateKey = key
	}
}

// setNodeUserIdent creates the user identifier from CLI flags.
func setNodeUserIdent(ctx *cli.Context, cfg *node.Config) {
	if identity := ctx.String(IdentityFlag.Name); len(identity) > 0 {
		cfg.UserIdent = identity
	}
}

// setBootstrapNodes creates a list of bootstrap nodes from the command line
// flags, reverting to pre-configured ones if none have been specified.
// Priority order for bootnodes configuration:
//
// 1. --bootnodes flag
// 2. Config file
// 3. Network preset flags (e.g. --holesky)
// 4. default to mainnet nodes
func setBootstrapNodes(ctx *cli.Context, cfg *p2p.Config) {
	urls := params.MainnetBootnodes
	if ctx.IsSet(BootnodesFlag.Name) {
		urls = SplitAndTrim(ctx.String(BootnodesFlag.Name))
	} else {
		if cfg.BootstrapNodes != nil {
			return // Already set by config file, don't apply defaults.
		}
	}
	cfg.BootstrapNodes = mustParseBootnodes(urls)
}

func mustParseBootnodes(urls []string) []*enode.Node {
	nodes := make([]*enode.Node, 0, len(urls))
	for _, url := range urls {
		if url != "" {
			node, err := enode.Parse(enode.ValidSchemes, url)
			if err != nil {
				log.Crit("Bootstrap URL invalid", "enode", url, "err", err)
				return nil
			}
			nodes = append(nodes, node)
		}
	}
	return nodes
}

// setBootstrapNodesV5 creates a list of bootstrap nodes from the command line
// flags, reverting to pre-configured ones if none have been specified.
func setBootstrapNodesV5(ctx *cli.Context, cfg *p2p.Config) {
	urls := params.V5Bootnodes
	switch {
	case ctx.IsSet(BootnodesFlag.Name):
		urls = SplitAndTrim(ctx.String(BootnodesFlag.Name))
	case cfg.BootstrapNodesV5 != nil:
		return // already set, don't apply defaults.
	}

	cfg.BootstrapNodesV5 = make([]*enode.Node, 0, len(urls))
	for _, url := range urls {
		if url != "" {
			node, err := enode.Parse(enode.ValidSchemes, url)
			if err != nil {
				log.Error("Bootstrap URL invalid", "enode", url, "err", err)
				continue
			}
			cfg.BootstrapNodesV5 = append(cfg.BootstrapNodesV5, node)
		}
	}
}

// setListenAddress creates TCP/UDP listening address strings from set command
// line flags
func setListenAddress(ctx *cli.Context, cfg *p2p.Config) {
	if ctx.IsSet(ListenPortFlag.Name) {
		cfg.ListenAddr = fmt.Sprintf(":%d", ctx.Int(ListenPortFlag.Name))
	}
	if ctx.IsSet(DiscoveryPortFlag.Name) {
		cfg.DiscAddr = fmt.Sprintf(":%d", ctx.Int(DiscoveryPortFlag.Name))
	}
}

// setNAT creates a port mapper from command line flags.
func setNAT(ctx *cli.Context, cfg *p2p.Config) {
	if ctx.IsSet(NATFlag.Name) {
		natif, err := nat.Parse(ctx.String(NATFlag.Name))
		if err != nil {
			Fatalf("Option %s: %v", NATFlag.Name, err)
		}
		cfg.NAT = natif
	}
}

// SplitAndTrim splits input separated by a comma
// and trims excessive white space from the substrings.
func SplitAndTrim(input string) (ret []string) {
	l := strings.Split(input, ",")
	for _, r := range l {
		if r = strings.TrimSpace(r); r != "" {
			ret = append(ret, r)
		}
	}
	return ret
}

// setHTTP creates the HTTP RPC listener interface string from the set
// command line flags, returning empty if the HTTP endpoint is disabled.
func setHTTP(ctx *cli.Context, cfg *node.Config) {
	if ctx.Bool(HTTPEnabledFlag.Name) {
		if cfg.HTTPHost == "" {
			cfg.HTTPHost = "127.0.0.1"
		}
		if ctx.IsSet(HTTPListenAddrFlag.Name) {
			cfg.HTTPHost = ctx.String(HTTPListenAddrFlag.Name)
		}
	}

	if ctx.IsSet(HTTPPortFlag.Name) {
		cfg.HTTPPort = ctx.Int(HTTPPortFlag.Name)
	}

	if ctx.IsSet(AuthListenFlag.Name) {
		cfg.AuthAddr = ctx.String(AuthListenFlag.Name)
	}

	if ctx.IsSet(AuthPortFlag.Name) {
		cfg.AuthPort = ctx.Int(AuthPortFlag.Name)
	}

	if ctx.IsSet(AuthVirtualHostsFlag.Name) {
		cfg.AuthVirtualHosts = SplitAndTrim(ctx.String(AuthVirtualHostsFlag.Name))
	}

	if ctx.IsSet(HTTPCORSDomainFlag.Name) {
		cfg.HTTPCors = SplitAndTrim(ctx.String(HTTPCORSDomainFlag.Name))
	}

	if ctx.IsSet(HTTPApiFlag.Name) {
		cfg.HTTPModules = SplitAndTrim(ctx.String(HTTPApiFlag.Name))
	}

	if ctx.IsSet(HTTPVirtualHostsFlag.Name) {
		cfg.HTTPVirtualHosts = SplitAndTrim(ctx.String(HTTPVirtualHostsFlag.Name))
	}

	if ctx.IsSet(HTTPPathPrefixFlag.Name) {
		cfg.HTTPPathPrefix = ctx.String(HTTPPathPrefixFlag.Name)
	}
	if ctx.IsSet(AllowUnprotectedTxs.Name) {
		cfg.AllowUnprotectedTxs = ctx.Bool(AllowUnprotectedTxs.Name)
	}

	if ctx.IsSet(BatchRequestLimit.Name) {
		cfg.BatchRequestLimit = ctx.Int(BatchRequestLimit.Name)
	}

	if ctx.IsSet(BatchResponseMaxSize.Name) {
		cfg.BatchResponseMaxSize = ctx.Int(BatchResponseMaxSize.Name)
	}
}

// setGraphQL creates the GraphQL listener interface string from the set
// command line flags, returning empty if the GraphQL endpoint is disabled.
func setGraphQL(ctx *cli.Context, cfg *node.Config) {
	if ctx.IsSet(GraphQLCORSDomainFlag.Name) {
		cfg.GraphQLCors = SplitAndTrim(ctx.String(GraphQLCORSDomainFlag.Name))
	}
	if ctx.IsSet(GraphQLVirtualHostsFlag.Name) {
		cfg.GraphQLVirtualHosts = SplitAndTrim(ctx.String(GraphQLVirtualHostsFlag.Name))
	}
}

// setWS creates the WebSocket RPC listener interface string from the set
// command line flags, returning empty if the HTTP endpoint is disabled.
func setWS(ctx *cli.Context, cfg *node.Config) {
	if ctx.Bool(WSEnabledFlag.Name) {
		if cfg.WSHost == "" {
			cfg.WSHost = "127.0.0.1"
		}
		if ctx.IsSet(WSListenAddrFlag.Name) {
			cfg.WSHost = ctx.String(WSListenAddrFlag.Name)
		}
	}
	if ctx.IsSet(WSPortFlag.Name) {
		cfg.WSPort = ctx.Int(WSPortFlag.Name)
	}

	if ctx.IsSet(WSAllowedOriginsFlag.Name) {
		cfg.WSOrigins = SplitAndTrim(ctx.String(WSAllowedOriginsFlag.Name))
	}

	if ctx.IsSet(WSApiFlag.Name) {
		cfg.WSModules = SplitAndTrim(ctx.String(WSApiFlag.Name))
	}

	if ctx.IsSet(WSPathPrefixFlag.Name) {
		cfg.WSPathPrefix = ctx.String(WSPathPrefixFlag.Name)
	}
}

// setIPC creates an IPC path configuration from the set command line flags,
// returning an empty string if IPC was explicitly disabled, or the set path.
func setIPC(ctx *cli.Context, cfg *node.Config) {
	CheckExclusive(ctx, IPCDisabledFlag, IPCPathFlag)
	switch {
	case ctx.Bool(IPCDisabledFlag.Name):
		cfg.IPCPath = ""
	case ctx.IsSet(IPCPathFlag.Name):
		cfg.IPCPath = ctx.String(IPCPathFlag.Name)
	}
}

// setLes shows the deprecation warnings for LES flags.
func setLes(ctx *cli.Context, cfg *ethconfig.Config) {
	if ctx.IsSet(LightServeFlag.Name) {
		log.Warn("The light server has been deprecated, please remove this flag", "flag", LightServeFlag.Name)
	}
	if ctx.IsSet(LightIngressFlag.Name) {
		log.Warn("The light server has been deprecated, please remove this flag", "flag", LightIngressFlag.Name)
	}
	if ctx.IsSet(LightEgressFlag.Name) {
		log.Warn("The light server has been deprecated, please remove this flag", "flag", LightEgressFlag.Name)
	}
	if ctx.IsSet(LightMaxPeersFlag.Name) {
		log.Warn("The light server has been deprecated, please remove this flag", "flag", LightMaxPeersFlag.Name)
	}
	if ctx.IsSet(LightNoPruneFlag.Name) {
		log.Warn("The light server has been deprecated, please remove this flag", "flag", LightNoPruneFlag.Name)
	}
	if ctx.IsSet(LightNoSyncServeFlag.Name) {
		log.Warn("The light server has been deprecated, please remove this flag", "flag", LightNoSyncServeFlag.Name)
	}
}

// setMonitors enable monitors from the command line flags.
func setMonitors(ctx *cli.Context, cfg *node.Config) {
	if ctx.Bool(EnableDoubleSignMonitorFlag.Name) {
		cfg.EnableDoubleSignMonitor = true
	}
	if ctx.Bool(EnableMaliciousVoteMonitorFlag.Name) {
		cfg.EnableMaliciousVoteMonitor = true
	}
}

// MakeDatabaseHandles raises out the number of allowed file handles per process
// for Geth and returns half of the allowance to assign to the database.
func MakeDatabaseHandles(max int) int {
	limit, err := fdlimit.Maximum()
	if err != nil {
		Fatalf("Failed to retrieve file descriptor allowance: %v", err)
	}
	switch {
	case max == 0:
		// User didn't specify a meaningful value, use system limits
	case max < 128:
		// User specified something unhealthy, just use system defaults
		log.Error("File descriptor limit invalid (<128)", "had", max, "updated", limit)
	case max > limit:
		// User requested more than the OS allows, notify that we can't allocate it
		log.Warn("Requested file descriptors denied by OS", "req", max, "limit", limit)
	default:
		// User limit is meaningful and within allowed range, use that
		limit = max
	}
	raised, err := fdlimit.Raise(uint64(limit))
	if err != nil {
		Fatalf("Failed to raise file descriptor allowance: %v", err)
	}
	return int(raised / 2) // Leave half for networking and other stuff
}

// MakeAddress converts an account specified directly as a hex encoded string or
// a key index in the key store to an internal account representation.
func MakeAddress(ks *keystore.KeyStore, account string) (accounts.Account, error) {
	// If the specified account is a valid address, return it
	if common.IsHexAddress(account) {
		return accounts.Account{Address: common.HexToAddress(account)}, nil
	}
	// Otherwise try to interpret the account as a keystore index
	index, err := strconv.Atoi(account)
	if err != nil || index < 0 {
		return accounts.Account{}, fmt.Errorf("invalid account address or index %q", account)
	}
	log.Warn("-------------------------------------------------------------------")
	log.Warn("Referring to accounts by order in the keystore folder is dangerous!")
	log.Warn("This functionality is deprecated and will be removed in the future!")
	log.Warn("Please use explicit addresses! (can search via `geth account list`)")
	log.Warn("-------------------------------------------------------------------")

	accs := ks.Accounts()
	if len(accs) <= index {
		return accounts.Account{}, fmt.Errorf("index %d higher than number of accounts %d", index, len(accs))
	}
	return accs[index], nil
}

// setEtherbase retrieves the etherbase from the directly specified command line flags.
func setEtherbase(ctx *cli.Context, cfg *ethconfig.Config) {
	if !ctx.IsSet(MinerEtherbaseFlag.Name) {
		return
	}
	addr := ctx.String(MinerEtherbaseFlag.Name)
	if strings.HasPrefix(addr, "0x") || strings.HasPrefix(addr, "0X") {
		addr = addr[2:]
	}
	b, err := hex.DecodeString(addr)
	if err != nil || len(b) != common.AddressLength {
		Fatalf("-%s: invalid etherbase address %q", MinerEtherbaseFlag.Name, addr)
		return
	}
	cfg.Miner.Etherbase = common.BytesToAddress(b)
}

// MakePasswordList reads password lines from the file specified by the global --password flag.
func MakePasswordList(ctx *cli.Context) []string {
	return MakePasswordListFromPath(ctx.Path(PasswordFileFlag.Name))
}

func MakePasswordListFromPath(path string) []string {
	if path == "" {
		return nil
	}
	text, err := os.ReadFile(path)
	if err != nil {
		Fatalf("Failed to read password file: %v", err)
	}
	lines := strings.Split(string(text), "\n")
	// Sanitise DOS line endings.
	for i := range lines {
		lines[i] = strings.TrimRight(lines[i], "\r")
	}
	return lines
}

func SetP2PConfig(ctx *cli.Context, cfg *p2p.Config) {
	setNodeKey(ctx, cfg)
	setNAT(ctx, cfg)
	setListenAddress(ctx, cfg)
	setBootstrapNodes(ctx, cfg)
	setBootstrapNodesV5(ctx, cfg)

	if ctx.IsSet(MaxPeersFlag.Name) {
		cfg.MaxPeers = ctx.Int(MaxPeersFlag.Name)
	}
	// if max peers per ip is not set, use max peers
	if cfg.MaxPeersPerIP <= 0 {
		cfg.MaxPeersPerIP = cfg.MaxPeers
	}
	// flag like: `--maxpeersperip 10` could override the setting in config.toml
	if ctx.IsSet(MaxPeersPerIPFlag.Name) {
		cfg.MaxPeersPerIP = ctx.Int(MaxPeersPerIPFlag.Name)
	}

	ethPeers := cfg.MaxPeers
	log.Info("Maximum peer count", "ETH", ethPeers, "total", cfg.MaxPeers)

	if ctx.IsSet(MaxPendingPeersFlag.Name) {
		cfg.MaxPendingPeers = ctx.Int(MaxPendingPeersFlag.Name)
	}
	if ctx.IsSet(NoDiscoverFlag.Name) {
		cfg.NoDiscovery = true
	}
	if ctx.IsSet(PeerFilterPatternsFlag.Name) {
		cfg.PeerFilterPatterns = ctx.StringSlice(PeerFilterPatternsFlag.Name)
	}

	CheckExclusive(ctx, DiscoveryV4Flag, NoDiscoverFlag)
	CheckExclusive(ctx, DiscoveryV5Flag, NoDiscoverFlag)
	cfg.DiscoveryV4 = ctx.Bool(DiscoveryV4Flag.Name)
	cfg.DiscoveryV5 = ctx.Bool(DiscoveryV5Flag.Name)

	if netrestrict := ctx.String(NetrestrictFlag.Name); netrestrict != "" {
		list, err := netutil.ParseNetlist(netrestrict)
		if err != nil {
			Fatalf("Option %q: %v", NetrestrictFlag.Name, err)
		}
		cfg.NetRestrict = list
	}

	if ctx.Bool(DeveloperFlag.Name) {
		// --dev mode can't use p2p networking.
		cfg.MaxPeers = 0
		cfg.ListenAddr = ""
		cfg.NoDial = true
		cfg.NoDiscovery = true
		cfg.DiscoveryV5 = false
	}
}

// SetNodeConfig applies node-related command line flags to the config.
func SetNodeConfig(ctx *cli.Context, cfg *node.Config) {
	setInstance(ctx, cfg)
	SetP2PConfig(ctx, &cfg.P2P)
	setIPC(ctx, cfg)
	setHTTP(ctx, cfg)
	setGraphQL(ctx, cfg)
	setWS(ctx, cfg)
	setNodeUserIdent(ctx, cfg)
	SetDataDir(ctx, cfg)
	setSmartCard(ctx, cfg)
	setMonitors(ctx, cfg)
	setBLSWalletDir(ctx, cfg)
	setVoteJournalDir(ctx, cfg)

	if ctx.IsSet(JWTSecretFlag.Name) {
		cfg.JWTSecret = ctx.String(JWTSecretFlag.Name)
	}
	if ctx.IsSet(EnablePersonal.Name) {
		log.Warn(fmt.Sprintf("Option --%s is deprecated. The 'personal' RPC namespace has been removed.", EnablePersonal.Name))
	}

	if ctx.IsSet(ExternalSignerFlag.Name) {
		cfg.ExternalSigner = ctx.String(ExternalSignerFlag.Name)
	}

	if ctx.IsSet(KeyStoreDirFlag.Name) {
		cfg.KeyStoreDir = ctx.String(KeyStoreDirFlag.Name)
	}
	if ctx.IsSet(DeveloperFlag.Name) {
		cfg.UseLightweightKDF = true
	}
	if ctx.IsSet(LightKDFFlag.Name) {
		cfg.UseLightweightKDF = ctx.Bool(LightKDFFlag.Name)
	}
	if ctx.IsSet(NoUSBFlag.Name) || cfg.NoUSB {
		log.Warn("Option nousb is deprecated and USB is deactivated by default. Use --usb to enable")
	}
	if ctx.IsSet(USBFlag.Name) {
		cfg.USB = ctx.Bool(USBFlag.Name)
	}
	if ctx.IsSet(DirectBroadcastFlag.Name) {
		cfg.DirectBroadcast = ctx.Bool(DirectBroadcastFlag.Name)
	}
	if ctx.IsSet(DisableSnapProtocolFlag.Name) {
		cfg.DisableSnapProtocol = ctx.Bool(DisableSnapProtocolFlag.Name)
	}
	if ctx.IsSet(RangeLimitFlag.Name) {
		cfg.RangeLimit = ctx.Bool(RangeLimitFlag.Name)
	}
	if ctx.IsSet(InsecureUnlockAllowedFlag.Name) {
		cfg.InsecureUnlockAllowed = ctx.Bool(InsecureUnlockAllowedFlag.Name)
	}
	if ctx.IsSet(BLSPasswordFileFlag.Name) {
		cfg.BLSPasswordFile = ctx.String(BLSPasswordFileFlag.Name)
	}
	if ctx.IsSet(DBEngineFlag.Name) {
		dbEngine := ctx.String(DBEngineFlag.Name)
		if dbEngine != "leveldb" && dbEngine != "pebble" {
			Fatalf("Invalid choice for db.engine '%s', allowed 'leveldb' or 'pebble'", dbEngine)
		}
		log.Info(fmt.Sprintf("Using %s as db engine", dbEngine))
		cfg.DBEngine = dbEngine
	}
	// deprecation notice for log debug flags (TODO: find a more appropriate place to put these?)
	if ctx.IsSet(LogBacktraceAtFlag.Name) {
		log.Warn("log.backtrace flag is deprecated")
	}
	if ctx.IsSet(LogDebugFlag.Name) {
		log.Warn("log.debug flag is deprecated")
	}
}

func setSmartCard(ctx *cli.Context, cfg *node.Config) {
	// Skip enabling smartcards if no path is set
	path := ctx.String(SmartCardDaemonPathFlag.Name)
	if path == "" {
		return
	}
	// Sanity check that the smartcard path is valid
	fi, err := os.Stat(path)
	if err != nil {
		log.Info("Smartcard socket not found, disabling", "err", err)
		return
	}
	if fi.Mode()&os.ModeType != os.ModeSocket {
		log.Error("Invalid smartcard daemon path", "path", path, "type", fi.Mode().String())
		return
	}
	// Smartcard daemon path exists and is a socket, enable it
	cfg.SmartCardDaemonPath = path
}

func SetDataDir(ctx *cli.Context, cfg *node.Config) {
	switch {
	case ctx.IsSet(DataDirFlag.Name):
		cfg.DataDir = ctx.String(DataDirFlag.Name)
	case ctx.Bool(DeveloperFlag.Name):
		cfg.DataDir = "" // unless explicitly requested, use memory databases
	}
}

func setVoteJournalDir(ctx *cli.Context, cfg *node.Config) {
	dataDir := cfg.DataDir
	if ctx.IsSet(VoteJournalDirFlag.Name) {
		cfg.VoteJournalDir = ctx.String(VoteJournalDirFlag.Name)
	} else if cfg.VoteJournalDir == "" {
		cfg.VoteJournalDir = filepath.Join(dataDir, "voteJournal")
	}
}

func setBLSWalletDir(ctx *cli.Context, cfg *node.Config) {
	dataDir := cfg.DataDir
	if ctx.IsSet(BLSWalletDirFlag.Name) {
		cfg.BLSWalletDir = ctx.String(BLSWalletDirFlag.Name)
	} else if cfg.BLSWalletDir == "" {
		cfg.BLSWalletDir = filepath.Join(dataDir, "bls/wallet")
	}
}

func setGPO(ctx *cli.Context, cfg *gasprice.Config) {
	if ctx.IsSet(GpoBlocksFlag.Name) {
		cfg.Blocks = ctx.Int(GpoBlocksFlag.Name)
	}
	if ctx.IsSet(GpoPercentileFlag.Name) {
		cfg.Percentile = ctx.Int(GpoPercentileFlag.Name)
	}
	if ctx.IsSet(GpoMaxGasPriceFlag.Name) {
		cfg.MaxPrice = big.NewInt(ctx.Int64(GpoMaxGasPriceFlag.Name))
	}
	if ctx.IsSet(GpoIgnoreGasPriceFlag.Name) {
		cfg.IgnorePrice = big.NewInt(ctx.Int64(GpoIgnoreGasPriceFlag.Name))
	}
}

func setTxPool(ctx *cli.Context, cfg *legacypool.Config) {
	if ctx.IsSet(TxPoolLocalsFlag.Name) {
		locals := strings.Split(ctx.String(TxPoolLocalsFlag.Name), ",")
		for _, account := range locals {
			if trimmed := strings.TrimSpace(account); !common.IsHexAddress(trimmed) {
				Fatalf("Invalid account in --txpool.locals: %s", trimmed)
			} else {
				cfg.Locals = append(cfg.Locals, common.HexToAddress(account))
			}
		}
	}
	if ctx.IsSet(TxPoolNoLocalsFlag.Name) {
		cfg.NoLocals = ctx.Bool(TxPoolNoLocalsFlag.Name)
	}
	if ctx.IsSet(TxPoolJournalFlag.Name) {
		cfg.Journal = ctx.String(TxPoolJournalFlag.Name)
	}
	if ctx.IsSet(TxPoolRejournalFlag.Name) {
		cfg.Rejournal = ctx.Duration(TxPoolRejournalFlag.Name)
	}
	if ctx.IsSet(TxPoolPriceLimitFlag.Name) {
		cfg.PriceLimit = ctx.Uint64(TxPoolPriceLimitFlag.Name)
	}
	if ctx.IsSet(TxPoolPriceBumpFlag.Name) {
		cfg.PriceBump = ctx.Uint64(TxPoolPriceBumpFlag.Name)
	}
	if ctx.IsSet(TxPoolAccountSlotsFlag.Name) {
		cfg.AccountSlots = ctx.Uint64(TxPoolAccountSlotsFlag.Name)
	}
	if ctx.IsSet(TxPoolGlobalSlotsFlag.Name) {
		cfg.GlobalSlots = ctx.Uint64(TxPoolGlobalSlotsFlag.Name)
	}
	if ctx.IsSet(TxPoolAccountQueueFlag.Name) {
		cfg.AccountQueue = ctx.Uint64(TxPoolAccountQueueFlag.Name)
	}
	if ctx.IsSet(TxPoolGlobalQueueFlag.Name) {
		cfg.GlobalQueue = ctx.Uint64(TxPoolGlobalQueueFlag.Name)
	}
	if ctx.IsSet(TxPoolOverflowPoolSlotsFlag.Name) {
		cfg.OverflowPoolSlots = ctx.Uint64(TxPoolOverflowPoolSlotsFlag.Name)
	}
	if ctx.IsSet(TxPoolLifetimeFlag.Name) {
		cfg.Lifetime = ctx.Duration(TxPoolLifetimeFlag.Name)
	}
	if ctx.IsSet(TxPoolReannounceTimeFlag.Name) {
		cfg.ReannounceTime = ctx.Duration(TxPoolReannounceTimeFlag.Name)
	}
}

func setBlobPool(ctx *cli.Context, cfg *blobpool.Config) {
	if ctx.IsSet(BlobPoolDataDirFlag.Name) {
		cfg.Datadir = ctx.String(BlobPoolDataDirFlag.Name)
	}
	if ctx.IsSet(BlobPoolDataCapFlag.Name) {
		cfg.Datacap = ctx.Uint64(BlobPoolDataCapFlag.Name)
	}
	if ctx.IsSet(BlobPoolPriceBumpFlag.Name) {
		cfg.PriceBump = ctx.Uint64(BlobPoolPriceBumpFlag.Name)
	}
}

func setMiner(ctx *cli.Context, cfg *miner.Config) {
	if ctx.IsSet(MinerExtraDataFlag.Name) {
		cfg.ExtraData = []byte(ctx.String(MinerExtraDataFlag.Name))
	}
	if ctx.IsSet(MinerGasLimitFlag.Name) {
		cfg.GasCeil = ctx.Uint64(MinerGasLimitFlag.Name)
	}
	if ctx.IsSet(MinerGasPriceFlag.Name) {
		cfg.GasPrice = flags.GlobalBig(ctx, MinerGasPriceFlag.Name)
	}
	if ctx.IsSet(MinerRecommitIntervalFlag.Name) {
		cfg.Recommit = ctx.Duration(MinerRecommitIntervalFlag.Name)
	}
	if ctx.IsSet(MinerDelayLeftoverFlag.Name) {
		cfg.DelayLeftOver = ctx.Duration(MinerDelayLeftoverFlag.Name)
	}
	if ctx.Bool(VotingEnabledFlag.Name) {
		cfg.VoteEnable = true
	}
	if ctx.IsSet(MinerNewPayloadTimeoutFlag.Name) {
		log.Warn("The flag --miner.newpayload-timeout is deprecated and will be removed, please use --miner.recommit")
		cfg.Recommit = ctx.Duration(MinerNewPayloadTimeoutFlag.Name)
	}
	if ctx.Bool(DisableVoteAttestationFlag.Name) {
		cfg.DisableVoteAttestation = true
	}
}

func setRequiredBlocks(ctx *cli.Context, cfg *ethconfig.Config) {
	requiredBlocks := ctx.String(EthRequiredBlocksFlag.Name)
	if requiredBlocks == "" {
		if ctx.IsSet(LegacyWhitelistFlag.Name) {
			log.Warn("The flag --whitelist is deprecated and will be removed, please use --eth.requiredblocks")
			requiredBlocks = ctx.String(LegacyWhitelistFlag.Name)
		} else {
			return
		}
	}
	cfg.RequiredBlocks = make(map[uint64]common.Hash)
	for _, entry := range strings.Split(requiredBlocks, ",") {
		parts := strings.Split(entry, "=")
		if len(parts) != 2 {
			Fatalf("Invalid required block entry: %s", entry)
		}
		number, err := strconv.ParseUint(parts[0], 0, 64)
		if err != nil {
			Fatalf("Invalid required block number %s: %v", parts[0], err)
		}
		var hash common.Hash
		if err = hash.UnmarshalText([]byte(parts[1])); err != nil {
			Fatalf("Invalid required block hash %s: %v", parts[1], err)
		}
		cfg.RequiredBlocks[number] = hash
	}
}

// CheckExclusive verifies that only a single instance of the provided flags was
// set by the user. Each flag might optionally be followed by a string type to
// specialize it further.
func CheckExclusive(ctx *cli.Context, args ...interface{}) {
	set := make([]string, 0, 1)
	for i := 0; i < len(args); i++ {
		// Make sure the next argument is a flag and skip if not set
		flag, ok := args[i].(cli.Flag)
		if !ok {
			panic(fmt.Sprintf("invalid argument, not cli.Flag type: %T", args[i]))
		}
		// Check if next arg extends current and expand its name if so
		name := flag.Names()[0]

		if i+1 < len(args) {
			switch option := args[i+1].(type) {
			case string:
				// Extended flag check, make sure value set doesn't conflict with passed in option
				if ctx.String(flag.Names()[0]) == option {
					name += "=" + option
					set = append(set, "--"+name)
				}
				// shift arguments and continue
				i++
				continue

			case cli.Flag:
			default:
				panic(fmt.Sprintf("invalid argument, not cli.Flag or string extension: %T", args[i+1]))
			}
		}
		// Mark the flag if it's set
		if ctx.IsSet(flag.Names()[0]) {
			set = append(set, "--"+name)
		}
	}
	if len(set) > 1 {
		Fatalf("Flags %v can't be used at the same time", strings.Join(set, ", "))
	}
}

// SetEthConfig applies eth-related command line flags to the config.
func SetEthConfig(ctx *cli.Context, stack *node.Node, cfg *ethconfig.Config) {
	// Avoid conflicting network flags
	CheckExclusive(ctx, BSCMainnetFlag, DeveloperFlag)
	CheckExclusive(ctx, DeveloperFlag, ExternalSignerFlag) // Can't use both ephemeral unlocked and external signer

	// Set configurations from CLI flags
	setEtherbase(ctx, cfg)
	setGPO(ctx, &cfg.GPO)
	setTxPool(ctx, &cfg.TxPool)
	setBlobPool(ctx, &cfg.BlobPool)
	setMiner(ctx, &cfg.Miner)
	setRequiredBlocks(ctx, cfg)
	setLes(ctx, cfg)

	// Cap the cache allowance and tune the garbage collector
	mem, err := gopsutil.VirtualMemory()
	if err == nil {
		if 32<<(^uintptr(0)>>63) == 32 && mem.Total > 2*1024*1024*1024 {
			log.Warn("Lowering memory allowance on 32bit arch", "available", mem.Total/1024/1024, "addressable", 2*1024)
			mem.Total = 2 * 1024 * 1024 * 1024
		}
		allowance := int(mem.Total / 1024 / 1024 / 3)
		if cache := ctx.Int(CacheFlag.Name); cache > allowance {
			log.Warn("Sanitizing cache to Go's GC limits", "provided", cache, "updated", allowance)
			ctx.Set(CacheFlag.Name, strconv.Itoa(allowance))
		}
	}
	// Ensure Go's GC ignores the database cache for trigger percentage
	cache := ctx.Int(CacheFlag.Name)
	gogc := math.Max(20, math.Min(100, 100/(float64(cache)/1024)))

	log.Debug("Sanitizing Go's GC trigger", "percent", int(gogc))
	godebug.SetGCPercent(int(gogc))

	if ctx.IsSet(SyncTargetFlag.Name) {
		cfg.SyncMode = ethconfig.FullSync // dev sync target forces full sync
	} else if ctx.IsSet(SyncModeFlag.Name) {
		if err = cfg.SyncMode.UnmarshalText([]byte(ctx.String(SyncModeFlag.Name))); err != nil {
			Fatalf("invalid --syncmode flag: %v", err)
		}
	}
	if ctx.IsSet(NetworkIdFlag.Name) {
		cfg.NetworkId = ctx.Uint64(NetworkIdFlag.Name)
	}
	if ctx.IsSet(CacheFlag.Name) || ctx.IsSet(CacheDatabaseFlag.Name) {
		cfg.DatabaseCache = ctx.Int(CacheFlag.Name) * ctx.Int(CacheDatabaseFlag.Name) / 100
	}
	cfg.DatabaseHandles = MakeDatabaseHandles(ctx.Int(FDLimitFlag.Name))
	if ctx.IsSet(AncientFlag.Name) {
		cfg.DatabaseFreezer = ctx.String(AncientFlag.Name)
	}
	if ctx.IsSet(DiffFlag.Name) {
		cfg.DatabaseDiff = ctx.String(DiffFlag.Name)
	}
	if ctx.IsSet(PersistDiffFlag.Name) {
		cfg.PersistDiff = ctx.Bool(PersistDiffFlag.Name)
	}
	if ctx.IsSet(DiffBlockFlag.Name) {
		cfg.DiffBlock = ctx.Uint64(DiffBlockFlag.Name)
	}
	if ctx.IsSet(PruneAncientDataFlag.Name) {
		if cfg.SyncMode == downloader.FullSync {
			cfg.PruneAncientData = ctx.Bool(PruneAncientDataFlag.Name)
		} else {
			log.Crit("pruneancient parameter can only be used with syncmode=full")
		}
	}
	if gcmode := ctx.String(GCModeFlag.Name); gcmode != "full" && gcmode != "archive" {
		Fatalf("--%s must be either 'full' or 'archive'", GCModeFlag.Name)
	}
	if ctx.IsSet(GCModeFlag.Name) {
		cfg.NoPruning = ctx.String(GCModeFlag.Name) == "archive"
	}
	if ctx.IsSet(DirectBroadcastFlag.Name) {
		cfg.DirectBroadcast = ctx.Bool(DirectBroadcastFlag.Name)
	}
	if ctx.IsSet(DisableSnapProtocolFlag.Name) {
		cfg.DisableSnapProtocol = ctx.Bool(DisableSnapProtocolFlag.Name)
	}
	if ctx.IsSet(EnableTrustProtocolFlag.Name) {
		cfg.EnableTrustProtocol = ctx.IsSet(EnableTrustProtocolFlag.Name)
	}
	if ctx.IsSet(RangeLimitFlag.Name) {
		cfg.RangeLimit = ctx.Bool(RangeLimitFlag.Name)
	}
	if ctx.IsSet(CacheNoPrefetchFlag.Name) {
		cfg.NoPrefetch = ctx.Bool(CacheNoPrefetchFlag.Name)
	}
	// Read the value from the flag no matter if it's set or not.
	cfg.Preimages = ctx.Bool(CachePreimagesFlag.Name)
	if cfg.NoPruning && !cfg.Preimages {
		cfg.Preimages = true
		log.Info("Enabling recording of key preimages since archive mode is used")
	}
	if ctx.IsSet(StateHistoryFlag.Name) {
		cfg.StateHistory = ctx.Uint64(StateHistoryFlag.Name)
	}
	scheme, err := ParseCLIAndConfigStateScheme(ctx.String(StateSchemeFlag.Name), cfg.StateScheme)
	if err != nil {
		Fatalf("%v", err)
	}
	cfg.StateScheme = scheme
	// Parse transaction history flag, if user is still using legacy config
	// file with 'TxLookupLimit' configured, copy the value to 'TransactionHistory'.
	if cfg.TransactionHistory == ethconfig.Defaults.TransactionHistory && cfg.TxLookupLimit != ethconfig.Defaults.TxLookupLimit {
		log.Warn("The config option 'TxLookupLimit' is deprecated and will be removed, please use 'TransactionHistory'")
		cfg.TransactionHistory = cfg.TxLookupLimit
	}
	if ctx.IsSet(TransactionHistoryFlag.Name) {
		cfg.TransactionHistory = ctx.Uint64(TransactionHistoryFlag.Name)
	} else if ctx.IsSet(TxLookupLimitFlag.Name) {
		log.Warn("The flag --txlookuplimit is deprecated and will be removed, please use --history.transactions")
		cfg.TransactionHistory = ctx.Uint64(TxLookupLimitFlag.Name)
	}
	if ctx.IsSet(PathDBSyncFlag.Name) {
		cfg.PathSyncFlush = true
	}
	if ctx.IsSet(JournalFileFlag.Name) {
		cfg.JournalFileEnabled = true
	}

	if ctx.String(GCModeFlag.Name) == "archive" && cfg.TransactionHistory != 0 {
		cfg.TransactionHistory = 0
		log.Warn("Disabled transaction unindexing for archive node")

		cfg.StateScheme = rawdb.HashScheme
		log.Warn("Forcing hash state-scheme for archive mode")
	}
	if ctx.IsSet(CacheFlag.Name) || ctx.IsSet(CacheTrieFlag.Name) {
		cfg.TrieCleanCache = ctx.Int(CacheFlag.Name) * ctx.Int(CacheTrieFlag.Name) / 100
	}
	if ctx.IsSet(CacheFlag.Name) || ctx.IsSet(CacheGCFlag.Name) {
		cfg.TrieDirtyCache = ctx.Int(CacheFlag.Name) * ctx.Int(CacheGCFlag.Name) / 100
	}
	if ctx.IsSet(TriesInMemoryFlag.Name) {
		cfg.TriesInMemory = ctx.Uint64(TriesInMemoryFlag.Name)
	}
	if ctx.IsSet(TriesVerifyModeFlag.Name) {
		if err = cfg.TriesVerifyMode.UnmarshalText([]byte(ctx.String(TriesVerifyModeFlag.Name))); err != nil {
			Fatalf("invalid --tries-verify-mode flag: %v", err)
		}
		// If a node sets verify mode to full or insecure, it's a fast node and need
		// to verify blocks from verify nodes, then it should enable trust protocol.
		if cfg.TriesVerifyMode.NeedRemoteVerify() {
			cfg.EnableTrustProtocol = true
		}
		// A node without trie is not able to provide snap data, so it should disable snap protocol.
		if cfg.TriesVerifyMode != core.LocalVerify {
			log.Info("Automatically disables snap protocol due to verify mode", "mode", cfg.TriesVerifyMode)
			cfg.DisableSnapProtocol = true
		}

		if cfg.SyncMode == downloader.SnapSync && cfg.TriesVerifyMode.NoTries() {
			log.Warn("Only local TriesVerifyMode can support snap sync, resetting to full sync", "mode", cfg.TriesVerifyMode)
			cfg.SyncMode = downloader.FullSync
		}
	}
	if ctx.IsSet(CacheFlag.Name) || ctx.IsSet(CacheSnapshotFlag.Name) {
		cfg.SnapshotCache = ctx.Int(CacheFlag.Name) * ctx.Int(CacheSnapshotFlag.Name) / 100
	}
	if ctx.IsSet(CacheLogSizeFlag.Name) {
		cfg.FilterLogCacheSize = ctx.Int(CacheLogSizeFlag.Name)
	}
	if !ctx.Bool(SnapshotFlag.Name) || cfg.SnapshotCache == 0 {
		// If snap-sync is requested, this flag is also required
		if cfg.SyncMode == ethconfig.SnapSync {
			if !ctx.Bool(SnapshotFlag.Name) {
				log.Warn("Snap sync requested, enabling --snapshot")
			}
			if cfg.SnapshotCache == 0 {
				log.Warn("Snap sync requested, resetting --cache.snapshot")
				cfg.SnapshotCache = ctx.Int(CacheFlag.Name) * CacheSnapshotFlag.Value / 100
			}
		} else {
			cfg.TrieCleanCache += cfg.SnapshotCache
			cfg.SnapshotCache = 0 // Disabled
		}
	}
	if ctx.IsSet(VMEnableDebugFlag.Name) {
		// TODO(fjl): force-enable this in --dev mode
		cfg.EnablePreimageRecording = ctx.Bool(VMEnableDebugFlag.Name)
	}

	if ctx.IsSet(RPCGlobalGasCapFlag.Name) {
		cfg.RPCGasCap = ctx.Uint64(RPCGlobalGasCapFlag.Name)
	}
	if cfg.RPCGasCap != 0 {
		log.Info("Set global gas cap", "cap", cfg.RPCGasCap)
	} else {
		log.Info("Global gas cap disabled")
	}
	if ctx.IsSet(RPCGlobalEVMTimeoutFlag.Name) {
		cfg.RPCEVMTimeout = ctx.Duration(RPCGlobalEVMTimeoutFlag.Name)
	}
	if ctx.IsSet(RPCGlobalTxFeeCapFlag.Name) {
		cfg.RPCTxFeeCap = ctx.Float64(RPCGlobalTxFeeCapFlag.Name)
	}
	if ctx.IsSet(NoDiscoverFlag.Name) {
		cfg.EthDiscoveryURLs, cfg.SnapDiscoveryURLs, cfg.TrustDiscoveryURLs, cfg.BscDiscoveryURLs = []string{}, []string{}, []string{}, []string{}
	} else if ctx.IsSet(DNSDiscoveryFlag.Name) {
		urls := ctx.String(DNSDiscoveryFlag.Name)
		if urls == "" {
			cfg.EthDiscoveryURLs = []string{}
		} else {
			cfg.EthDiscoveryURLs = SplitAndTrim(urls)
		}
	}
	// Override any default configs for hard coded networks.
	switch {
	case ctx.Bool(BSCMainnetFlag.Name):
		if !ctx.IsSet(NetworkIdFlag.Name) {
			cfg.NetworkId = 56
		}
		cfg.Genesis = core.DefaultBSCGenesisBlock()
		SetDNSDiscoveryDefaults(cfg, params.BSCGenesisHash)
	case ctx.Bool(ChapelFlag.Name) || cfg.NetworkId == 97:
		if !ctx.IsSet(NetworkIdFlag.Name) {
			cfg.NetworkId = 97
		}
		cfg.Genesis = core.DefaultChapelGenesisBlock()
		SetDNSDiscoveryDefaults(cfg, params.ChapelGenesisHash)
	case ctx.Bool(DeveloperFlag.Name):
		if !ctx.IsSet(NetworkIdFlag.Name) {
			cfg.NetworkId = 1337
		}
		cfg.SyncMode = ethconfig.FullSync
		// Create new developer account or reuse existing one
		var (
			developer  accounts.Account
			passphrase string
			err        error
		)
		if list := MakePasswordList(ctx); len(list) > 0 {
			// Just take the first value. Although the function returns a possible multiple values and
			// some usages iterate through them as attempts, that doesn't make sense in this setting,
			// when we're definitely concerned with only one account.
			passphrase = list[0]
		}

		// Unlock the developer account by local keystore.
		var ks *keystore.KeyStore
		if keystores := stack.AccountManager().Backends(keystore.KeyStoreType); len(keystores) > 0 {
			ks = keystores[0].(*keystore.KeyStore)
		}
		if ks == nil {
			Fatalf("Keystore is not available")
		}

		// Figure out the dev account address.
		// setEtherbase has been called above, configuring the miner address from command line flags.
		if cfg.Miner.Etherbase != (common.Address{}) {
			developer = accounts.Account{Address: cfg.Miner.Etherbase}
		} else if accs := ks.Accounts(); len(accs) > 0 {
			developer = ks.Accounts()[0]
		} else {
			developer, err = ks.NewAccount(passphrase)
			if err != nil {
				Fatalf("Failed to create developer account: %v", err)
			}
		}
		// Make sure the address is configured as fee recipient, otherwise
		// the miner will fail to start.
		cfg.Miner.Etherbase = developer.Address

		if err := ks.Unlock(developer, passphrase); err != nil {
			Fatalf("Failed to unlock developer account: %v", err)
		}
		log.Info("Using developer account", "address", developer.Address)

		// Create a new developer genesis block or reuse existing one
		cfg.Genesis = core.DeveloperGenesisBlock(ctx.Uint64(DeveloperGasLimitFlag.Name), &developer.Address)
		if ctx.IsSet(DataDirFlag.Name) {
			// If datadir doesn't exist we need to open db in write-mode
			// so leveldb can create files.
			readonly := true
			if !common.FileExist(stack.ResolvePath("chaindata")) {
				readonly = false
			}
			// Check if we have an already initialized chain and fall back to
			// that if so. Otherwise, we need to generate a new genesis spec.
			chaindb := MakeChainDatabase(ctx, stack, readonly, false)
			if rawdb.ReadCanonicalHash(chaindb, 0) != (common.Hash{}) {
				cfg.Genesis = nil // fallback to db content

				// validate genesis has PoS enabled in block 0
				genesis, err := core.ReadGenesis(chaindb)
				if err != nil {
					Fatalf("Could not read genesis from database: %v", err)
				}
				if genesis.Config.TerminalTotalDifficulty == nil {
					Fatalf("Bad developer-mode genesis configuration: terminalTotalDifficulty must be specified")
				} else if genesis.Config.TerminalTotalDifficulty.Cmp(big.NewInt(0)) != 0 {
					Fatalf("Bad developer-mode genesis configuration: terminalTotalDifficulty must be 0")
				}
				if genesis.Difficulty.Cmp(big.NewInt(0)) != 0 {
					Fatalf("Bad developer-mode genesis configuration: difficulty must be 0")
				}
			}
			chaindb.Close()
		}
		if !ctx.IsSet(MinerGasPriceFlag.Name) {
			cfg.Miner.GasPrice = big.NewInt(1)
		}
	default:
		if cfg.NetworkId == 1 {
			SetDNSDiscoveryDefaults(cfg, params.MainnetGenesisHash)
		}
	}
	// Set any dangling config values
	if ctx.String(CryptoKZGFlag.Name) != "gokzg" && ctx.String(CryptoKZGFlag.Name) != "ckzg" {
		Fatalf("--%s flag must be 'gokzg' or 'ckzg'", CryptoKZGFlag.Name)
	}
	log.Info("Initializing the KZG library", "backend", ctx.String(CryptoKZGFlag.Name))
	if err := kzg4844.UseCKZG(ctx.String(CryptoKZGFlag.Name) == "ckzg"); err != nil {
		Fatalf("Failed to set KZG library implementation to %s: %v", ctx.String(CryptoKZGFlag.Name), err)
	}

	// blob setting
	if ctx.IsSet(OverrideDefaultExtraReserveForBlobRequests.Name) {
		cfg.BlobExtraReserve = ctx.Uint64(OverrideDefaultExtraReserveForBlobRequests.Name)
	}
	if ctx.IsSet(BlobExtraReserveFlag.Name) {
		extraReserve := ctx.Uint64(BlobExtraReserveFlag.Name)
		if extraReserve > 0 && extraReserve < params.DefaultExtraReserveForBlobRequests {
			extraReserve = params.DefaultExtraReserveForBlobRequests
		}
		cfg.BlobExtraReserve = extraReserve
	}
	// VM tracing config.
	if ctx.IsSet(VMTraceFlag.Name) {
		if name := ctx.String(VMTraceFlag.Name); name != "" {
			cfg.VMTrace = name
			cfg.VMTraceJsonConfig = ctx.String(VMTraceJsonConfigFlag.Name)
		}
	}
}

// SetDNSDiscoveryDefaults configures DNS discovery with the given URL if
// no URLs are set.
func SetDNSDiscoveryDefaults(cfg *ethconfig.Config, genesis common.Hash) {
	if cfg.EthDiscoveryURLs != nil {
		return // already set through flags/config
	}
	protocol := "all"
	if url := params.KnownDNSNetwork(genesis, protocol); url != "" {
		cfg.EthDiscoveryURLs = []string{url}
		cfg.SnapDiscoveryURLs = cfg.EthDiscoveryURLs
		cfg.TrustDiscoveryURLs = cfg.EthDiscoveryURLs
		cfg.BscDiscoveryURLs = cfg.EthDiscoveryURLs
	}
}

// RegisterEthService adds an Ethereum client to the stack.
// The second return value is the full node instance.
func RegisterEthService(stack *node.Node, cfg *ethconfig.Config) (*eth.EthAPIBackend, *eth.Ethereum) {
	backend, err := eth.New(stack, cfg)
	if err != nil {
		Fatalf("Failed to register the Ethereum service: %v", err)
	}
	stack.RegisterAPIs(tracers.APIs(backend.APIBackend))
	return backend.APIBackend, backend
}

// RegisterEthStatsService configures the Ethereum Stats daemon and adds it to the node.
func RegisterEthStatsService(stack *node.Node, backend *eth.EthAPIBackend, url string) {
	if err := ethstats.New(stack, backend, backend.Engine(), url); err != nil {
		Fatalf("Failed to register the Ethereum Stats service: %v", err)
	}
}

// RegisterGraphQLService adds the GraphQL API to the node.
func RegisterGraphQLService(stack *node.Node, backend ethapi.Backend, filterSystem *filters.FilterSystem, cfg *node.Config) {
	err := graphql.New(stack, backend, filterSystem, cfg.GraphQLCors, cfg.GraphQLVirtualHosts)
	if err != nil {
		Fatalf("Failed to register the GraphQL service: %v", err)
	}
}

type SetupMetricsOption func()

func EnableBuildInfo(gitCommit, gitDate string) SetupMetricsOption {
	return func() {
		// register build info into metrics
		metrics.NewRegisteredLabel("build-info", nil).Mark(map[string]interface{}{
			"version":          version.WithMeta,
			"git-commit":       gitCommit,
			"git-commit-date":  gitDate,
			"go-version":       runtime.Version(),
			"operating-system": runtime.GOOS,
			"architecture":     runtime.GOARCH,
		})
	}
}

func EnableMinerInfo(ctx *cli.Context, minerConfig *miner.Config) SetupMetricsOption {
	return func() {
		if ctx.Bool(MiningEnabledFlag.Name) {
			// register miner info into metrics
			minerInfo := structs.Map(minerConfig)
			minerInfo[UnlockedAccountFlag.Name] = ctx.String(UnlockedAccountFlag.Name)
			metrics.NewRegisteredLabel("miner-info", nil).Mark(minerInfo)
		}
	}
}

// RegisterFilterAPI adds the eth log filtering RPC API to the node.
func RegisterFilterAPI(stack *node.Node, backend ethapi.Backend, ethcfg *ethconfig.Config) *filters.FilterSystem {
	filterSystem := filters.NewFilterSystem(backend, filters.Config{
		LogCacheSize: ethcfg.FilterLogCacheSize,
	})
	stack.RegisterAPIs([]rpc.API{{
		Namespace: "eth",
		Service:   filters.NewFilterAPI(filterSystem, ethcfg.RangeLimit),
	}})
	return filterSystem
}

func EnableNodeInfo(poolConfig *legacypool.Config, nodeInfo *p2p.NodeInfo) SetupMetricsOption {
	return func() {
		// register node info into metrics
		metrics.NewRegisteredLabel("node-info", nil).Mark(map[string]interface{}{
			"Enode":             nodeInfo.Enode,
			"ENR":               nodeInfo.ENR,
			"ID":                nodeInfo.ID,
			"PriceLimit":        poolConfig.PriceLimit,
			"PriceBump":         poolConfig.PriceBump,
			"AccountSlots":      poolConfig.AccountSlots,
			"GlobalSlots":       poolConfig.GlobalSlots,
			"AccountQueue":      poolConfig.AccountQueue,
			"GlobalQueue":       poolConfig.GlobalQueue,
			"OverflowPoolSlots": poolConfig.OverflowPoolSlots,
			"Lifetime":          poolConfig.Lifetime,
		})
	}
}

func EnableNodeTrack(ctx *cli.Context, cfg *ethconfig.Config, stack *node.Node) SetupMetricsOption {
	nodeInfo := stack.Server().NodeInfo()
	return func() {
		// register node info into metrics
		metrics.NewRegisteredLabel("node-stats", nil).Mark(map[string]interface{}{
			"NodeType":       parseNodeType(),
			"ENR":            nodeInfo.ENR,
			"Mining":         ctx.Bool(MiningEnabledFlag.Name),
			"Etherbase":      parseEtherbase(cfg),
			"MiningFeatures": parseMiningFeatures(ctx, cfg),
			"DBFeatures":     parseDBFeatures(cfg, stack),
		})
	}
}

<<<<<<< HEAD
func parseEtherbase(cfg *ethconfig.Config) string {
	if cfg.Miner.Etherbase == (common.Address{}) {
		return ""
	}
	return cfg.Miner.Etherbase.String()
}

func parseNodeType() string {
	git, _ := version.VCS()
	version := []string{version.WithMeta}
	if len(git.Commit) >= 7 {
		version = append(version, git.Commit[:7])
	}
	if git.Date != "" {
		version = append(version, git.Date)
	}
	arch := []string{runtime.GOOS, runtime.GOARCH}
	infos := []string{"BSC", strings.Join(version, "-"), strings.Join(arch, "-"), runtime.Version()}
	return strings.Join(infos, "/")
}

func parseDBFeatures(cfg *ethconfig.Config, stack *node.Node) string {
	var features []string
	if cfg.StateScheme == rawdb.PathScheme {
		features = append(features, "PBSS")
	}
	if stack.CheckIfMultiDataBase() {
		features = append(features, "MultiDB")
	}
	return strings.Join(features, "|")
}

func parseMiningFeatures(ctx *cli.Context, cfg *ethconfig.Config) string {
	if !ctx.Bool(MiningEnabledFlag.Name) {
		return ""
	}
	var features []string
	if cfg.Miner.Mev.Enabled {
		features = append(features, "MEV")
	}
	if cfg.Miner.VoteEnable {
		features = append(features, "FFVoting")
	}
	return strings.Join(features, "|")
}

func SetupMetrics(ctx *cli.Context, options ...SetupMetricsOption) {
	if metrics.Enabled {
		log.Info("Enabling metrics collection")

		var (
			enableExport   = ctx.Bool(MetricsEnableInfluxDBFlag.Name)
			enableExportV2 = ctx.Bool(MetricsEnableInfluxDBV2Flag.Name)
		)

		if enableExport || enableExportV2 {
			CheckExclusive(ctx, MetricsEnableInfluxDBFlag, MetricsEnableInfluxDBV2Flag)

			v1FlagIsSet := ctx.IsSet(MetricsInfluxDBUsernameFlag.Name) ||
				ctx.IsSet(MetricsInfluxDBPasswordFlag.Name)

			v2FlagIsSet := ctx.IsSet(MetricsInfluxDBTokenFlag.Name) ||
				ctx.IsSet(MetricsInfluxDBOrganizationFlag.Name) ||
				ctx.IsSet(MetricsInfluxDBBucketFlag.Name)

			if enableExport && v2FlagIsSet {
				Fatalf("Flags --influxdb.metrics.organization, --influxdb.metrics.token, --influxdb.metrics.bucket are only available for influxdb-v2")
			} else if enableExportV2 && v1FlagIsSet {
				Fatalf("Flags --influxdb.metrics.username, --influxdb.metrics.password are only available for influxdb-v1")
			}
		}

		var (
			endpoint = ctx.String(MetricsInfluxDBEndpointFlag.Name)
			database = ctx.String(MetricsInfluxDBDatabaseFlag.Name)
			username = ctx.String(MetricsInfluxDBUsernameFlag.Name)
			password = ctx.String(MetricsInfluxDBPasswordFlag.Name)

			token        = ctx.String(MetricsInfluxDBTokenFlag.Name)
			bucket       = ctx.String(MetricsInfluxDBBucketFlag.Name)
			organization = ctx.String(MetricsInfluxDBOrganizationFlag.Name)
		)

		if enableExport {
			tagsMap := SplitTagsFlag(ctx.String(MetricsInfluxDBTagsFlag.Name))

			log.Info("Enabling metrics export to InfluxDB")

			go influxdb.InfluxDBWithTags(metrics.DefaultRegistry, 10*time.Second, endpoint, database, username, password, "geth.", tagsMap)
		} else if enableExportV2 {
			tagsMap := SplitTagsFlag(ctx.String(MetricsInfluxDBTagsFlag.Name))

			log.Info("Enabling metrics export to InfluxDB (v2)")

			go influxdb.InfluxDBV2WithTags(metrics.DefaultRegistry, 10*time.Second, endpoint, token, bucket, organization, "geth.", tagsMap)
		}

		if ctx.IsSet(MetricsHTTPFlag.Name) {
			address := net.JoinHostPort(ctx.String(MetricsHTTPFlag.Name), fmt.Sprintf("%d", ctx.Int(MetricsPortFlag.Name)))
			log.Info("Enabling stand-alone metrics HTTP endpoint", "address", address)
			exp.Setup(address)
		} else if ctx.IsSet(MetricsPortFlag.Name) {
			log.Warn(fmt.Sprintf("--%s specified without --%s, metrics server will not start.", MetricsPortFlag.Name, MetricsHTTPFlag.Name))
		}

		for _, opt := range options {
			opt()
		}

		// Start system runtime metrics collection
		go metrics.CollectProcessMetrics(3 * time.Second)
=======
// SetupMetrics configures the metrics system.
func SetupMetrics(cfg *metrics.Config) {
	if !cfg.Enabled {
		return
	}
	log.Info("Enabling metrics collection")
	metrics.Enable()

	// InfluxDB exporter.
	var (
		enableExport   = cfg.EnableInfluxDB
		enableExportV2 = cfg.EnableInfluxDBV2
	)
	if cfg.EnableInfluxDB && cfg.EnableInfluxDBV2 {
		Fatalf("Flags %v can't be used at the same time", strings.Join([]string{MetricsEnableInfluxDBFlag.Name, MetricsEnableInfluxDBV2Flag.Name}, ", "))
>>>>>>> 330190e4
	}
	var (
		endpoint = cfg.InfluxDBEndpoint
		database = cfg.InfluxDBDatabase
		username = cfg.InfluxDBUsername
		password = cfg.InfluxDBPassword

		token        = cfg.InfluxDBToken
		bucket       = cfg.InfluxDBBucket
		organization = cfg.InfluxDBOrganization
		tagsMap      = SplitTagsFlag(cfg.InfluxDBTags)
	)
	if enableExport {
		log.Info("Enabling metrics export to InfluxDB")
		go influxdb.InfluxDBWithTags(metrics.DefaultRegistry, 10*time.Second, endpoint, database, username, password, "geth.", tagsMap)
	} else if enableExportV2 {
		tagsMap := SplitTagsFlag(cfg.InfluxDBTags)
		log.Info("Enabling metrics export to InfluxDB (v2)")
		go influxdb.InfluxDBV2WithTags(metrics.DefaultRegistry, 10*time.Second, endpoint, token, bucket, organization, "geth.", tagsMap)
	}

	// Expvar exporter.
	if cfg.HTTP != "" {
		address := net.JoinHostPort(cfg.HTTP, fmt.Sprintf("%d", cfg.Port))
		log.Info("Enabling stand-alone metrics HTTP endpoint", "address", address)
		exp.Setup(address)
	} else if cfg.HTTP == "" && cfg.Port != 0 {
		log.Warn(fmt.Sprintf("--%s specified without --%s, metrics server will not start.", MetricsPortFlag.Name, MetricsHTTPFlag.Name))
	}

	// Enable system metrics collection.
	go metrics.CollectProcessMetrics(3 * time.Second)
}

// SplitTagsFlag parses a comma-separated list of k=v metrics tags.
func SplitTagsFlag(tagsFlag string) map[string]string {
	tags := strings.Split(tagsFlag, ",")
	tagsMap := map[string]string{}

	for _, t := range tags {
		if t != "" {
			kv := strings.Split(t, "=")

			if len(kv) == 2 {
				tagsMap[kv[0]] = kv[1]
			}
		}
	}

	return tagsMap
}

// MakeChainDatabase opens a database using the flags passed to the client and will hard crash if it fails.
func MakeChainDatabase(ctx *cli.Context, stack *node.Node, readonly, disableFreeze bool) ethdb.Database {
	var (
		cache   = ctx.Int(CacheFlag.Name) * ctx.Int(CacheDatabaseFlag.Name) / 100
		handles = MakeDatabaseHandles(ctx.Int(FDLimitFlag.Name))
		err     error
		chainDb ethdb.Database
	)
	switch {
	case ctx.IsSet(RemoteDBFlag.Name):
		log.Info("Using remote db", "url", ctx.String(RemoteDBFlag.Name), "headers", len(ctx.StringSlice(HttpHeaderFlag.Name)))
		client, err := DialRPCWithHeaders(ctx.String(RemoteDBFlag.Name), ctx.StringSlice(HttpHeaderFlag.Name))
		if err != nil {
			break
		}
		chainDb = remotedb.New(client)
	default:
		chainDb, err = stack.OpenDatabaseWithFreezer("chaindata", cache, handles, ctx.String(AncientFlag.Name), "", readonly, disableFreeze, false, false)
		// set the separate state database
		if stack.CheckIfMultiDataBase() && err == nil {
			stateDiskDb := MakeStateDataBase(ctx, stack, readonly, false)
			chainDb.SetStateStore(stateDiskDb)
			blockDb := MakeBlockDatabase(ctx, stack, readonly, false)
			chainDb.SetBlockStore(blockDb)
		}
	}
	if err != nil {
		Fatalf("Could not open database: %v", err)
	}
	return chainDb
}

// MakeStateDataBase open a separate state database using the flags passed to the client and will hard crash if it fails.
func MakeStateDataBase(ctx *cli.Context, stack *node.Node, readonly, disableFreeze bool) ethdb.Database {
	cache := ctx.Int(CacheFlag.Name) * ctx.Int(CacheDatabaseFlag.Name) / 100
	handles := MakeDatabaseHandles(ctx.Int(FDLimitFlag.Name)) * 90 / 100
	statediskdb, err := stack.OpenDatabaseWithFreezer("chaindata/state", cache, handles, "", "", readonly, disableFreeze, false, false)
	if err != nil {
		Fatalf("Failed to open separate trie database: %v", err)
	}
	return statediskdb
}

// MakeBlockDatabase open a separate block database using the flags passed to the client and will hard crash if it fails.
func MakeBlockDatabase(ctx *cli.Context, stack *node.Node, readonly, disableFreeze bool) ethdb.Database {
	cache := ctx.Int(CacheFlag.Name) * ctx.Int(CacheDatabaseFlag.Name) / 100
	handles := MakeDatabaseHandles(ctx.Int(FDLimitFlag.Name)) / 10
	blockDb, err := stack.OpenDatabaseWithFreezer("chaindata/block", cache, handles, "", "", readonly, disableFreeze, false, false)
	if err != nil {
		Fatalf("Failed to open separate block database: %v", err)
	}
	return blockDb
}

func PathDBConfigAddJournalFilePath(stack *node.Node, config *pathdb.Config) *pathdb.Config {
	path := fmt.Sprintf("%s/%s", stack.ResolvePath("chaindata"), eth.JournalFileName)
	config.JournalFilePath = path
	return config
}

// tryMakeReadOnlyDatabase try to open the chain database in read-only mode,
// or fallback to write mode if the database is not initialized.
//
//nolint:unused
func tryMakeReadOnlyDatabase(ctx *cli.Context, stack *node.Node) ethdb.Database {
	// If datadir doesn't exist we need to open db in write-mode
	// so database engine can create files.
	readonly := true
	if !common.FileExist(stack.ResolvePath("chaindata")) || ctx.Bool(PruneAncientDataFlag.Name) {
		readonly = false
	}
	return MakeChainDatabase(ctx, stack, readonly, false)
}

func IsNetworkPreset(ctx *cli.Context) bool {
	for _, flag := range NetworkFlags {
		bFlag, _ := flag.(*cli.BoolFlag)
		if ctx.IsSet(bFlag.Name) {
			return true
		}
	}
	return false
}

func DialRPCWithHeaders(endpoint string, headers []string) (*rpc.Client, error) {
	if endpoint == "" {
		return nil, errors.New("endpoint must be specified")
	}
	if strings.HasPrefix(endpoint, "rpc:") || strings.HasPrefix(endpoint, "ipc:") {
		// Backwards compatibility with geth < 1.5 which required
		// these prefixes.
		endpoint = endpoint[4:]
	}
	var opts []rpc.ClientOption
	if len(headers) > 0 {
		customHeaders := make(http.Header)
		for _, h := range headers {
			kv := strings.Split(h, ":")
			if len(kv) != 2 {
				return nil, fmt.Errorf("invalid http header directive: %q", h)
			}
			customHeaders.Add(kv[0], kv[1])
		}
		opts = append(opts, rpc.WithHeaders(customHeaders))
	}
	return rpc.DialOptions(context.Background(), endpoint, opts...)
}

func MakeGenesis(ctx *cli.Context) *core.Genesis {
	var genesis *core.Genesis
	switch {
	case ctx.Bool(BSCMainnetFlag.Name):
		genesis = core.DefaultBSCGenesisBlock()
	case ctx.Bool(ChapelFlag.Name):
		genesis = core.DefaultChapelGenesisBlock()
	case ctx.Bool(DeveloperFlag.Name):
		Fatalf("Developer chains are ephemeral")
	}
	return genesis
}

// MakeChain creates a chain manager from set command line flags.
func MakeChain(ctx *cli.Context, stack *node.Node, readonly bool) (*core.BlockChain, ethdb.Database) {
	var (
		gspec   = MakeGenesis(ctx)
		chainDb = MakeChainDatabase(ctx, stack, readonly, false)
	)
	config, genesisHash, err := core.LoadChainConfig(chainDb, gspec)
	if err != nil {
		Fatalf("%v", err)
	}
	engine, err := ethconfig.CreateConsensusEngine(config, chainDb, nil, genesisHash)
	if err != nil {
		Fatalf("%v", err)
	}
	if gcmode := ctx.String(GCModeFlag.Name); gcmode != "full" && gcmode != "archive" {
		Fatalf("--%s must be either 'full' or 'archive'", GCModeFlag.Name)
	}
	scheme, err := rawdb.ParseStateScheme(ctx.String(StateSchemeFlag.Name), chainDb)
	if err != nil {
		Fatalf("%v", err)
	}
	cache := &core.CacheConfig{
		TrieCleanLimit:      ethconfig.Defaults.TrieCleanCache,
		TrieCleanNoPrefetch: ctx.Bool(CacheNoPrefetchFlag.Name),
		TrieDirtyLimit:      ethconfig.Defaults.TrieDirtyCache,
		TrieDirtyDisabled:   ctx.String(GCModeFlag.Name) == "archive",
		TrieTimeLimit:       ethconfig.Defaults.TrieTimeout,
		TriesInMemory:       ethconfig.Defaults.TriesInMemory,
		SnapshotLimit:       ethconfig.Defaults.SnapshotCache,
		Preimages:           ctx.Bool(CachePreimagesFlag.Name),
		StateScheme:         scheme,
		StateHistory:        ctx.Uint64(StateHistoryFlag.Name),
	}
	if cache.TrieDirtyDisabled && !cache.Preimages {
		cache.Preimages = true
		log.Info("Enabling recording of key preimages since archive mode is used")
	}
	if !ctx.Bool(SnapshotFlag.Name) {
		cache.SnapshotLimit = 0 // Disabled
	}
	// If we're in readonly, do not bother generating snapshot data.
	if readonly {
		cache.SnapshotNoBuild = true
	}

	if ctx.IsSet(CacheFlag.Name) || ctx.IsSet(CacheTrieFlag.Name) {
		cache.TrieCleanLimit = ctx.Int(CacheFlag.Name) * ctx.Int(CacheTrieFlag.Name) / 100
	}
	if ctx.IsSet(CacheFlag.Name) || ctx.IsSet(CacheGCFlag.Name) {
		cache.TrieDirtyLimit = ctx.Int(CacheFlag.Name) * ctx.Int(CacheGCFlag.Name) / 100
	}
	if ctx.IsSet(TriesInMemoryFlag.Name) {
		cache.TriesInMemory = ctx.Uint64(TriesInMemoryFlag.Name)
	}
	vmcfg := vm.Config{
		EnablePreimageRecording: ctx.Bool(VMEnableDebugFlag.Name),
	}
	if ctx.IsSet(VMTraceFlag.Name) {
		if name := ctx.String(VMTraceFlag.Name); name != "" {
			config := json.RawMessage(ctx.String(VMTraceJsonConfigFlag.Name))
			t, err := tracers.LiveDirectory.New(name, config)
			if err != nil {
				Fatalf("Failed to create tracer %q: %v", name, err)
			}
			vmcfg.Tracer = t
		}
	}
	// Disable transaction indexing/unindexing by default.
	chain, err := core.NewBlockChain(chainDb, cache, gspec, nil, engine, vmcfg, nil, nil)
	if err != nil {
		Fatalf("Can't create BlockChain: %v", err)
	}

	return chain, chainDb
}

// MakeConsolePreloads retrieves the absolute paths for the console JavaScript
// scripts to preload before starting.
func MakeConsolePreloads(ctx *cli.Context) []string {
	// Skip preloading if there's nothing to preload
	if ctx.String(PreloadJSFlag.Name) == "" {
		return nil
	}
	// Otherwise resolve absolute paths and return them
	var preloads []string

	for _, file := range strings.Split(ctx.String(PreloadJSFlag.Name), ",") {
		preloads = append(preloads, strings.TrimSpace(file))
	}
	return preloads
}

// MakeTrieDatabase constructs a trie database based on the configured scheme.
func MakeTrieDatabase(ctx *cli.Context, stack *node.Node, disk ethdb.Database, preimage bool, readOnly bool, isVerkle bool) *triedb.Database {
	config := &triedb.Config{
		Preimages: preimage,
		IsVerkle:  isVerkle,
	}
	scheme, err := rawdb.ParseStateScheme(ctx.String(StateSchemeFlag.Name), disk)
	if err != nil {
		Fatalf("%v", err)
	}
	if scheme == rawdb.HashScheme {
		// Read-only mode is not implemented in hash mode,
		// ignore the parameter silently. TODO(rjl493456442)
		// please config it if read mode is implemented.
		config.HashDB = hashdb.Defaults
		return triedb.NewDatabase(disk, config)
	}
	if readOnly {
		config.PathDB = pathdb.ReadOnly
	} else {
		config.PathDB = pathdb.Defaults
	}
	config.PathDB.JournalFilePath = fmt.Sprintf("%s/%s", stack.ResolvePath("chaindata"), eth.JournalFileName)
	return triedb.NewDatabase(disk, config)
}

// ParseCLIAndConfigStateScheme parses state scheme in CLI and config.
func ParseCLIAndConfigStateScheme(cliScheme, cfgScheme string) (string, error) {
	if cliScheme == "" {
		if cfgScheme != "" {
			log.Info("Use config state scheme", "config", cfgScheme)
		}
		return cfgScheme, nil
	}

	if !rawdb.ValidateStateScheme(cliScheme) {
		return "", fmt.Errorf("invalid state scheme in CLI: %s", cliScheme)
	}
	if cfgScheme == "" || cliScheme == cfgScheme {
		log.Info("Use CLI state scheme", "CLI", cliScheme)
		return cliScheme, nil
	}
	return "", fmt.Errorf("incompatible state scheme, CLI: %s, config: %s", cliScheme, cfgScheme)
}

// setInstance configures the port numbers for the given instance.
func setInstance(ctx *cli.Context, cfg *node.Config) {
	if ctx.IsSet(InstanceFlag.Name) {
		cfg.Instance = ctx.Int(InstanceFlag.Name)
	}

	if cfg.Instance > 200 {
		Fatalf("Instance number %d is too high, maximum is 200", cfg.Instance)
	}

	if cfg.Instance == 1 { // using default ports
		return
	}

	cfg.AuthPort = node.DefaultConfig.AuthPort + cfg.Instance*100 - 100
	cfg.HTTPPort = node.DefaultHTTPPort - cfg.Instance + 1
	cfg.WSPort = node.DefaultWSPort + cfg.Instance*2 - 2
	cfg.P2P.ListenAddr = fmt.Sprintf(":%d", node.DefaultListenPort+cfg.Instance-1)
	cfg.P2P.DiscAddr = fmt.Sprintf(":%d", node.DefaultDiscPort+cfg.Instance-1)
}<|MERGE_RESOLUTION|>--- conflicted
+++ resolved
@@ -50,11 +50,6 @@
 	"github.com/ethereum/go-ethereum/crypto"
 	"github.com/ethereum/go-ethereum/crypto/kzg4844"
 	"github.com/ethereum/go-ethereum/eth"
-<<<<<<< HEAD
-	"github.com/ethereum/go-ethereum/eth/downloader"
-=======
-	"github.com/ethereum/go-ethereum/eth/catalyst"
->>>>>>> 330190e4
 	"github.com/ethereum/go-ethereum/eth/ethconfig"
 	"github.com/ethereum/go-ethereum/eth/filters"
 	"github.com/ethereum/go-ethereum/eth/gasprice"
@@ -70,7 +65,7 @@
 	"github.com/ethereum/go-ethereum/metrics"
 	"github.com/ethereum/go-ethereum/metrics/exp"
 	"github.com/ethereum/go-ethereum/metrics/influxdb"
-	"github.com/ethereum/go-ethereum/miner"
+	"github.com/ethereum/go-ethereum/miner/minerconfig"
 	"github.com/ethereum/go-ethereum/node"
 	"github.com/ethereum/go-ethereum/p2p"
 	"github.com/ethereum/go-ethereum/p2p/enode"
@@ -1856,7 +1851,7 @@
 	}
 }
 
-func setMiner(ctx *cli.Context, cfg *miner.Config) {
+func setMiner(ctx *cli.Context, cfg *minerconfig.Config) {
 	if ctx.IsSet(MinerExtraDataFlag.Name) {
 		cfg.ExtraData = []byte(ctx.String(MinerExtraDataFlag.Name))
 	}
@@ -2015,7 +2010,7 @@
 		cfg.DiffBlock = ctx.Uint64(DiffBlockFlag.Name)
 	}
 	if ctx.IsSet(PruneAncientDataFlag.Name) {
-		if cfg.SyncMode == downloader.FullSync {
+		if cfg.SyncMode == ethconfig.FullSync {
 			cfg.PruneAncientData = ctx.Bool(PruneAncientDataFlag.Name)
 		} else {
 			log.Crit("pruneancient parameter can only be used with syncmode=full")
@@ -2106,9 +2101,9 @@
 			cfg.DisableSnapProtocol = true
 		}
 
-		if cfg.SyncMode == downloader.SnapSync && cfg.TriesVerifyMode.NoTries() {
+		if cfg.SyncMode == ethconfig.SnapSync && cfg.TriesVerifyMode.NoTries() {
 			log.Warn("Only local TriesVerifyMode can support snap sync, resetting to full sync", "mode", cfg.TriesVerifyMode)
-			cfg.SyncMode = downloader.FullSync
+			cfg.SyncMode = ethconfig.FullSync
 		}
 	}
 	if ctx.IsSet(CacheFlag.Name) || ctx.IsSet(CacheSnapshotFlag.Name) {
@@ -2348,7 +2343,7 @@
 	}
 }
 
-func EnableMinerInfo(ctx *cli.Context, minerConfig *miner.Config) SetupMetricsOption {
+func EnableMinerInfo(ctx *cli.Context, minerConfig *minerconfig.Config) SetupMetricsOption {
 	return func() {
 		if ctx.Bool(MiningEnabledFlag.Name) {
 			// register miner info into metrics
@@ -2405,7 +2400,6 @@
 	}
 }
 
-<<<<<<< HEAD
 func parseEtherbase(cfg *ethconfig.Config) string {
 	if cfg.Miner.Etherbase == (common.Address{}) {
 		return ""
@@ -2452,74 +2446,7 @@
 	return strings.Join(features, "|")
 }
 
-func SetupMetrics(ctx *cli.Context, options ...SetupMetricsOption) {
-	if metrics.Enabled {
-		log.Info("Enabling metrics collection")
-
-		var (
-			enableExport   = ctx.Bool(MetricsEnableInfluxDBFlag.Name)
-			enableExportV2 = ctx.Bool(MetricsEnableInfluxDBV2Flag.Name)
-		)
-
-		if enableExport || enableExportV2 {
-			CheckExclusive(ctx, MetricsEnableInfluxDBFlag, MetricsEnableInfluxDBV2Flag)
-
-			v1FlagIsSet := ctx.IsSet(MetricsInfluxDBUsernameFlag.Name) ||
-				ctx.IsSet(MetricsInfluxDBPasswordFlag.Name)
-
-			v2FlagIsSet := ctx.IsSet(MetricsInfluxDBTokenFlag.Name) ||
-				ctx.IsSet(MetricsInfluxDBOrganizationFlag.Name) ||
-				ctx.IsSet(MetricsInfluxDBBucketFlag.Name)
-
-			if enableExport && v2FlagIsSet {
-				Fatalf("Flags --influxdb.metrics.organization, --influxdb.metrics.token, --influxdb.metrics.bucket are only available for influxdb-v2")
-			} else if enableExportV2 && v1FlagIsSet {
-				Fatalf("Flags --influxdb.metrics.username, --influxdb.metrics.password are only available for influxdb-v1")
-			}
-		}
-
-		var (
-			endpoint = ctx.String(MetricsInfluxDBEndpointFlag.Name)
-			database = ctx.String(MetricsInfluxDBDatabaseFlag.Name)
-			username = ctx.String(MetricsInfluxDBUsernameFlag.Name)
-			password = ctx.String(MetricsInfluxDBPasswordFlag.Name)
-
-			token        = ctx.String(MetricsInfluxDBTokenFlag.Name)
-			bucket       = ctx.String(MetricsInfluxDBBucketFlag.Name)
-			organization = ctx.String(MetricsInfluxDBOrganizationFlag.Name)
-		)
-
-		if enableExport {
-			tagsMap := SplitTagsFlag(ctx.String(MetricsInfluxDBTagsFlag.Name))
-
-			log.Info("Enabling metrics export to InfluxDB")
-
-			go influxdb.InfluxDBWithTags(metrics.DefaultRegistry, 10*time.Second, endpoint, database, username, password, "geth.", tagsMap)
-		} else if enableExportV2 {
-			tagsMap := SplitTagsFlag(ctx.String(MetricsInfluxDBTagsFlag.Name))
-
-			log.Info("Enabling metrics export to InfluxDB (v2)")
-
-			go influxdb.InfluxDBV2WithTags(metrics.DefaultRegistry, 10*time.Second, endpoint, token, bucket, organization, "geth.", tagsMap)
-		}
-
-		if ctx.IsSet(MetricsHTTPFlag.Name) {
-			address := net.JoinHostPort(ctx.String(MetricsHTTPFlag.Name), fmt.Sprintf("%d", ctx.Int(MetricsPortFlag.Name)))
-			log.Info("Enabling stand-alone metrics HTTP endpoint", "address", address)
-			exp.Setup(address)
-		} else if ctx.IsSet(MetricsPortFlag.Name) {
-			log.Warn(fmt.Sprintf("--%s specified without --%s, metrics server will not start.", MetricsPortFlag.Name, MetricsHTTPFlag.Name))
-		}
-
-		for _, opt := range options {
-			opt()
-		}
-
-		// Start system runtime metrics collection
-		go metrics.CollectProcessMetrics(3 * time.Second)
-=======
-// SetupMetrics configures the metrics system.
-func SetupMetrics(cfg *metrics.Config) {
+func SetupMetrics(cfg *metrics.Config, options ...SetupMetricsOption) {
 	if !cfg.Enabled {
 		return
 	}
@@ -2533,7 +2460,6 @@
 	)
 	if cfg.EnableInfluxDB && cfg.EnableInfluxDBV2 {
 		Fatalf("Flags %v can't be used at the same time", strings.Join([]string{MetricsEnableInfluxDBFlag.Name, MetricsEnableInfluxDBV2Flag.Name}, ", "))
->>>>>>> 330190e4
 	}
 	var (
 		endpoint = cfg.InfluxDBEndpoint
@@ -2562,6 +2488,10 @@
 		exp.Setup(address)
 	} else if cfg.HTTP == "" && cfg.Port != 0 {
 		log.Warn(fmt.Sprintf("--%s specified without --%s, metrics server will not start.", MetricsPortFlag.Name, MetricsHTTPFlag.Name))
+	}
+
+	for _, opt := range options {
+		opt()
 	}
 
 	// Enable system metrics collection.
