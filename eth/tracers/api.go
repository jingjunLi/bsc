--- conflicted
+++ resolved
@@ -579,13 +579,6 @@
 		if err := ctx.Err(); err != nil {
 			return nil, err
 		}
-<<<<<<< HEAD
-		var (
-			msg, _    = core.TransactionToMessage(tx, signer, block.BaseFee())
-			txContext = core.NewEVMTxContext(msg)
-			vmenv     = vm.NewEVM(vmctx, txContext, statedb, chainConfig, vm.Config{})
-		)
-
 		if posa, ok := api.backend.Engine().(consensus.PoSA); ok {
 			if isSystem, _ := posa.IsSystemTransaction(tx, block.Header()); isSystem {
 				balance := statedb.GetBalance(consensus.SystemAddress)
@@ -601,9 +594,7 @@
 			}
 		}
 
-=======
 		msg, _ := core.TransactionToMessage(tx, signer, block.BaseFee())
->>>>>>> 330190e4
 		statedb.SetTxContext(tx.Hash(), i)
 		if _, err := core.ApplyMessage(evm, msg, new(core.GasPool).AddGas(msg.GasLimit)); err != nil {
 			log.Warn("Tracing intermediate roots did not complete", "txindex", i, "txhash", tx.Hash(), "err", err)
