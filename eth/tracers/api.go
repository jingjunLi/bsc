--- conflicted
+++ resolved
@@ -36,6 +36,7 @@
 	"github.com/ethereum/go-ethereum/core/rawdb"
 	"github.com/ethereum/go-ethereum/core/state"
 	"github.com/ethereum/go-ethereum/core/systemcontracts"
+	"github.com/ethereum/go-ethereum/core/tracing"
 	"github.com/ethereum/go-ethereum/core/types"
 	"github.com/ethereum/go-ethereum/core/vm"
 	"github.com/ethereum/go-ethereum/eth/tracers/logger"
@@ -283,8 +284,8 @@
 							if isSystem, _ := posa.IsSystemTransaction(tx, task.block.Header()); isSystem {
 								balance := task.statedb.GetBalance(consensus.SystemAddress)
 								if balance.Cmp(common.U2560) > 0 {
-									task.statedb.SetBalance(consensus.SystemAddress, uint256.NewInt(0))
-									task.statedb.AddBalance(blockCtx.Coinbase, balance)
+									task.statedb.SetBalance(consensus.SystemAddress, uint256.NewInt(0), tracing.BalanceChangeUnspecified)
+									task.statedb.AddBalance(blockCtx.Coinbase, balance, tracing.BalanceChangeUnspecified)
 								}
 
 								if api.backend.ChainConfig().IsFeynman(task.block.Number(), task.block.Time()) {
@@ -302,11 +303,7 @@
 						TxIndex:     i,
 						TxHash:      tx.Hash(),
 					}
-<<<<<<< HEAD
-					res, err := api.traceTx(ctx, msg, txctx, blockCtx, task.statedb, config, !beforeSystemTx)
-=======
-					res, err := api.traceTx(ctx, tx, msg, txctx, blockCtx, task.statedb, config)
->>>>>>> f3c696fa
+					res, err := api.traceTx(ctx, tx, msg, txctx, blockCtx, task.statedb, config, !beforeSystemTx)
 					if err != nil {
 						task.results[i] = &txTraceResult{TxHash: tx.Hash(), Error: err.Error()}
 						log.Warn("Tracing failed", "hash", tx.Hash(), "block", task.block.NumberU64(), "err", err)
@@ -564,15 +561,12 @@
 		return nil, err
 	}
 	defer release()
-<<<<<<< HEAD
 
 	// upgrade build-in system contract before normal txs if Feynman is not enabled
 	if !api.backend.ChainConfig().IsFeynman(block.Number(), block.Time()) {
 		systemcontracts.UpgradeBuildInSystemContract(api.backend.ChainConfig(), block.Number(), parent.Time(), block.Time(), statedb)
 	}
 
-=======
->>>>>>> f3c696fa
 	var (
 		roots              []common.Hash
 		signer             = types.MakeSigner(api.backend.ChainConfig(), block.Number(), block.Time())
@@ -602,8 +596,8 @@
 			if isSystem, _ := posa.IsSystemTransaction(tx, block.Header()); isSystem {
 				balance := statedb.GetBalance(consensus.SystemAddress)
 				if balance.Cmp(common.U2560) > 0 {
-					statedb.SetBalance(consensus.SystemAddress, uint256.NewInt(0))
-					statedb.AddBalance(vmctx.Coinbase, balance)
+					statedb.SetBalance(consensus.SystemAddress, uint256.NewInt(0), tracing.BalanceChangeUnspecified)
+					statedb.AddBalance(vmctx.Coinbase, balance, tracing.BalanceChangeUnspecified)
 				}
 
 				if beforeSystemTx && api.backend.ChainConfig().IsFeynman(block.Number(), block.Time()) {
@@ -665,15 +659,12 @@
 		return nil, err
 	}
 	defer release()
-<<<<<<< HEAD
 
 	// upgrade build-in system contract before normal txs if Feynman is not enabled
 	if !api.backend.ChainConfig().IsFeynman(block.Number(), block.Time()) {
 		systemcontracts.UpgradeBuildInSystemContract(api.backend.ChainConfig(), block.Number(), parent.Time(), block.Time(), statedb)
 	}
 
-=======
->>>>>>> f3c696fa
 	// JS tracers have high overhead. In this case run a parallel
 	// process that generates states in one thread and traces txes
 	// in separate worker threads.
@@ -685,21 +676,12 @@
 
 	// Native tracers have low overhead
 	var (
-<<<<<<< HEAD
 		txs            = block.Transactions()
 		blockHash      = block.Hash()
-		is158          = api.backend.ChainConfig().IsEIP158(block.Number())
 		blockCtx       = core.NewEVMBlockContext(block.Header(), api.chainContext(ctx), nil)
 		signer         = types.MakeSigner(api.backend.ChainConfig(), block.Number(), block.Time())
 		results        = make([]*txTraceResult, len(txs))
 		beforeSystemTx = true
-=======
-		txs       = block.Transactions()
-		blockHash = block.Hash()
-		blockCtx  = core.NewEVMBlockContext(block.Header(), api.chainContext(ctx), nil)
-		signer    = types.MakeSigner(api.backend.ChainConfig(), block.Number(), block.Time())
-		results   = make([]*txTraceResult, len(txs))
->>>>>>> f3c696fa
 	)
 	if beaconRoot := block.BeaconRoot(); beaconRoot != nil {
 		vmenv := vm.NewEVM(blockCtx, vm.TxContext{}, statedb, api.backend.ChainConfig(), vm.Config{})
@@ -716,8 +698,8 @@
 				if isSystem, _ := posa.IsSystemTransaction(tx, block.Header()); isSystem {
 					balance := statedb.GetBalance(consensus.SystemAddress)
 					if balance.Cmp(common.U2560) > 0 {
-						statedb.SetBalance(consensus.SystemAddress, uint256.NewInt(0))
-						statedb.AddBalance(blockCtx.Coinbase, balance)
+						statedb.SetBalance(consensus.SystemAddress, uint256.NewInt(0), tracing.BalanceChangeUnspecified)
+						statedb.AddBalance(blockCtx.Coinbase, balance, tracing.BalanceChangeUnspecified)
 					}
 
 					if api.backend.ChainConfig().IsFeynman(block.Number(), block.Time()) {
@@ -736,11 +718,7 @@
 			TxIndex:     i,
 			TxHash:      tx.Hash(),
 		}
-<<<<<<< HEAD
-		res, err := api.traceTx(ctx, msg, txctx, blockCtx, statedb, config, !beforeSystemTx)
-=======
-		res, err := api.traceTx(ctx, tx, msg, txctx, blockCtx, statedb, config)
->>>>>>> f3c696fa
+		res, err := api.traceTx(ctx, tx, msg, txctx, blockCtx, statedb, config, !beforeSystemTx)
 		if err != nil {
 			return nil, err
 		}
@@ -769,7 +747,6 @@
 	for th := 0; th < threads; th++ {
 		pend.Add(1)
 		gopool.Submit(func() {
-			blockCtx := core.NewEVMBlockContext(block.Header(), api.chainContext(ctx), nil)
 			defer pend.Done()
 			// Fetch and execute the next transaction trace tasks
 			for task := range jobs {
@@ -780,16 +757,12 @@
 					TxIndex:     task.index,
 					TxHash:      txs[task.index].Hash(),
 				}
-<<<<<<< HEAD
-				res, err := api.traceTx(ctx, msg, txctx, blockCtx, task.statedb, config, task.isSystemTx)
-=======
 				// Reconstruct the block context for each transaction
 				// as the GetHash function of BlockContext is not safe for
 				// concurrent use.
 				// See: https://github.com/ethereum/go-ethereum/issues/29114
 				blockCtx := core.NewEVMBlockContext(block.Header(), api.chainContext(ctx), nil)
-				res, err := api.traceTx(ctx, txs[task.index], msg, txctx, blockCtx, task.statedb, config)
->>>>>>> f3c696fa
+				res, err := api.traceTx(ctx, txs[task.index], msg, txctx, blockCtx, task.statedb, config, task.isSystemTx)
 				if err != nil {
 					results[task.index] = &txTraceResult{TxHash: txs[task.index].Hash(), Error: err.Error()}
 					continue
@@ -805,15 +778,11 @@
 	}
 
 	// Feed the transactions into the tracers and return
-<<<<<<< HEAD
 	var (
 		failed         error
 		beforeSystemTx = true
 	)
-=======
-	var failed error
 	blockCtx := core.NewEVMBlockContext(block.Header(), api.chainContext(ctx), nil)
->>>>>>> f3c696fa
 txloop:
 	for i, tx := range txs {
 		// upgrade build-in system contract before system txs if Feynman is enabled
@@ -822,8 +791,8 @@
 				if isSystem, _ := posa.IsSystemTransaction(tx, block.Header()); isSystem {
 					balance := statedb.GetBalance(consensus.SystemAddress)
 					if balance.Cmp(common.U2560) > 0 {
-						statedb.SetBalance(consensus.SystemAddress, uint256.NewInt(0))
-						statedb.AddBalance(block.Header().Coinbase, balance)
+						statedb.SetBalance(consensus.SystemAddress, uint256.NewInt(0), tracing.BalanceChangeUnspecified)
+						statedb.AddBalance(block.Header().Coinbase, balance, tracing.BalanceChangeUnspecified)
 					}
 
 					if api.backend.ChainConfig().IsFeynman(block.Number(), block.Time()) {
@@ -892,15 +861,12 @@
 		return nil, err
 	}
 	defer release()
-<<<<<<< HEAD
 
 	// upgrade build-in system contract before normal txs if Feynman is not enabled
 	if !api.backend.ChainConfig().IsFeynman(block.Number(), block.Time()) {
 		systemcontracts.UpgradeBuildInSystemContract(api.backend.ChainConfig(), block.Number(), parent.Time(), block.Time(), statedb)
 	}
 
-=======
->>>>>>> f3c696fa
 	// Retrieve the tracing configurations, or use default values
 	var (
 		logConfig logger.Config
@@ -930,9 +896,6 @@
 		// Note: This copies the config, to not screw up the main config
 		chainConfig, canon = overrideConfig(chainConfig, config.Overrides)
 	}
-<<<<<<< HEAD
-
-=======
 	if beaconRoot := block.BeaconRoot(); beaconRoot != nil {
 		vmenv := vm.NewEVM(vmctx, vm.TxContext{}, statedb, chainConfig, vm.Config{})
 		core.ProcessBeaconBlockRoot(*beaconRoot, vmenv, statedb)
@@ -941,7 +904,6 @@
 		vmenv := vm.NewEVM(vmctx, vm.TxContext{}, statedb, chainConfig, vm.Config{})
 		core.ProcessParentBlockHash(block.ParentHash(), vmenv, statedb)
 	}
->>>>>>> f3c696fa
 	for i, tx := range block.Transactions() {
 		// upgrade build-in system contract before system txs if Feynman is enabled
 		if beforeSystemTx {
@@ -949,8 +911,8 @@
 				if isSystem, _ := posa.IsSystemTransaction(tx, block.Header()); isSystem {
 					balance := statedb.GetBalance(consensus.SystemAddress)
 					if balance.Cmp(common.U2560) > 0 {
-						statedb.SetBalance(consensus.SystemAddress, uint256.NewInt(0))
-						statedb.AddBalance(vmctx.Coinbase, balance)
+						statedb.SetBalance(consensus.SystemAddress, uint256.NewInt(0), tracing.BalanceChangeUnspecified)
+						statedb.AddBalance(vmctx.Coinbase, balance, tracing.BalanceChangeUnspecified)
 					}
 
 					if api.backend.ChainConfig().IsFeynman(block.Number(), block.Time()) {
@@ -1079,11 +1041,7 @@
 		TxIndex:     int(index),
 		TxHash:      hash,
 	}
-<<<<<<< HEAD
-	return api.traceTx(ctx, msg, txctx, vmctx, statedb, config, isSystemTx)
-=======
-	return api.traceTx(ctx, tx, msg, txctx, vmctx, statedb, config)
->>>>>>> f3c696fa
+	return api.traceTx(ctx, tx, msg, txctx, vmctx, statedb, config, isSystemTx)
 }
 
 // TraceCall lets you trace a given eth_call. It collects the structured logs
@@ -1177,21 +1135,13 @@
 	if config != nil {
 		traceConfig = &config.TraceConfig
 	}
-<<<<<<< HEAD
-	return api.traceTx(ctx, msg, new(Context), vmctx, statedb, traceConfig, false)
-=======
-	return api.traceTx(ctx, tx, msg, new(Context), vmctx, statedb, traceConfig)
->>>>>>> f3c696fa
+	return api.traceTx(ctx, tx, msg, new(Context), vmctx, statedb, traceConfig, false)
 }
 
 // traceTx configures a new tracer according to the provided configuration, and
 // executes the given message in the provided environment. The return value will
 // be tracer dependent.
-<<<<<<< HEAD
-func (api *API) traceTx(ctx context.Context, message *core.Message, txctx *Context, vmctx vm.BlockContext, statedb *state.StateDB, config *TraceConfig, isSystemTx bool) (interface{}, error) {
-=======
-func (api *API) traceTx(ctx context.Context, tx *types.Transaction, message *core.Message, txctx *Context, vmctx vm.BlockContext, statedb *state.StateDB, config *TraceConfig) (interface{}, error) {
->>>>>>> f3c696fa
+func (api *API) traceTx(ctx context.Context, tx *types.Transaction, message *core.Message, txctx *Context, vmctx vm.BlockContext, statedb *state.StateDB, config *TraceConfig, isSystemTx bool) (interface{}, error) {
 	var (
 		tracer  *Tracer
 		err     error
