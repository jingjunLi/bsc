--- conflicted
+++ resolved
@@ -29,13 +29,8 @@
 
 func emptyLayer() *diskLayer {
 	return &diskLayer{
-<<<<<<< HEAD
-		db:     New(rawdb.NewMemoryDatabase(), nil),
+		db:     New(rawdb.NewMemoryDatabase(), nil, false),
 		buffer: newNodeBuffer(DefaultDirtyBufferSize, nil, 0),
-=======
-		db:     New(rawdb.NewMemoryDatabase(), nil, false),
-		buffer: newNodeBuffer(DefaultBufferSize, nil, 0),
->>>>>>> f3c696fa
 	}
 }
 
