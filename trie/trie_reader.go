--- conflicted
+++ resolved
@@ -24,23 +24,6 @@
 	"github.com/ethereum/go-ethereum/triedb/database"
 )
 
-<<<<<<< HEAD
-// Reader wraps the Node method of a backing trie store.
-// 封装 Node 方法, 基于 backing trie store;
-type Reader interface {
-	// Node retrieves the trie node blob with the provided trie identifier, node path and
-	// the corresponding node hash. No error will be returned if the node is not found.
-	//
-	// When looking up nodes in the account trie, 'owner' is the zero hash. For contract
-	// storage trie nodes, 'owner' is the hash of the account address that containing the
-	// storage.
-	//
-	// TODO(rjl493456442): remove the 'hash' parameter, it's redundant in PBSS.
-	Node(owner common.Hash, path []byte, hash common.Hash) ([]byte, error)
-}
-
-=======
->>>>>>> 7f3f72ed
 // trieReader is a wrapper of the underlying node reader. It's not safe
 // for concurrent usage.
 /*
@@ -93,16 +76,6 @@
 	return blob, nil
 }
 
-<<<<<<< HEAD
-// trieLoader implements triestate.TrieLoader for constructing tries.
-/*
-实现 triestate.TrieLoader 来构造 tries
-1) OpenTrie
-2) OpenStorageTrie:
-*/
-type trieLoader struct {
-	db *Database
-=======
 // MerkleLoader implements triestate.TrieLoader for constructing tries.
 type MerkleLoader struct {
 	db database.Database
@@ -111,7 +84,6 @@
 // NewMerkleLoader creates the merkle trie loader.
 func NewMerkleLoader(db database.Database) *MerkleLoader {
 	return &MerkleLoader{db: db}
->>>>>>> 7f3f72ed
 }
 
 // OpenTrie opens the main account trie.
