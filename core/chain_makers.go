--- conflicted
+++ resolved
@@ -117,11 +117,7 @@
 		b.SetCoinbase(common.Address{})
 	}
 	b.statedb.SetTxContext(tx.Hash(), len(b.txs))
-<<<<<<< HEAD
-	receipt, err := ApplyTransaction(b.config, bc, &b.header.Coinbase, b.gasPool, b.statedb, b.header, tx, &b.header.GasUsed, vmConfig, NewReceiptBloomGenerator())
-=======
-	receipt, err := ApplyTransaction(b.cm.config, bc, &b.header.Coinbase, b.gasPool, b.statedb, b.header, tx, &b.header.GasUsed, vmConfig)
->>>>>>> 8f7eb9cc
+	receipt, err := ApplyTransaction(b.cm.config, bc, &b.header.Coinbase, b.gasPool, b.statedb, b.header, tx, &b.header.GasUsed, vmConfig, NewReceiptBloomGenerator())
 	if err != nil {
 		panic(err)
 	}
@@ -234,17 +230,10 @@
 
 	// The gas limit and price should be derived from the parent
 	h.GasLimit = parent.GasLimit
-<<<<<<< HEAD
-	if b.config.IsLondon(h.Number) {
-		h.BaseFee = eip1559.CalcBaseFee(b.config, parent)
-		if b.config.Parlia == nil && !b.config.IsLondon(parent.Number) {
-			parentGasLimit := parent.GasLimit * b.config.ElasticityMultiplier()
-=======
 	if b.cm.config.IsLondon(h.Number) {
 		h.BaseFee = eip1559.CalcBaseFee(b.cm.config, parent)
-		if !b.cm.config.IsLondon(parent.Number) {
+		if b.cm.config.Parlia == nil && !b.cm.config.IsLondon(parent.Number) {
 			parentGasLimit := parent.GasLimit * b.cm.config.ElasticityMultiplier()
->>>>>>> 8f7eb9cc
 			h.GasLimit = CalcGasLimit(parentGasLimit, parentGasLimit)
 		}
 	}
@@ -319,13 +308,6 @@
 	if config == nil {
 		config = params.TestChainConfig
 	}
-<<<<<<< HEAD
-	blocks, receipts := make(types.Blocks, n), make([]types.Receipts, n)
-	chainreader := &fakeChainReader{config: config}
-	genblock := func(i int, parent *types.Block, triedb *trie.Database, statedb *state.StateDB) (*types.Block, types.Receipts) {
-		b := &BlockGen{i: i, chain: blocks, parent: parent, statedb: statedb, config: config, engine: engine}
-		b.header = makeHeader(chainreader, parent, statedb, b.engine)
-=======
 	if engine == nil {
 		panic("nil consensus engine")
 	}
@@ -334,7 +316,6 @@
 	genblock := func(i int, parent *types.Block, triedb *trie.Database, statedb *state.StateDB) (*types.Block, types.Receipts) {
 		b := &BlockGen{i: i, cm: cm, parent: parent, statedb: statedb, engine: engine}
 		b.header = cm.makeHeader(parent, statedb, b.engine)
->>>>>>> 8f7eb9cc
 
 		// Set the difficulty for clique block. The chain maker doesn't have access
 		// to a chain, so the difficulty will be left unset (nil). Set it here to the
@@ -365,9 +346,8 @@
 		if gen != nil {
 			gen(i, b)
 		}
-<<<<<<< HEAD
 		if b.engine != nil {
-			block, _, err := b.engine.FinalizeAndAssemble(chainreader, b.header, statedb, b.txs, b.uncles, b.receipts, b.withdrawals)
+			block, _, err := b.engine.FinalizeAndAssemble(cm, b.header, statedb, b.txs, b.uncles, b.receipts, b.withdrawals)
 			if err != nil {
 				panic(err)
 			}
@@ -381,28 +361,10 @@
 				panic(fmt.Sprintf("trie write error: %v", err))
 			}
 			return block, b.receipts
-=======
-
-		block, err := b.engine.FinalizeAndAssemble(cm, b.header, statedb, b.txs, b.uncles, b.receipts, b.withdrawals)
-		if err != nil {
-			panic(err)
-		}
-
-		// Write state changes to db
-		root, err := statedb.Commit(b.header.Number.Uint64(), config.IsEIP158(b.header.Number))
-		if err != nil {
-			panic(fmt.Sprintf("state write error: %v", err))
->>>>>>> 8f7eb9cc
-		}
-		if err = triedb.Commit(root, false); err != nil {
-			panic(fmt.Sprintf("trie write error: %v", err))
-		}
-		return block, b.receipts
-	}
-<<<<<<< HEAD
-=======
-
->>>>>>> 8f7eb9cc
+		}
+		return nil, nil
+	}
+
 	// Forcibly use hash-based state scheme for retaining all nodes in disk.
 	triedb := trie.NewDatabase(db, trie.HashDefaults)
 	defer triedb.Close()
@@ -412,11 +374,6 @@
 		if err != nil {
 			panic(err)
 		}
-<<<<<<< HEAD
-		block, receipt := genblock(i, parent, triedb, statedb)
-		blocks[i] = block
-		receipts[i] = receipt
-=======
 		block, receipts := genblock(i, parent, triedb, statedb)
 
 		// Post-process the receipts.
@@ -444,7 +401,6 @@
 
 		// Advance the chain.
 		cm.add(block, receipts)
->>>>>>> 8f7eb9cc
 		parent = block
 	}
 	return cm.chain, cm.receipts
@@ -476,18 +432,11 @@
 		Number:     new(big.Int).Add(parent.Number(), common.Big1),
 		Time:       time,
 	}
-<<<<<<< HEAD
-	if chain.Config().IsLondon(header.Number) {
-		header.BaseFee = eip1559.CalcBaseFee(chain.Config(), parent.Header())
-		if chain.Config().Parlia == nil && !chain.Config().IsLondon(parent.Number()) {
-			parentGasLimit := parent.GasLimit() * chain.Config().ElasticityMultiplier()
-=======
 
 	if cm.config.IsLondon(header.Number) {
 		header.BaseFee = eip1559.CalcBaseFee(cm.config, parent.Header())
-		if !cm.config.IsLondon(parent.Number()) {
+		if cm.config.Parlia == nil && !cm.config.IsLondon(parent.Number()) {
 			parentGasLimit := parent.GasLimit() * cm.config.ElasticityMultiplier()
->>>>>>> 8f7eb9cc
 			header.GasLimit = CalcGasLimit(parentGasLimit, parentGasLimit)
 		}
 	}
@@ -624,16 +573,11 @@
 	return cm.blockByNumber(number)
 }
 
-<<<<<<< HEAD
-func (cr *fakeChainReader) CurrentHeader() *types.Header                            { return nil }
-func (cr *fakeChainReader) GetHeaderByNumber(number uint64) *types.Header           { return nil }
-func (cr *fakeChainReader) GetHeaderByHash(hash common.Hash) *types.Header          { return nil }
-func (cr *fakeChainReader) GetHeader(hash common.Hash, number uint64) *types.Header { return nil }
-func (cr *fakeChainReader) GetBlock(hash common.Hash, number uint64) *types.Block   { return nil }
-func (cr *fakeChainReader) GetHighestVerifiedHeader() *types.Header                 { return nil }
-func (cr *fakeChainReader) GetTd(hash common.Hash, number uint64) *big.Int          { return nil }
-=======
 func (cm *chainMaker) GetTd(hash common.Hash, number uint64) *big.Int {
 	return nil // not supported
 }
->>>>>>> 8f7eb9cc
+
+func (cm *chainMaker) GetHighestVerifiedHeader() *types.Header {
+	panic("not supported")
+	return nil // not supported
+}