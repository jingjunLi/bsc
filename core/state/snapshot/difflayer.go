// Copyright 2019 The go-ethereum Authors
// This file is part of the go-ethereum library.
//
// The go-ethereum library is free software: you can redistribute it and/or modify
// it under the terms of the GNU Lesser General Public License as published by
// the Free Software Foundation, either version 3 of the License, or
// (at your option) any later version.
//
// The go-ethereum library is distributed in the hope that it will be useful,
// but WITHOUT ANY WARRANTY; without even the implied warranty of
// MERCHANTABILITY or FITNESS FOR A PARTICULAR PURPOSE. See the
// GNU Lesser General Public License for more details.
//
// You should have received a copy of the GNU Lesser General Public License
// along with the go-ethereum library. If not, see <http://www.gnu.org/licenses/>.

package snapshot

import (
	"encoding/binary"
	"fmt"
	"math"
	"math/rand"
	"sync"
	"sync/atomic"
	"time"

	"github.com/ethereum/go-ethereum/common"
	"github.com/ethereum/go-ethereum/core/types"
	"github.com/ethereum/go-ethereum/rlp"
	bloomfilter "github.com/holiman/bloomfilter/v2"
	"golang.org/x/exp/slices"
)

var (
	// aggregatorMemoryLimit is the maximum size of the bottom-most diff layer
	// that aggregates the writes from above until it's flushed into the disk
	// layer.
	//
	// Note, bumping this up might drastically increase the size of the bloom
	// filters that's stored in every diff layer. Don't do that without fully
	// understanding all the implications.
	aggregatorMemoryLimit = uint64(4 * 1024 * 1024)

	// aggregatorItemLimit is an approximate number of items that will end up
	// in the aggregator layer before it's flushed out to disk. A plain account
	// weighs around 14B (+hash), a storage slot 32B (+hash), a deleted slot
	// 0B (+hash). Slots are mostly set/unset in lockstep, so that average at
	// 16B (+hash). All in all, the average entry seems to be 15+32=47B. Use a
	// smaller number to be on the safe side.
	aggregatorItemLimit = aggregatorMemoryLimit / 42

	// bloomTargetError is the target false positive rate when the aggregator
	// layer is at its fullest. The actual value will probably move around up
	// and down from this number, it's mostly a ballpark figure.
	//
	// Note, dropping this down might drastically increase the size of the bloom
	// filters that's stored in every diff layer. Don't do that without fully
	// understanding all the implications.
	bloomTargetError = 0.02

	// bloomSize is the ideal bloom filter size given the maximum number of items
	// it's expected to hold and the target false positive error rate.
	bloomSize = math.Ceil(float64(aggregatorItemLimit) * math.Log(bloomTargetError) / math.Log(1/math.Pow(2, math.Log(2))))

	// bloomFuncs is the ideal number of bits a single entry should set in the
	// bloom filter to keep its size to a minimum (given it's size and maximum
	// entry count).
	bloomFuncs = math.Round((bloomSize / float64(aggregatorItemLimit)) * math.Log(2))

	// the bloom offsets are runtime constants which determines which part of the
	// account/storage hash the hasher functions looks at, to determine the
	// bloom key for an account/slot. This is randomized at init(), so that the
	// global population of nodes do not all display the exact same behaviour with
	// regards to bloom content
	bloomDestructHasherOffset = 0
	bloomAccountHasherOffset  = 0
	bloomStorageHasherOffset  = 0
)

func init() {
	// Init the bloom offsets in the range [0:24] (requires 8 bytes)
	bloomDestructHasherOffset = rand.Intn(25)
	bloomAccountHasherOffset = rand.Intn(25)
	bloomStorageHasherOffset = rand.Intn(25)

	// The destruct and account blooms must be different, as the storage slots
	// will check for destruction too for every bloom miss. It should not collide
	// with modified accounts.
	for bloomAccountHasherOffset == bloomDestructHasherOffset {
		bloomAccountHasherOffset = rand.Intn(25)
	}
}

// diffLayer represents a collection of modifications made to a state snapshot
// after running a block on top. It contains one sorted list for the account trie
// and one-one list for each storage tries.
//
// The goal of a diff layer is to act as a journal, tracking recent modifications
// made to the state, that have not yet graduated into a semi-immutable state.
/*
对  state snapshot 的一系列修改;主要包含:
1) 排序的 account trie list
2) storage tries;

diff layer 的目标是向 journal 一样, 记录 最近对 state 的修改, 但是它不能变成 semi-immutable state 状态;
*/
type diffLayer struct {
	origin *diskLayer // Base disk layer to directly use on bloom misses
	parent snapshot   // Parent snapshot modified by this one, never nil
	memory uint64     // Approximate guess as to how much memory we use

	root  common.Hash // Root hash to which this snapshot diff belongs to
	stale atomic.Bool // Signals that the layer became stale (state progressed)

	// destructSet is a very special helper marker. If an account is marked as
	// deleted, then it's recorded in this set. However it's allowed that an account
	// is included here but still available in other sets(e.g. storageData). The
	// reason is the diff layer includes all the changes in a *block*. It can
	// happen that in the tx_1, account A is self-destructed while in the tx_2
	// it's recreated. But we still need this marker to indicate the "old" A is
	// deleted, all data in other set belongs to the "new" A.
	/*
		destructSet: 一个特殊的标记, 如果一个 account 被标记为删除, 那么它会被记录在这个集合中; 然而 account 仍然可以在其他集合中存在(e.g. storageData);
		在 destructSet 中被标记删除, 也可以存在其他 set; 因为 diff layer 标记的是 block 内的所有修改, account a 可以在 tx 1 的时候被删除, 在 tx 2 的时候被创建;
		2) accountList & accountData: account 数据, 存储两份, 用于 iteration 和 direct retrieval;
	*/
	destructSet map[common.Hash]struct{}               // Keyed markers for deleted (and potentially) recreated accounts
	accountList []common.Hash                          // List of account for iteration. If it exists, it's sorted, otherwise it's nil
	accountData map[common.Hash][]byte                 // Keyed accounts for direct retrieval (nil means deleted)
	storageList map[common.Hash][]common.Hash          // List of storage slots for iterated retrievals, one per account. Any existing lists are sorted if non-nil
	storageData map[common.Hash]map[common.Hash][]byte // Keyed storage slots for direct retrieval. one per account (nil means deleted)

	verifiedCh chan struct{} // the difflayer is verified when verifiedCh is nil or closed
	valid      bool          // mark the difflayer is valid or not.

	/*
		为什么要对 destructSet, accountData, storageData 进行遍历 ?
		1) destructSet: 用于标记删除的 account
		2) accountData: account 数据
		3) storageData: storage 数据
	*/
	diffed *bloomfilter.Filter // Bloom filter tracking all the diffed items up to the disk layer

	lock sync.RWMutex
}

// destructBloomHash is used to convert a destruct event into a 64 bit mini hash.
func destructBloomHash(h common.Hash) uint64 {
	return binary.BigEndian.Uint64(h[bloomDestructHasherOffset : bloomDestructHasherOffset+8])
}

// accountBloomHash is used to convert an account hash into a 64 bit mini hash.
func accountBloomHash(h common.Hash) uint64 {
	return binary.BigEndian.Uint64(h[bloomAccountHasherOffset : bloomAccountHasherOffset+8])
}

// storageBloomHash is used to convert an account hash and a storage hash into a 64 bit mini hash.
func storageBloomHash(h0, h1 common.Hash) uint64 {
	return binary.BigEndian.Uint64(h0[bloomStorageHasherOffset:bloomStorageHasherOffset+8]) ^
		binary.BigEndian.Uint64(h1[bloomStorageHasherOffset:bloomStorageHasherOffset+8])
}

// newDiffLayer creates a new diff on top of an existing snapshot, whether that's a low
// level persistent database or a hierarchical diff already.
func newDiffLayer(parent snapshot, root common.Hash, destructs map[common.Hash]struct{}, accounts map[common.Hash][]byte, storage map[common.Hash]map[common.Hash][]byte, verified chan struct{}) *diffLayer {
	// Create the new layer with some pre-allocated data segments
	dl := &diffLayer{
		parent:      parent,
		root:        root,
		destructSet: destructs,
		accountData: accounts,
		storageData: storage,
		storageList: make(map[common.Hash][]common.Hash),
		verifiedCh:  verified,
	}

	switch parent := parent.(type) {
	case *diskLayer:
		dl.rebloom(parent)
	case *diffLayer:
		dl.rebloom(parent.origin)
	default:
		panic("unknown parent type")
	}

	// Sanity check that accounts or storage slots are never nil
	for accountHash, blob := range accounts {
		if blob == nil {
			panic(fmt.Sprintf("account %#x nil", accountHash))
		}
		// Determine memory size and track the dirty writes
		dl.memory += uint64(common.HashLength + len(blob))
		snapshotDirtyAccountWriteMeter.Mark(int64(len(blob)))
	}
	for accountHash, slots := range storage {
		if slots == nil {
			panic(fmt.Sprintf("storage %#x nil", accountHash))
		}
		// Determine memory size and track the dirty writes
		for _, data := range slots {
			dl.memory += uint64(common.HashLength + len(data))
			snapshotDirtyStorageWriteMeter.Mark(int64(len(data)))
		}
	}
	dl.memory += uint64(len(destructs) * common.HashLength)
	return dl
}

// rebloom discards the layer's current bloom and rebuilds it from scratch based
// on the parent's and the local diffs.
func (dl *diffLayer) rebloom(origin *diskLayer) {
	dl.lock.Lock()
	defer dl.lock.Unlock()

	defer func(start time.Time) {
		snapshotBloomIndexTimer.Update(time.Since(start))
	}(time.Now())

	// Inject the new origin that triggered the rebloom
	dl.origin = origin

	// Retrieve the parent bloom or create a fresh empty one
	if parent, ok := dl.parent.(*diffLayer); ok {
		parent.lock.RLock()
		dl.diffed, _ = parent.diffed.Copy()
		parent.lock.RUnlock()
	} else {
		dl.diffed, _ = bloomfilter.New(uint64(bloomSize), uint64(bloomFuncs))
	}
	// Iterate over all the accounts and storage slots and index them
	/*
		为什么要对 destructSet, accountData, storageData 进行遍历 ?
		1) destructSet: 用于标记删除的 account
		2) accountData: account 数据
		3) storageData: storage 数据
	*/
	for hash := range dl.destructSet {
		dl.diffed.AddHash(destructBloomHash(hash))
	}
	for hash := range dl.accountData {
		dl.diffed.AddHash(accountBloomHash(hash))
	}
	for accountHash, slots := range dl.storageData {
		for storageHash := range slots {
			dl.diffed.AddHash(storageBloomHash(accountHash, storageHash))
		}
	}
	// Calculate the current false positive rate and update the error rate meter.
	// This is a bit cheating because subsequent layers will overwrite it, but it
	// should be fine, we're only interested in ballpark figures.
	k := float64(dl.diffed.K())
	n := float64(dl.diffed.N())
	m := float64(dl.diffed.M())
	snapshotBloomErrorGauge.Update(math.Pow(1.0-math.Exp((-k)*(n+0.5)/(m-1)), k))
}

// Root returns the root hash for which this snapshot was made.
func (dl *diffLayer) Root() common.Hash {
	return dl.root
}

// WaitAndGetVerifyRes will wait until the diff layer been verified and return the verification result
func (dl *diffLayer) WaitAndGetVerifyRes() bool {
	if dl.verifiedCh == nil {
		return true
	}
	<-dl.verifiedCh
	return dl.valid
}

func (dl *diffLayer) MarkValid() {
	dl.valid = true
}

// Represent whether the difflayer is been verified, does not means it is a valid or invalid difflayer
func (dl *diffLayer) Verified() bool {
	if dl.verifiedCh == nil {
		return true
	}
	select {
	case <-dl.verifiedCh:
		return true
	default:
		return false
	}
}

func (dl *diffLayer) CorrectAccounts(accounts map[common.Hash][]byte) {
	dl.lock.Lock()
	defer dl.lock.Unlock()

	dl.accountData = accounts
}

// Parent returns the subsequent layer of a diff layer.
func (dl *diffLayer) Parent() snapshot {
	dl.lock.RLock()
	defer dl.lock.RUnlock()

	return dl.parent
}

// Stale return whether this layer has become stale (was flattened across) or if
// it's still live.
func (dl *diffLayer) Stale() bool {
	return dl.stale.Load()
}

// Account directly retrieves the account associated with a particular hash in
// the snapshot slim data format.
func (dl *diffLayer) Account(hash common.Hash) (*types.SlimAccount, error) {
	data, err := dl.AccountRLP(hash)
	if err != nil {
		return nil, err
	}
	if len(data) == 0 { // can be both nil and []byte{}
		return nil, nil
	}
	account := new(types.SlimAccount)
	if err := rlp.DecodeBytes(data, account); err != nil {
		panic(err)
	}
	return account, nil
}

// Accounts directly retrieves all accounts in current snapshot in
// the snapshot slim data format.
func (dl *diffLayer) Accounts() (map[common.Hash]*types.SlimAccount, error) {
	dl.lock.RLock()
	defer dl.lock.RUnlock()

	accounts := make(map[common.Hash]*types.SlimAccount, len(dl.accountData))
	for hash, data := range dl.accountData {
		account := new(types.SlimAccount)
		if err := rlp.DecodeBytes(data, account); err != nil {
			return nil, err
		}
		accounts[hash] = account
	}

	return accounts, nil
}

// AccountRLP directly retrieves the account RLP associated with a particular
// hash in the snapshot slim data format.
//
// Note the returned account is not a copy, please don't modify it.
/*
1) diffed
*/
func (dl *diffLayer) AccountRLP(hash common.Hash) ([]byte, error) {
	// Check staleness before reaching further.
	dl.lock.RLock()
	if dl.Stale() {
		dl.lock.RUnlock()
		return nil, ErrSnapshotStale
	}
	// Check the bloom filter first whether there's even a point in reaching into
	// all the maps in all the layers below
<<<<<<< HEAD
	/*
		为什么会有两个 BloomHasher ?
		accountBloomHasher
		destructBloomHasher
	*/
	hit := dl.diffed.Contains(accountBloomHasher(hash))
=======
	hit := dl.diffed.ContainsHash(accountBloomHash(hash))
>>>>>>> 7f3f72ed
	if !hit {
		hit = dl.diffed.ContainsHash(destructBloomHash(hash))
	}
	var origin *diskLayer
	if !hit {
		origin = dl.origin // extract origin while holding the lock
	}
	dl.lock.RUnlock()

	// If the bloom filter misses, don't even bother with traversing the memory
	// diff layers, reach straight into the bottom persistent disk layer
	// 如果 bloom filter miss, 直接从 disk layer 中获取 account 数据;
	if origin != nil {
		snapshotBloomAccountMissMeter.Mark(1)
		return origin.AccountRLP(hash)
	}
	// The bloom filter hit, start poking in the internal maps
	return dl.accountRLP(hash, 0)
}

// accountRLP is an internal version of AccountRLP that skips the bloom filter
// checks and uses the internal maps to try and retrieve the data. It's meant
// to be used if a higher layer's bloom filter hit already.
func (dl *diffLayer) accountRLP(hash common.Hash, depth int) ([]byte, error) {
	dl.lock.RLock()
	defer dl.lock.RUnlock()

	// If the layer was flattened into, consider it invalid (any live reference to
	// the original should be marked as unusable).
	if dl.Stale() {
		return nil, ErrSnapshotStale
	}
	// If the account is known locally, return it
	if data, ok := dl.accountData[hash]; ok {
		snapshotDirtyAccountHitMeter.Mark(1)
		snapshotDirtyAccountHitDepthHist.Update(int64(depth))
		snapshotDirtyAccountReadMeter.Mark(int64(len(data)))
		snapshotBloomAccountTrueHitMeter.Mark(1)
		return data, nil
	}
	// If the account is known locally, but deleted, return it
	if _, ok := dl.destructSet[hash]; ok {
		snapshotDirtyAccountHitMeter.Mark(1)
		snapshotDirtyAccountHitDepthHist.Update(int64(depth))
		snapshotDirtyAccountInexMeter.Mark(1)
		snapshotBloomAccountTrueHitMeter.Mark(1)
		return nil, nil
	}
	// Account unknown to this diff, resolve from parent
	if diff, ok := dl.parent.(*diffLayer); ok {
		return diff.accountRLP(hash, depth+1)
	}
	// Failed to resolve through diff layers, mark a bloom error and use the disk
	snapshotBloomAccountFalseHitMeter.Mark(1)
	return dl.parent.AccountRLP(hash)
}

// Storage directly retrieves the storage data associated with a particular hash,
// within a particular account. If the slot is unknown to this diff, it's parent
// is consulted.
//
// Note the returned slot is not a copy, please don't modify it.
func (dl *diffLayer) Storage(accountHash, storageHash common.Hash) ([]byte, error) {
	// Check the bloom filter first whether there's even a point in reaching into
	// all the maps in all the layers below
	dl.lock.RLock()
	// Check staleness before reaching further.
	if dl.Stale() {
		dl.lock.RUnlock()
		return nil, ErrSnapshotStale
	}
	hit := dl.diffed.ContainsHash(storageBloomHash(accountHash, storageHash))
	if !hit {
		hit = dl.diffed.ContainsHash(destructBloomHash(accountHash))
	}
	var origin *diskLayer
	if !hit {
		origin = dl.origin // extract origin while holding the lock
	}
	dl.lock.RUnlock()

	// If the bloom filter misses, don't even bother with traversing the memory
	// diff layers, reach straight into the bottom persistent disk layer
	if origin != nil {
		snapshotBloomStorageMissMeter.Mark(1)
		return origin.Storage(accountHash, storageHash)
	}
	// The bloom filter hit, start poking in the internal maps
	return dl.storage(accountHash, storageHash, 0)
}

// storage is an internal version of Storage that skips the bloom filter checks
// and uses the internal maps to try and retrieve the data. It's meant  to be
// used if a higher layer's bloom filter hit already.
func (dl *diffLayer) storage(accountHash, storageHash common.Hash, depth int) ([]byte, error) {
	dl.lock.RLock()
	defer dl.lock.RUnlock()

	// If the layer was flattened into, consider it invalid (any live reference to
	// the original should be marked as unusable).
	if dl.Stale() {
		return nil, ErrSnapshotStale
	}
	// If the account is known locally, try to resolve the slot locally
	if storage, ok := dl.storageData[accountHash]; ok {
		if data, ok := storage[storageHash]; ok {
			snapshotDirtyStorageHitMeter.Mark(1)
			//snapshotDirtyStorageHitDepthHist.Update(int64(depth))
			if n := len(data); n > 0 {
				snapshotDirtyStorageReadMeter.Mark(int64(n))
			} else {
				snapshotDirtyStorageInexMeter.Mark(1)
			}
			snapshotBloomStorageTrueHitMeter.Mark(1)
			return data, nil
		}
	}
	// If the account is known locally, but deleted, return an empty slot
	if _, ok := dl.destructSet[accountHash]; ok {
		snapshotDirtyStorageHitMeter.Mark(1)
		//snapshotDirtyStorageHitDepthHist.Update(int64(depth))
		snapshotDirtyStorageInexMeter.Mark(1)
		snapshotBloomStorageTrueHitMeter.Mark(1)
		return nil, nil
	}
	// Storage slot unknown to this diff, resolve from parent
	if diff, ok := dl.parent.(*diffLayer); ok {
		return diff.storage(accountHash, storageHash, depth+1)
	}
	// Failed to resolve through diff layers, mark a bloom error and use the disk
	snapshotBloomStorageFalseHitMeter.Mark(1)
	return dl.parent.Storage(accountHash, storageHash)
}

// Update creates a new layer on top of the existing snapshot diff tree with
// the specified data items.
func (dl *diffLayer) Update(blockRoot common.Hash, destructs map[common.Hash]struct{}, accounts map[common.Hash][]byte, storage map[common.Hash]map[common.Hash][]byte, verified chan struct{}) *diffLayer {
	return newDiffLayer(dl, blockRoot, destructs, accounts, storage, verified)
}

// flatten pushes all data from this point downwards, flattening everything into
// a single diff at the bottom. Since usually the lowermost diff is the largest,
// the flattening builds up from there in reverse.
func (dl *diffLayer) flatten() snapshot {
	// If the parent is not diff, we're the first in line, return unmodified
	parent, ok := dl.parent.(*diffLayer)
	if !ok {
		return dl
	}
	// Parent is a diff, flatten it first (note, apart from weird corned cases,
	// flatten will realistically only ever merge 1 layer, so there's no need to
	// be smarter about grouping flattens together).
	parent = parent.flatten().(*diffLayer)

	parent.lock.Lock()
	defer parent.lock.Unlock()

	// Before actually writing all our data to the parent, first ensure that the
	// parent hasn't been 'corrupted' by someone else already flattening into it
	if parent.stale.Swap(true) {
		panic("parent diff layer is stale") // we've flattened into the same parent from two children, boo
	}
	// Overwrite all the updated accounts blindly, merge the sorted list
	for hash := range dl.destructSet {
		parent.destructSet[hash] = struct{}{}
		delete(parent.accountData, hash)
		delete(parent.storageData, hash)
	}
	for hash, data := range dl.accountData {
		parent.accountData[hash] = data
	}
	// Overwrite all the updated storage slots (individually)
	for accountHash, storage := range dl.storageData {
		// If storage didn't exist (or was deleted) in the parent, overwrite blindly
		if _, ok := parent.storageData[accountHash]; !ok {
			parent.storageData[accountHash] = storage
			continue
		}
		// Storage exists in both parent and child, merge the slots
		comboData := parent.storageData[accountHash]
		for storageHash, data := range storage {
			comboData[storageHash] = data
		}
	}
	// Return the combo parent
	return &diffLayer{
		parent:      parent.parent,
		origin:      parent.origin,
		root:        dl.root,
		destructSet: parent.destructSet,
		accountData: parent.accountData,
		storageData: parent.storageData,
		storageList: make(map[common.Hash][]common.Hash),
		diffed:      dl.diffed,
		memory:      parent.memory + dl.memory,
	}
}

// AccountList returns a sorted list of all accounts in this diffLayer, including
// the deleted ones.
//
// Note, the returned slice is not a copy, so do not modify it.
func (dl *diffLayer) AccountList() []common.Hash {
	// If an old list already exists, return it
	dl.lock.RLock()
	list := dl.accountList
	dl.lock.RUnlock()

	if list != nil {
		return list
	}
	// No old sorted account list exists, generate a new one
	dl.lock.Lock()
	defer dl.lock.Unlock()

	dl.accountList = make([]common.Hash, 0, len(dl.destructSet)+len(dl.accountData))
	for hash := range dl.accountData {
		dl.accountList = append(dl.accountList, hash)
	}
	for hash := range dl.destructSet {
		if _, ok := dl.accountData[hash]; !ok {
			dl.accountList = append(dl.accountList, hash)
		}
	}
	slices.SortFunc(dl.accountList, common.Hash.Cmp)
	dl.memory += uint64(len(dl.accountList) * common.HashLength)
	return dl.accountList
}

// StorageList returns a sorted list of all storage slot hashes in this diffLayer
// for the given account. If the whole storage is destructed in this layer, then
// an additional flag *destructed = true* will be returned, otherwise the flag is
// false. Besides, the returned list will include the hash of deleted storage slot.
// Note a special case is an account is deleted in a prior tx but is recreated in
// the following tx with some storage slots set. In this case the returned list is
// not empty but the flag is true.
//
// Note, the returned slice is not a copy, so do not modify it.
func (dl *diffLayer) StorageList(accountHash common.Hash) ([]common.Hash, bool) {
	dl.lock.RLock()
	_, destructed := dl.destructSet[accountHash]
	if _, ok := dl.storageData[accountHash]; !ok {
		// Account not tracked by this layer
		dl.lock.RUnlock()
		return nil, destructed
	}
	// If an old list already exists, return it
	if list, exist := dl.storageList[accountHash]; exist {
		dl.lock.RUnlock()
		return list, destructed // the cached list can't be nil
	}
	dl.lock.RUnlock()

	// No old sorted account list exists, generate a new one
	dl.lock.Lock()
	defer dl.lock.Unlock()

	storageMap := dl.storageData[accountHash]
	storageList := make([]common.Hash, 0, len(storageMap))
	for k := range storageMap {
		storageList = append(storageList, k)
	}
	slices.SortFunc(storageList, common.Hash.Cmp)
	dl.storageList[accountHash] = storageList
	dl.memory += uint64(len(dl.storageList)*common.HashLength + common.HashLength)
	return storageList, destructed
}<|MERGE_RESOLUTION|>--- conflicted
+++ resolved
@@ -358,16 +358,12 @@
 	}
 	// Check the bloom filter first whether there's even a point in reaching into
 	// all the maps in all the layers below
-<<<<<<< HEAD
 	/*
 		为什么会有两个 BloomHasher ?
 		accountBloomHasher
 		destructBloomHasher
 	*/
-	hit := dl.diffed.Contains(accountBloomHasher(hash))
-=======
 	hit := dl.diffed.ContainsHash(accountBloomHash(hash))
->>>>>>> 7f3f72ed
 	if !hit {
 		hit = dl.diffed.ContainsHash(destructBloomHash(hash))
 	}
