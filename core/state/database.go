// Copyright 2017 The go-ethereum Authors
// This file is part of the go-ethereum library.
//
// The go-ethereum library is free software: you can redistribute it and/or modify
// it under the terms of the GNU Lesser General Public License as published by
// the Free Software Foundation, either version 3 of the License, or
// (at your option) any later version.
//
// The go-ethereum library is distributed in the hope that it will be useful,
// but WITHOUT ANY WARRANTY; without even the implied warranty of
// MERCHANTABILITY or FITNESS FOR A PARTICULAR PURPOSE. See the
// GNU Lesser General Public License for more details.
//
// You should have received a copy of the GNU Lesser General Public License
// along with the go-ethereum library. If not, see <http://www.gnu.org/licenses/>.

package state

import (
	"errors"
	"fmt"

	"github.com/crate-crypto/go-ipa/banderwagon"
	"github.com/ethereum/go-ethereum/common"
	"github.com/ethereum/go-ethereum/common/lru"
	"github.com/ethereum/go-ethereum/core/rawdb"
	"github.com/ethereum/go-ethereum/core/types"
	"github.com/ethereum/go-ethereum/crypto"
	"github.com/ethereum/go-ethereum/ethdb"
	"github.com/ethereum/go-ethereum/trie"
	"github.com/ethereum/go-ethereum/trie/trienode"
	"github.com/ethereum/go-ethereum/trie/utils"
	"github.com/ethereum/go-ethereum/triedb"
)

const (
	// Number of codehash->size associations to keep.
	codeSizeCacheSize = 100000

	// Cache size granted for caching clean code.
	codeCacheSize = 64 * 1024 * 1024

	// commitmentSize is the size of commitment stored in cache.
	commitmentSize = banderwagon.UncompressedSize

	// Cache item granted for caching commitment results.
	commitmentCacheItems = 64 * 1024 * 1024 / (commitmentSize + common.AddressLength)
)

// Database wraps access to tries and contract code.
type Database interface {
	// OpenTrie opens the main account trie.
	OpenTrie(root common.Hash) (Trie, error)

	// OpenStorageTrie opens the storage trie of an account.
	OpenStorageTrie(stateRoot common.Hash, address common.Address, root common.Hash, trie Trie) (Trie, error)

	// CopyTrie returns an independent copy of the given trie.
	CopyTrie(Trie) Trie

	// ContractCode retrieves a particular contract's code.
	ContractCode(addr common.Address, codeHash common.Hash) ([]byte, error)

	// ContractCodeSize retrieves a particular contracts code's size.
	ContractCodeSize(addr common.Address, codeHash common.Hash) (int, error)

	// DiskDB returns the underlying key-value disk database.
	DiskDB() ethdb.KeyValueStore

	// TrieDB returns the underlying trie database for managing trie nodes.
<<<<<<< HEAD
	TrieDB() *trie.Database

	// NoTries returns whether the database has tries storage.
	NoTries() bool
=======
	TrieDB() *triedb.Database
>>>>>>> 2bd6bd01
}

// Trie is a Ethereum Merkle Patricia trie.
type Trie interface {
	// GetKey returns the sha3 preimage of a hashed key that was previously used
	// to store a value.
	//
	// TODO(fjl): remove this when StateTrie is removed
	GetKey([]byte) []byte

	// GetAccount abstracts an account read from the trie. It retrieves the
	// account blob from the trie with provided account address and decodes it
	// with associated decoding algorithm. If the specified account is not in
	// the trie, nil will be returned. If the trie is corrupted(e.g. some nodes
	// are missing or the account blob is incorrect for decoding), an error will
	// be returned.
	GetAccount(address common.Address) (*types.StateAccount, error)

	// GetStorage returns the value for key stored in the trie. The value bytes
	// must not be modified by the caller. If a node was not found in the database,
	// a trie.MissingNodeError is returned.
	GetStorage(addr common.Address, key []byte) ([]byte, error)

	// UpdateAccount abstracts an account write to the trie. It encodes the
	// provided account object with associated algorithm and then updates it
	// in the trie with provided address.
	UpdateAccount(address common.Address, account *types.StateAccount) error

	// UpdateStorage associates key with value in the trie. If value has length zero,
	// any existing value is deleted from the trie. The value bytes must not be modified
	// by the caller while they are stored in the trie. If a node was not found in the
	// database, a trie.MissingNodeError is returned.
	UpdateStorage(addr common.Address, key, value []byte) error

	// DeleteAccount abstracts an account deletion from the trie.
	DeleteAccount(address common.Address) error

	// DeleteStorage removes any existing value for key from the trie. If a node
	// was not found in the database, a trie.MissingNodeError is returned.
	DeleteStorage(addr common.Address, key []byte) error

	// UpdateContractCode abstracts code write to the trie. It is expected
	// to be moved to the stateWriter interface when the latter is ready.
	UpdateContractCode(address common.Address, codeHash common.Hash, code []byte) error

	// Hash returns the root hash of the trie. It does not write to the database and
	// can be used even if the trie doesn't have one.
	Hash() common.Hash

	// Commit collects all dirty nodes in the trie and replace them with the
	// corresponding node hash. All collected nodes(including dirty leaves if
	// collectLeaf is true) will be encapsulated into a nodeset for return.
	// The returned nodeset can be nil if the trie is clean(nothing to commit).
	// Once the trie is committed, it's not usable anymore. A new trie must
	// be created with new root and updated trie database for following usage
	Commit(collectLeaf bool) (common.Hash, *trienode.NodeSet, error)

	// NodeIterator returns an iterator that returns nodes of the trie. Iteration
	// starts at the key after the given start key. And error will be returned
	// if fails to create node iterator.
	NodeIterator(startKey []byte) (trie.NodeIterator, error)

	// Prove constructs a Merkle proof for key. The result contains all encoded nodes
	// on the path to the value at key. The value itself is also included in the last
	// node and can be retrieved by verifying the proof.
	//
	// If the trie does not contain a value for key, the returned proof contains all
	// nodes of the longest existing prefix of the key (at least the root), ending
	// with the node that proves the absence of the key.
	Prove(key []byte, proofDb ethdb.KeyValueWriter) error
}

// NewDatabase creates a backing store for state. The returned database is safe for
// concurrent use, but does not retain any recent trie nodes in memory. To keep some
// historical state in memory, use the NewDatabaseWithConfig constructor.
func NewDatabase(db ethdb.Database) Database {
	return NewDatabaseWithConfig(db, nil)
}

// NewDatabaseWithConfig creates a backing store for state. The returned database
// is safe for concurrent use and retains a lot of collapsed RLP trie nodes in a
// large memory cache.
<<<<<<< HEAD
func NewDatabaseWithConfig(db ethdb.Database, config *trie.Config) Database {
	noTries := config != nil && config.NoTries

=======
func NewDatabaseWithConfig(db ethdb.Database, config *triedb.Config) Database {
>>>>>>> 2bd6bd01
	return &cachingDB{
		disk:          db,
		codeSizeCache: lru.NewCache[common.Hash, int](codeSizeCacheSize),
		codeCache:     lru.NewSizeConstrainedCache[common.Hash, []byte](codeCacheSize),
<<<<<<< HEAD
		triedb:        trie.NewDatabase(db, config),
		noTries:       noTries,
=======
		triedb:        triedb.NewDatabase(db, config),
>>>>>>> 2bd6bd01
	}
}

// NewDatabaseWithNodeDB creates a state database with an already initialized node database.
<<<<<<< HEAD
func NewDatabaseWithNodeDB(db ethdb.Database, triedb *trie.Database) Database {
	noTries := triedb != nil && triedb.Config() != nil && triedb.Config().NoTries

=======
func NewDatabaseWithNodeDB(db ethdb.Database, triedb *triedb.Database) Database {
>>>>>>> 2bd6bd01
	return &cachingDB{
		disk:          db,
		codeSizeCache: lru.NewCache[common.Hash, int](codeSizeCacheSize),
		codeCache:     lru.NewSizeConstrainedCache[common.Hash, []byte](codeCacheSize),
		triedb:        triedb,
		noTries:       noTries,
	}
}

type cachingDB struct {
	disk          ethdb.KeyValueStore
	codeSizeCache *lru.Cache[common.Hash, int]
	codeCache     *lru.SizeConstrainedCache[common.Hash, []byte]
<<<<<<< HEAD
	triedb        *trie.Database
	noTries       bool
=======
	triedb        *triedb.Database
>>>>>>> 2bd6bd01
}

// OpenTrie opens the main account trie at a specific root hash.
func (db *cachingDB) OpenTrie(root common.Hash) (Trie, error) {
	if db.noTries {
		return trie.NewEmptyTrie(), nil
	}
	if db.triedb.IsVerkle() {
		return trie.NewVerkleTrie(root, db.triedb, utils.NewPointCache(commitmentCacheItems))
	}
	tr, err := trie.NewStateTrie(trie.StateTrieID(root), db.triedb)
	if err != nil {
		return nil, err
	}
	return tr, nil
}

// OpenStorageTrie opens the storage trie of an account.
func (db *cachingDB) OpenStorageTrie(stateRoot common.Hash, address common.Address, root common.Hash, self Trie) (Trie, error) {
	if db.noTries {
		return trie.NewEmptyTrie(), nil
	}

	// In the verkle case, there is only one tree. But the two-tree structure
	// is hardcoded in the codebase. So we need to return the same trie in this
	// case.
	if db.triedb.IsVerkle() {
		return self, nil
	}
	tr, err := trie.NewStateTrie(trie.StorageTrieID(stateRoot, crypto.Keccak256Hash(address.Bytes()), root), db.triedb)
	if err != nil {
		return nil, err
	}
	return tr, nil
}

func (db *cachingDB) NoTries() bool {
	return db.noTries
}

// CopyTrie returns an independent copy of the given trie.
func (db *cachingDB) CopyTrie(t Trie) Trie {
	if t == nil {
		return nil
	}
	switch t := t.(type) {
	case *trie.StateTrie:
		return t.Copy()
	case *trie.EmptyTrie:
		return t.Copy()
	default:
		panic(fmt.Errorf("unknown trie type %T", t))
	}
}

// ContractCode retrieves a particular contract's code.
func (db *cachingDB) ContractCode(address common.Address, codeHash common.Hash) ([]byte, error) {
	code, _ := db.codeCache.Get(codeHash)
	if len(code) > 0 {
		return code, nil
	}
	code = rawdb.ReadCode(db.disk, codeHash)
	if len(code) > 0 {
		db.codeCache.Add(codeHash, code)
		db.codeSizeCache.Add(codeHash, len(code))
		return code, nil
	}
	return nil, errors.New("not found")
}

// ContractCodeWithPrefix retrieves a particular contract's code. If the
// code can't be found in the cache, then check the existence with **new**
// db scheme.
func (db *cachingDB) ContractCodeWithPrefix(address common.Address, codeHash common.Hash) ([]byte, error) {
	code, _ := db.codeCache.Get(codeHash)
	if len(code) > 0 {
		return code, nil
	}
	code = rawdb.ReadCodeWithPrefix(db.disk, codeHash)
	if len(code) > 0 {
		db.codeCache.Add(codeHash, code)
		db.codeSizeCache.Add(codeHash, len(code))
		return code, nil
	}
	return nil, errors.New("not found")
}

// ContractCodeSize retrieves a particular contracts code's size.
func (db *cachingDB) ContractCodeSize(addr common.Address, codeHash common.Hash) (int, error) {
	if cached, ok := db.codeSizeCache.Get(codeHash); ok {
		return cached, nil
	}
	code, err := db.ContractCode(addr, codeHash)
	return len(code), err
}

// DiskDB returns the underlying key-value disk database.
func (db *cachingDB) DiskDB() ethdb.KeyValueStore {
	return db.disk
}

// TrieDB retrieves any intermediate trie-node caching layer.
func (db *cachingDB) TrieDB() *triedb.Database {
	return db.triedb
}<|MERGE_RESOLUTION|>--- conflicted
+++ resolved
@@ -68,14 +68,10 @@
 	DiskDB() ethdb.KeyValueStore
 
 	// TrieDB returns the underlying trie database for managing trie nodes.
-<<<<<<< HEAD
-	TrieDB() *trie.Database
+	TrieDB() *triedb.Database
 
 	// NoTries returns whether the database has tries storage.
 	NoTries() bool
-=======
-	TrieDB() *triedb.Database
->>>>>>> 2bd6bd01
 }
 
 // Trie is a Ethereum Merkle Patricia trie.
@@ -158,34 +154,22 @@
 // NewDatabaseWithConfig creates a backing store for state. The returned database
 // is safe for concurrent use and retains a lot of collapsed RLP trie nodes in a
 // large memory cache.
-<<<<<<< HEAD
-func NewDatabaseWithConfig(db ethdb.Database, config *trie.Config) Database {
+func NewDatabaseWithConfig(db ethdb.Database, config *triedb.Config) Database {
 	noTries := config != nil && config.NoTries
 
-=======
-func NewDatabaseWithConfig(db ethdb.Database, config *triedb.Config) Database {
->>>>>>> 2bd6bd01
 	return &cachingDB{
 		disk:          db,
 		codeSizeCache: lru.NewCache[common.Hash, int](codeSizeCacheSize),
 		codeCache:     lru.NewSizeConstrainedCache[common.Hash, []byte](codeCacheSize),
-<<<<<<< HEAD
-		triedb:        trie.NewDatabase(db, config),
+		triedb:        triedb.NewDatabase(db, config),
 		noTries:       noTries,
-=======
-		triedb:        triedb.NewDatabase(db, config),
->>>>>>> 2bd6bd01
 	}
 }
 
 // NewDatabaseWithNodeDB creates a state database with an already initialized node database.
-<<<<<<< HEAD
-func NewDatabaseWithNodeDB(db ethdb.Database, triedb *trie.Database) Database {
+func NewDatabaseWithNodeDB(db ethdb.Database, triedb *triedb.Database) Database {
 	noTries := triedb != nil && triedb.Config() != nil && triedb.Config().NoTries
 
-=======
-func NewDatabaseWithNodeDB(db ethdb.Database, triedb *triedb.Database) Database {
->>>>>>> 2bd6bd01
 	return &cachingDB{
 		disk:          db,
 		codeSizeCache: lru.NewCache[common.Hash, int](codeSizeCacheSize),
@@ -199,12 +183,8 @@
 	disk          ethdb.KeyValueStore
 	codeSizeCache *lru.Cache[common.Hash, int]
 	codeCache     *lru.SizeConstrainedCache[common.Hash, []byte]
-<<<<<<< HEAD
-	triedb        *trie.Database
+	triedb        *triedb.Database
 	noTries       bool
-=======
-	triedb        *triedb.Database
->>>>>>> 2bd6bd01
 }
 
 // OpenTrie opens the main account trie at a specific root hash.
