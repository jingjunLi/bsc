--- conflicted
+++ resolved
@@ -182,12 +182,8 @@
 }
 
 // NewDatabaseWithNodeDB creates a state database with an already initialized node database.
-<<<<<<< HEAD
 // NewDatabaseWithNodeDB 创建 state database, 使用已经初始化的 node database;
-func NewDatabaseWithNodeDB(db ethdb.Database, triedb *trie.Database) Database {
-=======
 func NewDatabaseWithNodeDB(db ethdb.Database, triedb *triedb.Database) Database {
->>>>>>> 7f3f72ed
 	noTries := triedb != nil && triedb.Config() != nil && triedb.Config().NoTries
 
 	return &cachingDB{
@@ -221,14 +217,9 @@
 	disk          ethdb.KeyValueStore
 	codeSizeCache *lru.Cache[common.Hash, int]
 	codeCache     *lru.SizeConstrainedCache[common.Hash, []byte]
-<<<<<<< HEAD
 	// 是什么 ?
-	triedb  *trie.Database
-	noTries bool
-=======
 	triedb        *triedb.Database
 	noTries       bool
->>>>>>> 7f3f72ed
 }
 
 // OpenTrie opens the main account trie at a specific root hash.
