// Copyright 2021 The go-ethereum Authors
// This file is part of the go-ethereum library.
//
// The go-ethereum library is free software: you can redistribute it and/or modify
// it under the terms of the GNU Lesser General Public License as published by
// the Free Software Foundation, either version 3 of the License, or
// (at your option) any later version.
//
// The go-ethereum library is distributed in the hope that it will be useful,
// but WITHOUT ANY WARRANTY; without even the implied warranty of
// MERCHANTABILITY or FITNESS FOR A PARTICULAR PURPOSE. See the
// GNU Lesser General Public License for more details.
//
// You should have received a copy of the GNU Lesser General Public License
// along with the go-ethereum library. If not, see <http://www.gnu.org/licenses/>.

package pruner

import (
	"bytes"
	"encoding/binary"
	"errors"
	"fmt"
	"math"
	"os"
	"path/filepath"
	"strings"
	"time"

	"github.com/holiman/uint256"
	"github.com/prometheus/tsdb/fileutil"

	"github.com/ethereum/go-ethereum/common"
	"github.com/ethereum/go-ethereum/consensus"
	"github.com/ethereum/go-ethereum/core"
	"github.com/ethereum/go-ethereum/core/rawdb"
	"github.com/ethereum/go-ethereum/core/state"
	"github.com/ethereum/go-ethereum/core/state/snapshot"
	"github.com/ethereum/go-ethereum/core/types"
	"github.com/ethereum/go-ethereum/ethdb"
	"github.com/ethereum/go-ethereum/log"
	"github.com/ethereum/go-ethereum/node"
	"github.com/ethereum/go-ethereum/rlp"
	"github.com/ethereum/go-ethereum/trie"
	"github.com/ethereum/go-ethereum/triedb"
)

const (
	// stateBloomFilePrefix is the filename prefix of state bloom filter.
	stateBloomFilePrefix = "statebloom"

	// stateBloomFilePrefix is the filename suffix of state bloom filter.
	stateBloomFileSuffix = "bf.gz"

	// stateBloomFileTempSuffix is the filename suffix of state bloom filter
	// while it is being written out to detect write aborts.
	stateBloomFileTempSuffix = ".tmp"

	// rangeCompactionThreshold is the minimal deleted entry number for
	// triggering range compaction. It's a quite arbitrary number but just
	// to avoid triggering range compaction because of small deletion.
	rangeCompactionThreshold = 100000
)

// Config includes all the configurations for pruning.
type Config struct {
	Datadir   string // The directory of the state database
	BloomSize uint64 // The Megabytes of memory allocated to bloom-filter
}

// Pruner is an offline tool to prune the stale state with the
// help of the snapshot. The workflow of pruner is very simple:
//
//   - iterate the snapshot, reconstruct the relevant state
//   - iterate the database, delete all other state entries which
//     don't belong to the target state and the genesis state
//
// It can take several hours(around 2 hours for mainnet) to finish
// the whole pruning work. It's recommended to run this offline tool
// periodically in order to release the disk usage and improve the
// disk read performance to some extent.
type Pruner struct {
	config        Config
	chainHeader   *types.Header
	db            ethdb.Database
	stateBloom    *stateBloom
	snaptree      *snapshot.Tree
	triesInMemory uint64
}

/*
	BlockPruner

oldAncientPath
newAncientPath

1) db 是传进来的 chainDb, 并没有被使用
*/
type BlockPruner struct {
	db                  ethdb.Database
	oldAncientPath      string
	newAncientPath      string
	node                *node.Node
	BlockAmountReserved uint64
}

// NewPruner creates the pruner instance.
func NewPruner(db ethdb.Database, config Config, triesInMemory uint64) (*Pruner, error) {
	headBlock := rawdb.ReadHeadBlock(db)
	if headBlock == nil {
		return nil, errors.New("failed to load head block")
	}
	// Offline pruning is only supported in legacy hash based scheme.
	triedb := triedb.NewDatabase(db, triedb.HashDefaults)

	snapconfig := snapshot.Config{
		CacheSize:  256,
		Recovery:   false,
		NoBuild:    true,
		AsyncBuild: false,
	}
	snaptree, err := snapshot.New(snapconfig, db, triedb, headBlock.Root(), int(triesInMemory), false)
	if err != nil {
		return nil, err // The relevant snapshot(s) might not exist
	}
	// Sanitize the bloom filter size if it's too small.
	if config.BloomSize < 256 {
		log.Warn("Sanitizing bloomfilter size", "provided(MB)", config.BloomSize, "updated(MB)", 256)
		config.BloomSize = 256
	}
	stateBloom, err := newStateBloomWithSize(config.BloomSize)
	if err != nil {
		return nil, err
	}
	return &Pruner{
		config:        config,
		chainHeader:   headBlock.Header(),
		db:            db,
		stateBloom:    stateBloom,
		snaptree:      snaptree,
		triesInMemory: triesInMemory,
	}, nil
}

func NewBlockPruner(db ethdb.Database, n *node.Node, oldAncientPath, newAncientPath string, BlockAmountReserved uint64) *BlockPruner {
	return &BlockPruner{
		db:                  db,
		oldAncientPath:      oldAncientPath,
		newAncientPath:      newAncientPath,
		node:                n,
		BlockAmountReserved: BlockAmountReserved,
	}
}

func NewAllPruner(db ethdb.Database) (*Pruner, error) {
	headBlock := rawdb.ReadHeadBlock(db)
	if headBlock == nil {
		return nil, errors.New("Failed to load head block")
	}
	return &Pruner{
		db: db,
	}, nil
}

func (p *Pruner) PruneAll(genesis *core.Genesis) error {
	return pruneAll(p.db, genesis)
}

func pruneAll(maindb ethdb.Database, g *core.Genesis) error {
	var pruneDB ethdb.Database
	if maindb != nil && maindb.StateStore() != nil {
		pruneDB = maindb.StateStore()
	} else {
		pruneDB = maindb
	}
	var (
		count  int
		size   common.StorageSize
		pstart = time.Now()
		logged = time.Now()
		batch  = pruneDB.NewBatch()
		iter   = pruneDB.NewIterator(nil, nil)
	)
	start := time.Now()
	for iter.Next() {
		key := iter.Key()
		if len(key) == common.HashLength {
			count += 1
			size += common.StorageSize(len(key) + len(iter.Value()))
			batch.Delete(key)

			var eta time.Duration // Realistically will never remain uninited
			if done := binary.BigEndian.Uint64(key[:8]); done > 0 {
				var (
					left  = math.MaxUint64 - binary.BigEndian.Uint64(key[:8])
					speed = done/uint64(time.Since(pstart)/time.Millisecond+1) + 1 // +1s to avoid division by zero
				)
				eta = time.Duration(left/speed) * time.Millisecond
			}
			if time.Since(logged) > 8*time.Second {
				log.Info("Pruning state data", "nodes", count, "size", size,
					"elapsed", common.PrettyDuration(time.Since(pstart)), "eta", common.PrettyDuration(eta))
				logged = time.Now()
			}
			// Recreate the iterator after every batch commit in order
			// to allow the underlying compactor to delete the entries.
			if batch.ValueSize() >= ethdb.IdealBatchSize {
				batch.Write()
				batch.Reset()

				iter.Release()
				iter = pruneDB.NewIterator(nil, key)
			}
		}
	}
	if batch.ValueSize() > 0 {
		batch.Write()
		batch.Reset()
	}
	iter.Release()
	log.Info("Pruned state data", "nodes", count, "size", size, "elapsed", common.PrettyDuration(time.Since(pstart)))

	// Start compactions, will remove the deleted data from the disk immediately.
	// Note for small pruning, the compaction is skipped.
	if count >= rangeCompactionThreshold {
		cstart := time.Now()
		for b := 0x00; b <= 0xf0; b += 0x10 {
			var (
				start = []byte{byte(b)}
				end   = []byte{byte(b + 0x10)}
			)
			if b == 0xf0 {
				end = nil
			}
			log.Info("Compacting database", "range", fmt.Sprintf("%#x-%#x", start, end), "elapsed", common.PrettyDuration(time.Since(cstart)))
			if err := pruneDB.Compact(start, end); err != nil {
				log.Error("Database compaction failed", "error", err)
				return err
			}
		}
		log.Info("Database compaction finished", "elapsed", common.PrettyDuration(time.Since(cstart)))
	}
	statedb, _ := state.New(common.Hash{}, state.NewDatabase(maindb), nil)
	for addr, account := range g.Alloc {
		statedb.AddBalance(addr, uint256.MustFromBig(account.Balance))
		statedb.SetCode(addr, account.Code)
		statedb.SetNonce(addr, account.Nonce)
		for key, value := range account.Storage {
			statedb.SetState(addr, key, value)
		}
	}
	root := statedb.IntermediateRoot(false)
	statedb.Commit(0, nil)
	statedb.Database().TrieDB().Commit(root, true)
	log.Info("State pruning successful", "pruned", size, "elapsed", common.PrettyDuration(time.Since(start)))
	return nil
}

/*
prune: 删除所有的磁盘上 stale trie nodes. 利用 state bloom the trie nodes(and codes) 将 active state 过滤出来;
因为 bloom filter 的误判, 一小部分 stale tries 会被 filtered 出来;(~0.05%)
*/
func prune(snaptree *snapshot.Tree, root common.Hash, maindb ethdb.Database, stateBloom *stateBloom, bloomPath string, middleStateRoots map[common.Hash]struct{}, start time.Time) error {
	// Delete all stale trie nodes in the disk. With the help of state bloom
	// the trie nodes(and codes) belong to the active state will be filtered
	// out. A very small part of stale tries will also be filtered because of
	// the false-positive rate of bloom filter. But the assumption is held here
	// that the false-positive is low enough(~0.05%). The probability of the
	// dangling node is the state root is super low. So the dangling nodes in
	// theory will never ever be visited again.
	var pruneDB ethdb.Database
	if maindb != nil && maindb.StateStore() != nil {
		pruneDB = maindb.StateStore()
	} else {
		pruneDB = maindb
	}
	var (
		skipped, count int
		size           common.StorageSize
		pstart         = time.Now()
		logged         = time.Now()
		batch          = pruneDB.NewBatch()
		iter           = pruneDB.NewIterator(nil, nil)
	)
	for iter.Next() {
		key := iter.Key()

		// All state entries don't belong to specific state and genesis are deleted here
		// - trie node
		// - legacy contract code
		// - new-scheme contract code
		isCode, codeKey := rawdb.IsCodeKey(key)
		if len(key) == common.HashLength || isCode {
			checkKey := key
			if isCode {
				checkKey = codeKey
			}
			if _, exist := middleStateRoots[common.BytesToHash(checkKey)]; exist {
				log.Debug("Forcibly delete the middle state roots", "hash", common.BytesToHash(checkKey))
			} else {
				if stateBloom.Contain(checkKey) {
					skipped += 1
					continue
				}
			}
			count += 1
			size += common.StorageSize(len(key) + len(iter.Value()))
			batch.Delete(key)

			var eta time.Duration // Realistically will never remain uninited
			if done := binary.BigEndian.Uint64(key[:8]); done > 0 {
				var (
					left  = math.MaxUint64 - binary.BigEndian.Uint64(key[:8])
					speed = done/uint64(time.Since(pstart)/time.Millisecond+1) + 1 // +1s to avoid division by zero
				)
				eta = time.Duration(left/speed) * time.Millisecond
			}
			if time.Since(logged) > 8*time.Second {
				log.Info("Pruning state data", "nodes", count, "skipped", skipped, "size", size,
					"elapsed", common.PrettyDuration(time.Since(pstart)), "eta", common.PrettyDuration(eta))
				logged = time.Now()
			}
			// Recreate the iterator after every batch commit in order
			// to allow the underlying compactor to delete the entries.
			if batch.ValueSize() >= ethdb.IdealBatchSize {
				batch.Write()
				batch.Reset()

				iter.Release()
				iter = pruneDB.NewIterator(nil, key)
			}
		}
	}
	if batch.ValueSize() > 0 {
		batch.Write()
		batch.Reset()
	}
	iter.Release()
	log.Info("Pruned state data", "nodes", count, "size", size, "elapsed", common.PrettyDuration(time.Since(pstart)))

	// Pruning is done, now drop the "useless" layers from the snapshot.
	// Firstly, flushing the target layer into the disk. After that all
	// diff layers below the target will all be merged into the disk.
	if root != snaptree.DiskRoot() {
		if err := snaptree.Cap(root, 0); err != nil {
			return err
		}
	}
	// Secondly, flushing the snapshot journal into the disk. All diff
	// layers upon are dropped silently. Eventually the entire snapshot
	// tree is converted into a single disk layer with the pruning target
	// as the root.
	if _, err := snaptree.Journal(root); err != nil {
		return err
	}
	// Delete the state bloom, it marks the entire pruning procedure is
	// finished. If any crashes or manual exit happens before this,
	// `RecoverPruning` will pick it up in the next restarts to redo all
	// the things.
	os.RemoveAll(bloomPath)

	// Start compactions, will remove the deleted data from the disk immediately.
	// Note for small pruning, the compaction is skipped.
	if count >= rangeCompactionThreshold {
		cstart := time.Now()
		for b := 0x00; b <= 0xf0; b += 0x10 {
			var (
				start = []byte{byte(b)}
				end   = []byte{byte(b + 0x10)}
			)
			if b == 0xf0 {
				end = nil
			}
			log.Info("Compacting database", "range", fmt.Sprintf("%#x-%#x", start, end), "elapsed", common.PrettyDuration(time.Since(cstart)))
			if err := pruneDB.Compact(start, end); err != nil {
				log.Error("Database compaction failed", "error", err)
				return err
			}
		}
		log.Info("Database compaction finished", "elapsed", common.PrettyDuration(time.Since(cstart)))
	}
	log.Info("State pruning successful", "pruned", size, "elapsed", common.PrettyDuration(time.Since(start)))
	return nil
}

/*
1) 为什么需要 backup old db ?
2) 创建了 chainDb, 也需要提供 multi db ?
---
1) 创建 chainDb, 使用 oldAncientPath, 确定 chainDb 内 itemsOfAncient (items)
*/
func (p *BlockPruner) backUpOldDb(name string, cache, handles int, namespace string, readonly, interrupt bool) error {
	// Open old db wrapper.
	chainDb, err := p.node.OpenDatabaseWithFreezer(name, cache, handles, p.oldAncientPath, namespace, readonly, true, interrupt, false)
	if err != nil {
		log.Error("Failed to open ancient database", "err=", err)
		return err
	}
	defer chainDb.Close()
	log.Info("chainDB opened successfully")

	// Get the number of items in old ancient db.
<<<<<<< HEAD
	// 当前 ancient db 内 items 数量
	itemsOfAncient, err := chainDb.ItemAmountInAncient()
=======
	itemsOfAncient, err := chainDb.BlockStore().ItemAmountInAncient()
>>>>>>> 4566ac76
	log.Info("the number of items in ancientDB is ", "itemsOfAncient", itemsOfAncient)

	// If we can't access the freezer or it's empty, abort.
	if err != nil || itemsOfAncient == 0 {
		log.Error("can't access the freezer or it's empty, abort")
		return errors.New("can't access the freezer or it's empty, abort")
	}

	// If the items in freezer is less than the block amount that we want to reserve, it is not enough, should stop.
	// BlockAmountReserved 要保留的 block 数量 > 当前 ancient db 内 items 数量, 无法进行 backup
	if itemsOfAncient < p.BlockAmountReserved {
		log.Error("the number of old blocks is not enough to reserve", "ancient items", itemsOfAncient, "the amount specified", p.BlockAmountReserved)
		return errors.New("the number of old blocks is not enough to reserve")
	} else if itemsOfAncient == p.BlockAmountReserved {
		log.Error("the number of old blocks is the same to be reserved", "ancient items", itemsOfAncient, "the amount specified", p.BlockAmountReserved)
		return errors.New("the number of old blocks is the same to be reserved")
	}

	var oldOffSet uint64
	/*

	 */
	if interrupt {
		// The interrupt scecario within this function is specific for old and new ancientDB existed concurrently,
		// should use last version of offset for oldAncientDB, because current offset is
		// actually of the new ancientDB_Backup, but what we want is the offset of ancientDB being backup.
		/*
			1) LastAncientFreezer
			2) CurrentAncientFreezer
		*/
		oldOffSet = rawdb.ReadOffSetOfLastAncientFreezer(chainDb)
	} else {
		// Using current version of ancientDB for oldOffSet because the db for backup is current version.
		oldOffSet = rawdb.ReadOffSetOfCurrentAncientFreezer(chainDb)
	}
	log.Info("the oldOffSet is ", "oldOffSet", oldOffSet)

	// Get the start BlockNumber for pruning.
	// 获取 startBlockNumber
	startBlockNumber := oldOffSet + itemsOfAncient - p.BlockAmountReserved
	log.Info("new offset/new startBlockNumber is ", "new offset", startBlockNumber)

	// Create new ancientdb backup and record the new and last version of offset in kvDB as well.
	// For every round, newoffset actually equals to the startBlockNumber in ancient backup db.
	frdbBack, err := rawdb.NewFreezerDb(chainDb, p.newAncientPath, namespace, readonly, startBlockNumber)
	if err != nil {
		log.Error("Failed to create ancient freezer backup", "err=", err)
		return err
	}
	defer frdbBack.Close()

	offsetBatch := chainDb.NewBatch()
	rawdb.WriteOffSetOfCurrentAncientFreezer(offsetBatch, startBlockNumber)
	rawdb.WriteOffSetOfLastAncientFreezer(offsetBatch, oldOffSet)
	if err := offsetBatch.Write(); err != nil {
		log.Crit("Failed to write offset into disk", "err", err)
	}

	// It's guaranteed that the old/new offsets are updated as well as the new ancientDB are created if this flock exist.
	lock, _, err := fileutil.Flock(filepath.Join(p.newAncientPath, "PRUNEFLOCKBACK"))
	if err != nil {
		log.Error("file lock error", "err", err)
		return err
	}

	log.Info("prune info", "old offset", oldOffSet, "number of items in ancientDB", itemsOfAncient, "amount to reserve", p.BlockAmountReserved)
	log.Info("new offset/new startBlockNumber recorded successfully ", "new offset", startBlockNumber)

	start := time.Now()
	// All ancient data after and including startBlockNumber should write into new ancientDB ancient_back.
	/*
		[startBlockNumber, itemsOfAncient+oldOffSet) 区间内的数据; 写到新的 ancientdb 内
	*/
	for blockNumber := startBlockNumber; blockNumber < itemsOfAncient+oldOffSet; blockNumber++ {
		blockHash := rawdb.ReadCanonicalHash(chainDb, blockNumber)
		block := rawdb.ReadBlock(chainDb, blockHash, blockNumber)
		receipts := rawdb.ReadRawReceipts(chainDb, blockHash, blockNumber)
		// Calculate the total difficulty of the block
		td := rawdb.ReadTd(chainDb, blockHash, blockNumber)
		if td == nil {
			return consensus.ErrUnknownAncestor
		}
		// if there has blobs, it needs to back up too.
		blobs := rawdb.ReadBlobSidecars(chainDb, blockHash, blockNumber)
		block = block.WithSidecars(blobs)
		// Write into new ancient_back db.
		if _, err := rawdb.WriteAncientBlocksWithBlobs(frdbBack, []*types.Block{block}, []types.Receipts{receipts}, td); err != nil {
			log.Error("failed to write new ancient", "error", err)
			return err
		}
		// Print the log every 5s for better trace.
		if common.PrettyDuration(time.Since(start)) > common.PrettyDuration(5*time.Second) {
			log.Info("block backup process running successfully", "current blockNumber for backup", blockNumber)
			start = time.Now()
		}
	}
	lock.Release()
	log.Info("block back up done", "current start blockNumber in ancientDB", startBlockNumber)
	return nil
}

// BlockPruneBackUp Backup the ancient data for the old ancient db, i.e. the most recent 128 blocks in ancient db.
// 进行 backup
func (p *BlockPruner) BlockPruneBackUp(name string, cache, handles int, namespace string, readonly, interrupt bool) error {
	start := time.Now()

	if err := p.backUpOldDb(name, cache, handles, namespace, readonly, interrupt); err != nil {
		return err
	}

	log.Info("Block pruning BackUp successfully", "time duration since start is", common.PrettyDuration(time.Since(start)))
	return nil
}

func (p *BlockPruner) RecoverInterruption(name string, cache, handles int, namespace string, readonly bool) error {
	log.Info("RecoverInterruption for block prune")
	newExist, err := CheckFileExist(p.newAncientPath)
	if err != nil {
		log.Error("newAncientDb path error")
		return err
	}

	if newExist {
		log.Info("New ancientDB_backup existed in interruption scenario")
		flockOfAncientBack, err := CheckFileExist(filepath.Join(p.newAncientPath, "PRUNEFLOCKBACK"))
		if err != nil {
			log.Error("Failed to check flock of ancientDB_Back %v", err)
			return err
		}

		// Indicating both old and new ancientDB existed concurrently.
		// Delete directly for the new ancientdb to prune from start, e.g.: path ../chaindb/ancient_backup
		if err := os.RemoveAll(p.newAncientPath); err != nil {
			log.Error("Failed to remove old ancient directory %v", err)
			return err
		}
		if flockOfAncientBack {
			// Indicating the oldOffset/newOffset have already been updated.
			if err := p.BlockPruneBackUp(name, cache, handles, namespace, readonly, true); err != nil {
				log.Error("Failed to prune")
				return err
			}
		} else {
			// Indicating the flock did not exist and the new offset did not be updated, so just handle this case as usual.
			if err := p.BlockPruneBackUp(name, cache, handles, namespace, readonly, false); err != nil {
				log.Error("Failed to prune")
				return err
			}
		}

		if err := p.AncientDbReplacer(); err != nil {
			log.Error("Failed to replace ancientDB")
			return err
		}
	} else {
		log.Info("New ancientDB_backup did not exist in interruption scenario")
		// Indicating new ancientDB even did not be created, just prune starting at backup from startBlockNumber as usual,
		// in this case, the new offset have not been written into kvDB.
		if err := p.BlockPruneBackUp(name, cache, handles, namespace, readonly, false); err != nil {
			log.Error("Failed to prune")
			return err
		}
		if err := p.AncientDbReplacer(); err != nil {
			log.Error("Failed to replace ancientDB")
			return err
		}
	}

	return nil
}

func CheckFileExist(path string) (bool, error) {
	if _, err := os.Stat(path); err != nil {
		if os.IsNotExist(err) {
			// Indicating the file didn't exist.
			return false, nil
		}
		return true, err
	}
	return true, nil
}

func (p *BlockPruner) AncientDbReplacer() error {
	// Delete directly for the old ancientdb, e.g.: path ../chaindb/ancient
	if err := os.RemoveAll(p.oldAncientPath); err != nil {
		log.Error("Failed to remove old ancient directory %v", err)
		return err
	}

	// Rename the new ancientdb path same to the old
	if err := os.Rename(p.newAncientPath, p.oldAncientPath); err != nil {
		log.Error("Failed to rename new ancient directory")
		return err
	}
	return nil
}

// Prune deletes all historical state nodes except the nodes belong to the
// specified state version. If user doesn't specify the state version, use
// the bottom-most snapshot diff layer as the target.
/*
Prune : 删除所有的 历史 state 节点, 属于特定 state version;
如果用户没有指定 state version, 使用 bottom-most snapshot diff layer;
1) stateBloomRoot
*/
func (p *Pruner) Prune(root common.Hash) error {
	// If the state bloom filter is already committed previously,
	// reuse it for pruning instead of generating a new one. It's
	// mandatory because a part of state may already be deleted,
	// the recovery procedure is necessary.
	_, stateBloomRoot, err := findBloomFilter(p.config.Datadir)
	if err != nil {
		return err
	}
	if stateBloomRoot != (common.Hash{}) {
		return RecoverPruning(p.config.Datadir, p.db, p.triesInMemory)
	}
	// If the target state root is not specified, use the HEAD-(n-1) as the
	// target. The reason for picking it is:
	// - in most of the normal cases, the related state is available
	// - the probability of this layer being reorg is very low
	var layers []snapshot.Snapshot
	if root == (common.Hash{}) {
		// Retrieve all snapshot layers from the current HEAD.
		// In theory there are n difflayers + 1 disk layer present,
		// so n diff layers are expected to be returned.
		layers = p.snaptree.Snapshots(p.chainHeader.Root, int(p.triesInMemory), true)
		if len(layers) != int(p.triesInMemory) {
			// Reject if the accumulated diff layers are less than n. It
			// means in most of normal cases, there is no associated state
			// with bottom-most diff layer.
			return fmt.Errorf("snapshot not old enough yet: need %d more blocks", int(p.triesInMemory)-len(layers))
		}
		// Use the bottom-most diff layer as the target
		root = layers[len(layers)-1].Root()
	}
	// if the separated state db has been set, use this db to prune data
	var trienodedb ethdb.Database
	if p.db != nil && p.db.StateStore() != nil {
		trienodedb = p.db.StateStore()
	} else {
		trienodedb = p.db
	}
	// Ensure the root is really present. The weak assumption
	// is the presence of root can indicate the presence of the
	// entire trie.
	// 确保根确实存在; 弱假设 root 的存在可以表明 root 的存在 整个 trie 。
	if !rawdb.HasLegacyTrieNode(trienodedb, root) {
		// The special case is for clique based networks(goerli
		// and some other private networks), it's possible that two
		// consecutive blocks will have same root. In this case snapshot
		// difflayer won't be created. So HEAD-127 may not paired with
		// head-127 layer. Instead the paired layer is higher than the
		// bottom-most diff layer. Try to find the bottom-most snapshot
		// layer with state available.
		//
		// Note HEAD and HEAD-1 is ignored. Usually there is the associated
		// state available, but we don't want to use the topmost state
		// as the pruning target.
		var found bool
		for i := len(layers) - 2; i >= 2; i-- {
			if rawdb.HasLegacyTrieNode(trienodedb, layers[i].Root()) {
				root = layers[i].Root()
				found = true
				log.Info("Selecting middle-layer as the pruning target", "root", root, "depth", i)
				break
			}
		}
		if !found {
			if blob := rawdb.ReadLegacyTrieNode(trienodedb, p.snaptree.DiskRoot()); len(blob) != 0 {
				root = p.snaptree.DiskRoot()
				found = true
				log.Info("Selecting disk-layer as the pruning target", "root", root)
			}
		}
		if !found {
			if len(layers) > 0 {
				return errors.New("no snapshot paired state")
			}
			return fmt.Errorf("associated state[%x] is not present", root)
		}
	} else {
		if len(layers) > 0 {
			log.Info("Selecting bottom-most difflayer as the pruning target", "root", root, "height", p.chainHeader.Number.Uint64()-127)
		} else {
			log.Info("Selecting user-specified state as the pruning target", "root", root)
		}
	}
	// All the state roots of the middle layer should be forcibly pruned,
	// otherwise the dangling state will be left.
	middleRoots := make(map[common.Hash]struct{})
	for _, layer := range layers {
		if layer.Root() == root {
			break
		}
		middleRoots[layer.Root()] = struct{}{}
	}
	// Traverse the target state, re-construct the whole state trie and
	// commit to the given bloom filter.
	start := time.Now()
	if err := snapshot.GenerateTrie(p.snaptree, root, p.db, p.stateBloom); err != nil {
		return err
	}
	// Traverse the genesis, put all genesis state entries into the
	// bloom filter too.
	if err := extractGenesis(p.db, p.stateBloom); err != nil {
		return err
	}
	filterName := bloomFilterName(p.config.Datadir, root)

	log.Info("Writing state bloom to disk", "name", filterName)
	if err := p.stateBloom.Commit(filterName, filterName+stateBloomFileTempSuffix); err != nil {
		return err
	}
	log.Info("State bloom filter committed", "name", filterName)
	return prune(p.snaptree, root, p.db, p.stateBloom, filterName, middleRoots, start)
}

// RecoverPruning will resume the pruning procedure during the system restart.
// This function is used in this case: user tries to prune state data, but the
// system was interrupted midway because of crash or manual-kill. In this case
// if the bloom filter for filtering active state is already constructed, the
// pruning can be resumed. What's more if the bloom filter is constructed, the
// pruning **has to be resumed**. Otherwise a lot of dangling nodes may be left
// in the disk.
func RecoverPruning(datadir string, db ethdb.Database, triesInMemory uint64) error {
	stateBloomPath, stateBloomRoot, err := findBloomFilter(datadir)
	if err != nil {
		return err
	}
	if stateBloomPath == "" {
		return nil // nothing to recover
	}
	headBlock := rawdb.ReadHeadBlock(db)
	if headBlock == nil {
		return errors.New("failed to load head block")
	}
	// Initialize the snapshot tree in recovery mode to handle this special case:
	// - Users run the `prune-state` command multiple times
	// - Neither these `prune-state` running is finished(e.g. interrupted manually)
	// - The state bloom filter is already generated, a part of state is deleted,
	//   so that resuming the pruning here is mandatory
	// - The state HEAD is rewound already because of multiple incomplete `prune-state`
	// In this case, even the state HEAD is not exactly matched with snapshot, it
	// still feasible to recover the pruning correctly.
	snapconfig := snapshot.Config{
		CacheSize:  256,
		Recovery:   true,
		NoBuild:    true,
		AsyncBuild: false,
	}
	// Offline pruning is only supported in legacy hash based scheme.
	triedb := triedb.NewDatabase(db, triedb.HashDefaults)
	snaptree, err := snapshot.New(snapconfig, db, triedb, headBlock.Root(), int(triesInMemory), false)
	if err != nil {
		return err // The relevant snapshot(s) might not exist
	}
	stateBloom, err := NewStateBloomFromDisk(stateBloomPath)
	if err != nil {
		return err
	}
	log.Info("Loaded state bloom filter", "path", stateBloomPath)

	// All the state roots of the middle layers should be forcibly pruned,
	// otherwise the dangling state will be left.
	var (
		found       bool
		layers      = snaptree.Snapshots(headBlock.Root(), int(triesInMemory), true)
		middleRoots = make(map[common.Hash]struct{})
	)
	for _, layer := range layers {
		if layer.Root() == stateBloomRoot {
			found = true
			break
		}
		middleRoots[layer.Root()] = struct{}{}
	}
	if !found {
		log.Error("Pruning target state is not existent")
		return errors.New("non-existent target state")
	}
	return prune(snaptree, stateBloomRoot, db, stateBloom, stateBloomPath, middleRoots, time.Now())
}

// extractGenesis loads the genesis state and commits all the state entries
// into the given bloomfilter.
func extractGenesis(db ethdb.Database, stateBloom *stateBloom) error {
	genesisHash := rawdb.ReadCanonicalHash(db, 0)
	if genesisHash == (common.Hash{}) {
		return errors.New("missing genesis hash")
	}
	genesis := rawdb.ReadBlock(db, genesisHash, 0)
	if genesis == nil {
		return errors.New("missing genesis block")
	}
	t, err := trie.NewStateTrie(trie.StateTrieID(genesis.Root()), triedb.NewDatabase(db, triedb.HashDefaults))
	if err != nil {
		return err
	}
	accIter, err := t.NodeIterator(nil)
	if err != nil {
		return err
	}
	for accIter.Next(true) {
		hash := accIter.Hash()

		// Embedded nodes don't have hash.
		if hash != (common.Hash{}) {
			stateBloom.Put(hash.Bytes(), nil)
		}
		// If it's a leaf node, yes we are touching an account,
		// dig into the storage trie further.
		if accIter.Leaf() {
			var acc types.StateAccount
			if err := rlp.DecodeBytes(accIter.LeafBlob(), &acc); err != nil {
				return err
			}
			if acc.Root != types.EmptyRootHash {
				id := trie.StorageTrieID(genesis.Root(), common.BytesToHash(accIter.LeafKey()), acc.Root)
				storageTrie, err := trie.NewStateTrie(id, triedb.NewDatabase(db, triedb.HashDefaults))
				if err != nil {
					return err
				}
				storageIter, err := storageTrie.NodeIterator(nil)
				if err != nil {
					return err
				}
				for storageIter.Next(true) {
					hash := storageIter.Hash()
					if hash != (common.Hash{}) {
						stateBloom.Put(hash.Bytes(), nil)
					}
				}
				if storageIter.Error() != nil {
					return storageIter.Error()
				}
			}
			if !bytes.Equal(acc.CodeHash, types.EmptyCodeHash.Bytes()) {
				stateBloom.Put(acc.CodeHash, nil)
			}
		}
	}
	return accIter.Error()
}

// statebloom.hash.bf.gz
func bloomFilterName(datadir string, hash common.Hash) string {
	return filepath.Join(datadir, fmt.Sprintf("%s.%s.%s", stateBloomFilePrefix, hash.Hex(), stateBloomFileSuffix))
}

func isBloomFilter(filename string) (bool, common.Hash) {
	filename = filepath.Base(filename)
	if strings.HasPrefix(filename, stateBloomFilePrefix) && strings.HasSuffix(filename, stateBloomFileSuffix) {
		return true, common.HexToHash(filename[len(stateBloomFilePrefix)+1 : len(filename)-len(stateBloomFileSuffix)-1])
	}
	return false, common.Hash{}
}

func findBloomFilter(datadir string) (string, common.Hash, error) {
	var (
		stateBloomPath string
		stateBloomRoot common.Hash
	)
	if err := filepath.Walk(datadir, func(path string, info os.FileInfo, err error) error {
		if info != nil && !info.IsDir() {
			ok, root := isBloomFilter(path)
			if ok {
				stateBloomPath = path
				stateBloomRoot = root
			}
		}
		return nil
	}); err != nil {
		return "", common.Hash{}, err
	}
	return stateBloomPath, stateBloomRoot, nil
}<|MERGE_RESOLUTION|>--- conflicted
+++ resolved
@@ -399,13 +399,11 @@
 	defer chainDb.Close()
 	log.Info("chainDB opened successfully")
 
+	/*
+		当前 ancient db 内 items 数量
+	*/
 	// Get the number of items in old ancient db.
-<<<<<<< HEAD
-	// 当前 ancient db 内 items 数量
-	itemsOfAncient, err := chainDb.ItemAmountInAncient()
-=======
 	itemsOfAncient, err := chainDb.BlockStore().ItemAmountInAncient()
->>>>>>> 4566ac76
 	log.Info("the number of items in ancientDB is ", "itemsOfAncient", itemsOfAncient)
 
 	// If we can't access the freezer or it's empty, abort.
