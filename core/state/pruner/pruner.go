--- conflicted
+++ resolved
@@ -421,11 +421,7 @@
 
 	 */
 	if interrupt {
-<<<<<<< HEAD
-		// The interrupt scenario within this function is specific for old and new ancientDB existed concurrently,
-=======
 		// The interrupt scecario within this function is specific for old and new ancientDB existed concurrently,
->>>>>>> 4ab1c865
 		// should use last version of offset for oldAncientDB, because current offset is
 		// actually of the new ancientDB_Backup, but what we want is the offset of ancientDB being backup.
 		/*
