// Copyright 2014 The go-ethereum Authors
// This file is part of the go-ethereum library.
//
// The go-ethereum library is free software: you can redistribute it and/or modify
// it under the terms of the GNU Lesser General Public License as published by
// the Free Software Foundation, either version 3 of the License, or
// (at your option) any later version.
//
// The go-ethereum library is distributed in the hope that it will be useful,
// but WITHOUT ANY WARRANTY; without even the implied warranty of
// MERCHANTABILITY or FITNESS FOR A PARTICULAR PURPOSE. See the
// GNU Lesser General Public License for more details.
//
// You should have received a copy of the GNU Lesser General Public License
// along with the go-ethereum library. If not, see <http://www.gnu.org/licenses/>.

package state

import (
	"bytes"
	"fmt"
	"io"
	"sync"
	"time"

	"github.com/ethereum/go-ethereum/common"
	"github.com/ethereum/go-ethereum/core/types"
	"github.com/ethereum/go-ethereum/crypto"
	"github.com/ethereum/go-ethereum/metrics"
	"github.com/ethereum/go-ethereum/rlp"
	"github.com/ethereum/go-ethereum/trie/trienode"
	"github.com/holiman/uint256"
)

type Code []byte

func (c Code) String() string {
	return string(c) //strings.Join(Disassemble(c), " ")
}

type Storage map[common.Hash]common.Hash

func (s Storage) String() (str string) {
	for key, value := range s {
		str += fmt.Sprintf("%X : %X\n", key, value)
	}
	return
}

func (s Storage) Copy() Storage {
	cpy := make(Storage, len(s))
	for key, value := range s {
		cpy[key] = value
	}
	return cpy
}

// StateObject represents an Ethereum account which is being modified.
//
// The usage pattern is as follows:
// - First you need to obtain a state object.
// - Account values as well as storages can be accessed and modified through the object.
// - Finally, call commit to return the changes of storage trie and update account data.
/*
StateObject 表示 Ethereum account;
以账户地址为键的账户状态对象，能够在内存中维护使用过的账户。

使用模式如下：
1) 首先你需要获得一个 state_object。
2) 帐户值可以通过对象访问和修改。
3) 最后，调用 commit 将修改后的存储 trie 写入数据库。

1) 核心结构体 stateObject: stateObject 表示正在修改的以太坊帐户;
可以看到 stateObject 中维护关于某个账户的所有信息，涉及账户地址、账户地址哈希、账户属性、底层数据库、存储树等内容。
当你访问状态时，需要指定账户地址。比如获取账户合约，合约账户代码，均是通过账户地址，获得获得对应的账户的 stateObject。
因此，当你访问某账户余额时，需要从世界状态树 Trie 中读取账户状态。
2) 在 StateObject 中主要有两个结构，data 和 dirtyStorage。
data 用于存储账号的基本信息如余额nonce等，dirtyStorage用于存储该账号地址下的合约的数据。
*/
type stateObject struct {
	// 底层数据库, 所属的 StateDB
	db *StateDB
	//对应的账户地址, 账户地址的哈希值
	address  common.Address // address of ethereum account
	addrHash common.Hash    // hash of ethereum address of the account
	// 账户属性
	origin *types.StateAccount // Account original data without any change applied, nil means it was not existent
	data   types.StateAccount  // Account data with all mutations applied in the scope of block

	/*
		1) trie: storage trie, 使用 trie 组织 stateObj 的数据
		2) code: 合约字节码，在加载代码时设置
	*/
	// Write caches.
	trie Trie // storage trie, which becomes non-nil on first access
	code Code // contract bytecode, which gets set when code is loaded

	sharedOriginStorage *sync.Map // Point to the entry of the stateObject in sharedPool
	// 将原始条目的存储高速缓存存储到 dedup 重写中，为每个事务重置
	originStorage Storage // Storage cache of original entries to dedup rewrites
	/*
		在整个块 block 的末尾需要刷新到磁盘的存储条目
		1) finalise 中将 dirtyStorage 赋值给 pendingStorage
	*/
	pendingStorage Storage // Storage entries that need to be flushed to disk, at the end of an entire block
	// 在当前事务执行中已修改的存储条目, Storage entries 指什么 ?
	dirtyStorage Storage // Storage entries that have been modified in the current transaction execution, reset for every transaction

	// Cache flags.
	dirtyCode bool // true if the code was updated

	// Flag whether the account was marked as self-destructed. The self-destructed account
	// is still accessible in the scope of same transaction.
	selfDestructed bool

	// Flag whether the account was marked as deleted. A self-destructed account
	// or an account that is considered as empty will be marked as deleted at
	// the end of transaction and no longer accessible anymore.
	deleted bool

	// Flag whether the object was created in the current transaction
	created bool
}

// empty returns whether the account is considered empty.
func (s *stateObject) empty() bool {
	return s.data.Nonce == 0 && s.data.Balance.IsZero() && bytes.Equal(s.data.CodeHash, types.EmptyCodeHash.Bytes())
}

// newObject creates a state object.
func newObject(db *StateDB, address common.Address, acct *types.StateAccount) *stateObject {
	var (
		origin  = acct
		created = acct == nil // true if the account was not existent
	)
	if acct == nil {
		acct = types.NewEmptyStateAccount()
	}
	var storageMap *sync.Map
	// Check whether the storage exist in pool, new originStorage if not exist
	if db != nil && db.storagePool != nil {
		storageMap = db.GetStorage(address)
	}

	return &stateObject{
		db:                  db,
		address:             address,
		addrHash:            crypto.Keccak256Hash(address[:]),
		origin:              origin,
		data:                *acct,
		sharedOriginStorage: storageMap,
		originStorage:       make(Storage),
		pendingStorage:      make(Storage),
		dirtyStorage:        make(Storage),
		created:             created,
	}
}

// EncodeRLP implements rlp.Encoder.
func (s *stateObject) EncodeRLP(w io.Writer) error {
	return rlp.Encode(w, &s.data)
}

func (s *stateObject) markSelfdestructed() {
	s.selfDestructed = true
}

func (s *stateObject) touch() {
	s.db.journal.append(touchChange{
		account: &s.address,
	})
	if s.address == ripemd {
		// Explicitly put it in the dirty-cache, which is otherwise generated from
		// flattened journals.
		s.db.journal.dirty(s.address)
	}
}

// getTrie returns the associated storage trie. The trie will be opened
// if it's not loaded previously. An error will be returned if trie can't
// be loaded.
// getTrie 返回账户的 Storage Trie
func (s *stateObject) getTrie() (Trie, error) {
	if s.trie == nil {
		// Try fetching from prefetcher first
		// if s.data.Root != types.EmptyRootHash && s.db.prefetcher != nil {
		// When the miner is creating the pending state, there is no prefetcher
		//	s.trie = s.db.prefetcher.trie(s.addrHash, s.data.Root)
		// }
		// if s.trie == nil {
		tr, err := s.db.db.OpenStorageTrie(s.db.originalRoot, s.address, s.data.Root, s.db.trie)
		if err != nil {
			return nil, err
		}
		s.trie = tr
		// }
	}
	return s.trie, nil
}

// GetState retrieves a value from the account storage trie.
func (s *stateObject) GetState(key common.Hash) common.Hash {
	// If we have a dirty value for this state entry, return it
	value, dirty := s.dirtyStorage[key]
	if dirty {
		return value
	}
	// Otherwise return the entry's original value
	return s.GetCommittedState(key)
}

func (s *stateObject) getOriginStorage(key common.Hash) (common.Hash, bool) {
	if value, cached := s.originStorage[key]; cached {
		return value, true
	}
	// if L1 cache miss, try to get it from shared pool
	if s.sharedOriginStorage != nil {
		val, ok := s.sharedOriginStorage.Load(key)
		if !ok {
			return common.Hash{}, false
		}
		storage := val.(common.Hash)
		s.originStorage[key] = storage
		return storage, true
	}
	return common.Hash{}, false
}

func (s *stateObject) setOriginStorage(key common.Hash, value common.Hash) {
	if s.db.writeOnSharedStorage && s.sharedOriginStorage != nil {
		s.sharedOriginStorage.Store(key, value)
	}
	s.originStorage[key] = value
}

// GetCommittedState retrieves a value from the committed account storage trie.
func (s *stateObject) GetCommittedState(key common.Hash) common.Hash {
	// If we have a pending write or clean cached, return that
	if value, pending := s.pendingStorage[key]; pending {
		return value
	}

	if value, cached := s.getOriginStorage(key); cached {
		return value
	}
	// If the object was destructed in *this* block (and potentially resurrected),
	// the storage has been cleared out, and we should *not* consult the previous
	// database about any storage values. The only possible alternatives are:
	//   1) resurrect happened, and new slot values were set -- those should
	//      have been handles via pendingStorage above.
	//   2) we don't have new values, and can deliver empty response back
	if _, destructed := s.db.stateObjectsDestruct[s.address]; destructed {
		return common.Hash{}
	}
	// If no live objects are available, attempt to use snapshots
	var (
		enc   []byte
		err   error
		value common.Hash
	)
	/*
		如果开启 snap,
		key 表示什么 ?
	*/
	if s.db.snap != nil {
		start := time.Now()
		enc, err = s.db.snap.Storage(s.addrHash, crypto.Keccak256Hash(key.Bytes()))
		if metrics.EnabledExpensive {
			s.db.SnapshotStorageReads += time.Since(start)
		}
		if len(enc) > 0 {
			_, content, _, err := rlp.Split(enc)
			if err != nil {
				s.db.setError(err)
			}
			value.SetBytes(content)
		}
	}
	// If the snapshot is unavailable or reading from it fails, load from the database.
	/*
		snapshot 不可用, 从 database 读取
	*/
	if s.db.snap == nil || err != nil {
		start := time.Now()
		tr, err := s.getTrie()
		if err != nil {
			s.db.setError(err)
			return common.Hash{}
		}
		val, err := tr.GetStorage(s.address, key.Bytes())
		if metrics.EnabledExpensive {
			s.db.StorageReads += time.Since(start)
		}
		if err != nil {
			s.db.setError(err)
			return common.Hash{}
		}
		value.SetBytes(val)
	}
	s.setOriginStorage(key, value)
	return value
}

// SetState updates a value in account storage.
// account storage ??
func (s *stateObject) SetState(key, value common.Hash) {
	// If the new value is the same as old, don't set
	prev := s.GetState(key)
	if prev == value {
		return
	}
	// New value is different, update and journal the change
	s.db.journal.append(storageChange{
		account:  &s.address,
		key:      key,
		prevalue: prev,
	})
	s.setState(key, value)
}

func (s *stateObject) setState(key, value common.Hash) {
	s.dirtyStorage[key] = value
}

// finalise moves all dirty storage slots into the pending area to be hashed or
// committed later. It is invoked at the end of every transaction.
/*
将 dirtyStorage 赋值给 pendingStorage, 并且进行 prefetch 操作
*/
func (s *stateObject) finalise(prefetch bool) {
	slotsToPrefetch := make([][]byte, 0, len(s.dirtyStorage))
	for key, value := range s.dirtyStorage {
		s.pendingStorage[key] = value
		if value != s.originStorage[key] {
			slotsToPrefetch = append(slotsToPrefetch, common.CopyBytes(key[:])) // Copy needed for closure
		}
	}
	if s.db.prefetcher != nil && prefetch && len(slotsToPrefetch) > 0 && s.data.Root != types.EmptyRootHash {
		s.db.prefetcher.prefetch(s.addrHash, s.data.Root, s.address, slotsToPrefetch)
	}
	if len(s.dirtyStorage) > 0 {
		s.dirtyStorage = make(Storage)
	}
}

<<<<<<< HEAD
// updateTrie writes cached storage modifications into the object's storage trie.
// It will return nil if the trie has not been loaded and no changes have been
// made. An error will be returned if the trie can't be loaded/updated correctly.
/*
1) s.finalise() 将dirtyStorage中的所有数据移动到pendingStorage中
2) 根据账户哈希和账户 root 打开账户存储树
3) 将key与trie中的value关联，更新数据
*/
=======
// updateTrie is responsible for persisting cached storage changes into the
// object's storage trie. In case the storage trie is not yet loaded, this
// function will load the trie automatically. If any issues arise during the
// loading or updating of the trie, an error will be returned. Furthermore,
// this function will return the mutated storage trie, or nil if there is no
// storage change at all.
>>>>>>> 7f3f72ed
func (s *stateObject) updateTrie() (Trie, error) {
	// Make sure all dirty slots are finalized into the pending storage area
	s.finalise(false)

	// Short circuit if nothing changed, don't bother with hashing anything
	if len(s.pendingStorage) == 0 {
		return s.trie, nil
	}
	// Track the amount of time wasted on updating the storage trie
	if metrics.EnabledExpensive {
		defer func(start time.Time) {
			s.db.MetricsMux.Lock()
			s.db.StorageUpdates += time.Since(start)
			s.db.MetricsMux.Unlock()
		}(time.Now())
	}
	// The snapshot storage map for the object
	var (
		storage map[common.Hash][]byte
		origin  map[common.Hash][]byte
		hasher  = crypto.NewKeccakState()
	)
	// 2) 根据账户哈希和账户 root 打开账户存储树
	tr, err := s.getTrie()
	if err != nil {
		s.db.setError(err)
		return nil, err
	}
<<<<<<< HEAD
	// Insert all the pending updates into the trie
	// 遍历所有的 pendingStorage ??
=======
	// Insert all the pending storage updates into the trie
>>>>>>> 7f3f72ed
	usedStorage := make([][]byte, 0, len(s.pendingStorage))
	dirtyStorage := make(map[common.Hash][]byte)
	for key, value := range s.pendingStorage {
		// Skip noop changes, persist actual changes
		if value == s.originStorage[key] {
			continue
		}
		var v []byte
		if value != (common.Hash{}) {
			value := value
			v = common.TrimLeftZeroes(value[:])
		}
		dirtyStorage[key] = v
	}
	var wg sync.WaitGroup
	wg.Add(1)
	go func() {
		defer wg.Done()
		for key, value := range dirtyStorage {
			if len(value) == 0 {
				if err := tr.DeleteStorage(s.address, key[:]); err != nil {
					s.db.setError(err)
				}
				s.db.StorageDeleted += 1
			} else {
				if err := tr.UpdateStorage(s.address, key[:], value); err != nil {
					s.db.setError(err)
				}
				s.db.StorageUpdated += 1
			}
			// Cache the items for preloading
			usedStorage = append(usedStorage, common.CopyBytes(key[:]))
		}
	}()
	// If state snapshotting is active, cache the data til commit
	wg.Add(1)
	go func() {
		defer wg.Done()
		s.db.StorageMux.Lock()
		// The snapshot storage map for the object
		storage = s.db.storages[s.addrHash]
		if storage == nil {
			storage = make(map[common.Hash][]byte, len(dirtyStorage))
			s.db.storages[s.addrHash] = storage
		}
		// Cache the original value of mutated storage slots
		origin = s.db.storagesOrigin[s.address]
		if origin == nil {
			origin = make(map[common.Hash][]byte)
			s.db.storagesOrigin[s.address] = origin
		}
		s.db.StorageMux.Unlock()
		for key, value := range dirtyStorage {
			khash := crypto.HashData(hasher, key[:])

			// rlp-encoded value to be used by the snapshot
			var encoded []byte
			if len(value) != 0 {
				encoded, _ = rlp.EncodeToBytes(value)
			}
			storage[khash] = encoded // encoded will be nil if it's deleted

			// Track the original value of slot only if it's mutated first time
			prev := s.originStorage[key]
			s.originStorage[key] = common.BytesToHash(value) // fill back left zeroes by BytesToHash
			if _, ok := origin[khash]; !ok {
				if prev == (common.Hash{}) {
					origin[khash] = nil // nil if it was not present previously
				} else {
					// Encoding []byte cannot fail, ok to ignore the error.
					b, _ := rlp.EncodeToBytes(common.TrimLeftZeroes(prev[:]))
					origin[khash] = b
				}
			}
		}
	}()
	wg.Wait()

	if s.db.prefetcher != nil {
		s.db.prefetcher.used(s.addrHash, s.data.Root, usedStorage)
	}
	s.pendingStorage = make(Storage) // reset pending map
	return tr, nil
}

<<<<<<< HEAD
// UpdateRoot sets the trie root to the current root hash of. An error
// will be returned if trie root hash is not computed correctly.
/*
将trie根设置为的当前根哈希, 底层调用 updateTrie 然后再更新root
*/
=======
// updateRoot flushes all cached storage mutations to trie, recalculating the
// new storage trie root.
>>>>>>> 7f3f72ed
func (s *stateObject) updateRoot() {
	// If node runs in no trie mode, set root to empty.
	defer func() {
		if s.db.db.NoTries() {
			s.data.Root = types.EmptyRootHash
		}
	}()

	// Flush cached storage mutations into trie, short circuit if any error
	// is occurred or there is not change in the trie.
	tr, err := s.updateTrie()
	if err != nil || tr == nil {
		return
	}
	// Track the amount of time wasted on hashing the storage trie
	if metrics.EnabledExpensive {
		defer func(start time.Time) {
			s.db.MetricsMux.Lock()
			s.db.StorageHashes += time.Since(start)
			s.db.MetricsMux.Unlock()
		}(time.Now())
	}
	s.data.Root = tr.Hash()
}

<<<<<<< HEAD
// commit returns the changes made in storage trie and updates the account data.
/*
updateTrie 将缓存的存储修改写入对象的存储 Trie。
将所有节点写入到 trie 的内存数据库中
1) 获取 dirty storage trie nodes, 更新 account data;
*/
=======
// commit obtains a set of dirty storage trie nodes and updates the account data.
// The returned set can be nil if nothing to commit. This function assumes all
// storage mutations have already been flushed into trie by updateRoot.
>>>>>>> 7f3f72ed
func (s *stateObject) commit() (*trienode.NodeSet, error) {
	// Short circuit if trie is not even loaded, don't bother with committing anything
	if s.trie == nil {
		s.origin = s.data.Copy()
		return nil, nil
	}
	// Track the amount of time wasted on committing the storage trie
	if metrics.EnabledExpensive {
		defer func(start time.Time) { s.db.StorageCommits += time.Since(start) }(time.Now())
	}
	// The trie is currently in an open state and could potentially contain
	// cached mutations. Call commit to acquire a set of nodes that have been
	// modified, the set can be nil if nothing to commit.
	root, nodes, err := s.trie.Commit(false)
	if err != nil {
		return nil, err
	}
	s.data.Root = root

	// Update original account data after commit
	s.origin = s.data.Copy()
	return nodes, nil
}

// AddBalance adds amount to s's balance.
// It is used to add funds to the destination account of a transfer.
func (s *stateObject) AddBalance(amount *uint256.Int) {
	// EIP161: We must check emptiness for the objects such that the account
	// clearing (0,0,0 objects) can take effect.
	if amount.IsZero() {
		if s.empty() {
			s.touch()
		}
		return
	}
	s.SetBalance(new(uint256.Int).Add(s.Balance(), amount))
}

// SubBalance removes amount from s's balance.
// It is used to remove funds from the origin account of a transfer.
func (s *stateObject) SubBalance(amount *uint256.Int) {
	if amount.IsZero() {
		return
	}
	s.SetBalance(new(uint256.Int).Sub(s.Balance(), amount))
}

func (s *stateObject) SetBalance(amount *uint256.Int) {
	s.db.journal.append(balanceChange{
		account: &s.address,
		prev:    new(uint256.Int).Set(s.data.Balance),
	})
	s.setBalance(amount)
}

func (s *stateObject) setBalance(amount *uint256.Int) {
	s.data.Balance = amount
}

func (s *stateObject) deepCopy(db *StateDB) *stateObject {
	obj := &stateObject{
		db:       db,
		address:  s.address,
		addrHash: s.addrHash,
		origin:   s.origin,
		data:     s.data,
	}
	if s.trie != nil {
		obj.trie = db.db.CopyTrie(s.trie)
	}
	obj.code = s.code
	obj.dirtyStorage = s.dirtyStorage.Copy()
	obj.originStorage = s.originStorage.Copy()
	obj.pendingStorage = s.pendingStorage.Copy()
	obj.selfDestructed = s.selfDestructed
	obj.dirtyCode = s.dirtyCode
	obj.deleted = s.deleted
	return obj
}

//
// Attribute accessors
//

// Address returns the address of the contract/account
func (s *stateObject) Address() common.Address {
	return s.address
}

// Code returns the contract code associated with this object, if any.
func (s *stateObject) Code() []byte {
	if s.code != nil {
		return s.code
	}
	if bytes.Equal(s.CodeHash(), types.EmptyCodeHash.Bytes()) {
		return nil
	}
	code, err := s.db.db.ContractCode(s.address, common.BytesToHash(s.CodeHash()))
	if err != nil {
		s.db.setError(fmt.Errorf("can't load code hash %x: %v", s.CodeHash(), err))
	}
	s.code = code
	return code
}

// CodeSize returns the size of the contract code associated with this object,
// or zero if none. This method is an almost mirror of Code, but uses a cache
// inside the database to avoid loading codes seen recently.
func (s *stateObject) CodeSize() int {
	if s.code != nil {
		return len(s.code)
	}
	if bytes.Equal(s.CodeHash(), types.EmptyCodeHash.Bytes()) {
		return 0
	}
	size, err := s.db.db.ContractCodeSize(s.address, common.BytesToHash(s.CodeHash()))
	if err != nil {
		s.db.setError(fmt.Errorf("can't load code size %x: %v", s.CodeHash(), err))
	}
	return size
}

func (s *stateObject) SetCode(codeHash common.Hash, code []byte) {
	prevcode := s.Code()
	s.db.journal.append(codeChange{
		account:  &s.address,
		prevhash: s.CodeHash(),
		prevcode: prevcode,
	})
	s.setCode(codeHash, code)
}

func (s *stateObject) setCode(codeHash common.Hash, code []byte) {
	s.code = code
	s.data.CodeHash = codeHash[:]
	s.dirtyCode = true
}

func (s *stateObject) SetNonce(nonce uint64) {
	s.db.journal.append(nonceChange{
		account: &s.address,
		prev:    s.data.Nonce,
	})
	s.setNonce(nonce)
}

func (s *stateObject) setNonce(nonce uint64) {
	s.data.Nonce = nonce
}

func (s *stateObject) CodeHash() []byte {
	return s.data.CodeHash
}

func (s *stateObject) Balance() *uint256.Int {
	return s.data.Balance
}

func (s *stateObject) Nonce() uint64 {
	return s.data.Nonce
}

func (s *stateObject) Root() common.Hash {
	return s.data.Root
}<|MERGE_RESOLUTION|>--- conflicted
+++ resolved
@@ -343,23 +343,17 @@
 	}
 }
 
-<<<<<<< HEAD
-// updateTrie writes cached storage modifications into the object's storage trie.
-// It will return nil if the trie has not been loaded and no changes have been
-// made. An error will be returned if the trie can't be loaded/updated correctly.
-/*
-1) s.finalise() 将dirtyStorage中的所有数据移动到pendingStorage中
-2) 根据账户哈希和账户 root 打开账户存储树
-3) 将key与trie中的value关联，更新数据
-*/
-=======
 // updateTrie is responsible for persisting cached storage changes into the
 // object's storage trie. In case the storage trie is not yet loaded, this
 // function will load the trie automatically. If any issues arise during the
 // loading or updating of the trie, an error will be returned. Furthermore,
 // this function will return the mutated storage trie, or nil if there is no
 // storage change at all.
->>>>>>> 7f3f72ed
+/*
+1) s.finalise() 将dirtyStorage中的所有数据移动到pendingStorage中
+2) 根据账户哈希和账户 root 打开账户存储树
+3) 将key与trie中的value关联，更新数据
+*/
 func (s *stateObject) updateTrie() (Trie, error) {
 	// Make sure all dirty slots are finalized into the pending storage area
 	s.finalise(false)
@@ -388,12 +382,8 @@
 		s.db.setError(err)
 		return nil, err
 	}
-<<<<<<< HEAD
-	// Insert all the pending updates into the trie
+	// Insert all the pending storage updates into the trie
 	// 遍历所有的 pendingStorage ??
-=======
-	// Insert all the pending storage updates into the trie
->>>>>>> 7f3f72ed
 	usedStorage := make([][]byte, 0, len(s.pendingStorage))
 	dirtyStorage := make(map[common.Hash][]byte)
 	for key, value := range s.pendingStorage {
@@ -479,16 +469,11 @@
 	return tr, nil
 }
 
-<<<<<<< HEAD
-// UpdateRoot sets the trie root to the current root hash of. An error
-// will be returned if trie root hash is not computed correctly.
+// updateRoot flushes all cached storage mutations to trie, recalculating the
+// new storage trie root.
 /*
 将trie根设置为的当前根哈希, 底层调用 updateTrie 然后再更新root
 */
-=======
-// updateRoot flushes all cached storage mutations to trie, recalculating the
-// new storage trie root.
->>>>>>> 7f3f72ed
 func (s *stateObject) updateRoot() {
 	// If node runs in no trie mode, set root to empty.
 	defer func() {
@@ -514,18 +499,14 @@
 	s.data.Root = tr.Hash()
 }
 
-<<<<<<< HEAD
-// commit returns the changes made in storage trie and updates the account data.
+// commit obtains a set of dirty storage trie nodes and updates the account data.
+// The returned set can be nil if nothing to commit. This function assumes all
+// storage mutations have already been flushed into trie by updateRoot.
 /*
 updateTrie 将缓存的存储修改写入对象的存储 Trie。
 将所有节点写入到 trie 的内存数据库中
 1) 获取 dirty storage trie nodes, 更新 account data;
 */
-=======
-// commit obtains a set of dirty storage trie nodes and updates the account data.
-// The returned set can be nil if nothing to commit. This function assumes all
-// storage mutations have already been flushed into trie by updateRoot.
->>>>>>> 7f3f72ed
 func (s *stateObject) commit() (*trienode.NodeSet, error) {
 	// Short circuit if trie is not even loaded, don't bother with committing anything
 	if s.trie == nil {
