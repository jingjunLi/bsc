--- conflicted
+++ resolved
@@ -123,9 +123,6 @@
 }
 
 // hash computes the state root according to the genesis specification.
-<<<<<<< HEAD
-func (ga *GenesisAlloc) hash() (common.Hash, error) {
-=======
 func (ga *GenesisAlloc) hash(isVerkle bool) (common.Hash, error) {
 	// If a genesis-time verkle trie is requested, create a trie config
 	// with the verkle trie enabled so that the tree can be initialized
@@ -137,7 +134,6 @@
 			IsVerkle: true,
 		}
 	}
->>>>>>> 8f7eb9cc
 	// Create an ephemeral in-memory database for computing hash,
 	// all the derived states will be discarded to not pollute disk.
 	db := state.NewDatabaseWithConfig(rawdb.NewMemoryDatabase(), config)
@@ -202,38 +198,6 @@
 	return nil
 }
 
-<<<<<<< HEAD
-// CommitGenesisState loads the stored genesis state with the given block
-// hash and commits it into the provided trie database.
-func CommitGenesisState(db ethdb.Database, triedb *trie.Database, blockhash common.Hash) error {
-	var alloc GenesisAlloc
-	blob := rawdb.ReadGenesisStateSpec(db, blockhash)
-	if len(blob) != 0 {
-		if err := alloc.UnmarshalJSON(blob); err != nil {
-			return err
-		}
-	} else {
-		// Genesis allocation is missing and there are several possibilities:
-		// the node is legacy which doesn't persist the genesis allocation or
-		// the persisted allocation is just lost.
-		// - supported networks(mainnet, testnets), recover with defined allocations
-		// - private network, can't recover
-		var genesis *Genesis
-		switch blockhash {
-		case params.BSCGenesisHash:
-			genesis = DefaultBSCGenesisBlock()
-		}
-		if genesis != nil {
-			alloc = genesis.Alloc
-		} else {
-			return errors.New("not found")
-		}
-	}
-	return alloc.flush(db, triedb, blockhash)
-}
-
-=======
->>>>>>> 8f7eb9cc
 // GenesisAccount is an account in the state of the genesis block.
 type GenesisAccount struct {
 	Code       []byte                      `json:"code,omitempty"`
@@ -356,11 +320,7 @@
 		if err != nil {
 			return genesis.Config, common.Hash{}, err
 		}
-<<<<<<< HEAD
-		applyOverrides(genesis.Config)
 		log.Info("genesis block hash", "hash", block.Hash())
-=======
->>>>>>> 8f7eb9cc
 		return genesis.Config, block.Hash(), nil
 	}
 	// The genesis block is present(perhaps in ancient database) while the
@@ -489,11 +449,7 @@
 
 // ToBlock returns the genesis block according to genesis specification.
 func (g *Genesis) ToBlock() *types.Block {
-<<<<<<< HEAD
-	root, err := g.Alloc.hash()
-=======
 	root, err := g.Alloc.hash(g.IsVerkle())
->>>>>>> 8f7eb9cc
 	if err != nil {
 		panic(err)
 	}
@@ -635,18 +591,6 @@
 		Coinbase:   common.HexToAddress("0xffffFFFfFFffffffffffffffFfFFFfffFFFfFFfE"),
 		Timestamp:  0x5e9da7ce,
 		Alloc:      alloc,
-	}
-}
-
-// DefaultHoleskyGenesisBlock returns the Holesky network genesis block.
-func DefaultHoleskyGenesisBlock() *Genesis {
-	return &Genesis{
-		Config:     params.HoleskyChainConfig,
-		Nonce:      0x1234,
-		GasLimit:   0x17d7840,
-		Difficulty: big.NewInt(0x01),
-		Timestamp:  1695902100,
-		Alloc:      decodePrealloc(holeskyAllocData),
 	}
 }
 
