--- conflicted
+++ resolved
@@ -687,12 +687,7 @@
 			}
 		}
 		// Update head header then.
-<<<<<<< HEAD
-		log.Info("Rewinding blockchain", "head", parent.Number.Uint64(), "hash", parent.Hash())
-		rawdb.WriteHeadHeaderHash(markerBatch, parentHash)
-=======
 		rawdb.WriteHeadHeaderHash(hc.chainDb.BlockStore(), parentHash)
->>>>>>> 4ab1c865
 		if err := markerBatch.Write(); err != nil {
 			log.Crit("Failed to update chain markers", "error", err)
 		}
