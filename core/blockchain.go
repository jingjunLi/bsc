// Copyright 2014 The go-ethereum Authors
// This file is part of the go-ethereum library.
//
// The go-ethereum library is free software: you can redistribute it and/or modify
// it under the terms of the GNU Lesser General Public License as published by
// the Free Software Foundation, either version 3 of the License, or
// (at your option) any later version.
//
// The go-ethereum library is distributed in the hope that it will be useful,
// but WITHOUT ANY WARRANTY; without even the implied warranty of
// MERCHANTABILITY or FITNESS FOR A PARTICULAR PURPOSE. See the
// GNU Lesser General Public License for more details.
//
// You should have received a copy of the GNU Lesser General Public License
// along with the go-ethereum library. If not, see <http://www.gnu.org/licenses/>.

// Package core implements the Ethereum consensus protocol.
package core

import (
	"errors"
	"fmt"
	"io"
	"math/big"
	"runtime"
	"sort"
	"sync"
	"sync/atomic"
	"time"

	mapset "github.com/deckarep/golang-set/v2"
	exlru "github.com/hashicorp/golang-lru"
	"golang.org/x/crypto/sha3"

	"github.com/ethereum/go-ethereum/common"
	"github.com/ethereum/go-ethereum/common/lru"
	"github.com/ethereum/go-ethereum/common/mclock"
	"github.com/ethereum/go-ethereum/common/prque"
	"github.com/ethereum/go-ethereum/consensus"
	"github.com/ethereum/go-ethereum/consensus/misc/eip4844"
	"github.com/ethereum/go-ethereum/core/monitor"
	"github.com/ethereum/go-ethereum/core/rawdb"
	"github.com/ethereum/go-ethereum/core/state"
	"github.com/ethereum/go-ethereum/core/state/snapshot"
	"github.com/ethereum/go-ethereum/core/systemcontracts"
	"github.com/ethereum/go-ethereum/core/types"
	"github.com/ethereum/go-ethereum/core/vm"
	"github.com/ethereum/go-ethereum/ethdb"
	"github.com/ethereum/go-ethereum/event"
	"github.com/ethereum/go-ethereum/internal/syncx"
	"github.com/ethereum/go-ethereum/internal/version"
	"github.com/ethereum/go-ethereum/log"
	"github.com/ethereum/go-ethereum/metrics"
	"github.com/ethereum/go-ethereum/params"
	"github.com/ethereum/go-ethereum/rlp"
	"github.com/ethereum/go-ethereum/triedb"
	"github.com/ethereum/go-ethereum/triedb/hashdb"
	"github.com/ethereum/go-ethereum/triedb/pathdb"
	"golang.org/x/exp/slices"
)

var (
	badBlockRecords      = mapset.NewSet[common.Hash]()
	badBlockRecordslimit = 1000
	badBlockGauge        = metrics.NewRegisteredGauge("chain/insert/badBlock", nil)

	headBlockGauge     = metrics.NewRegisteredGauge("chain/head/block", nil)
	headHeaderGauge    = metrics.NewRegisteredGauge("chain/head/header", nil)
	headFastBlockGauge = metrics.NewRegisteredGauge("chain/head/receipt", nil)

	justifiedBlockGauge = metrics.NewRegisteredGauge("chain/head/justified", nil)
	finalizedBlockGauge = metrics.NewRegisteredGauge("chain/head/finalized", nil)

	blockInsertMgaspsGauge = metrics.NewRegisteredGauge("chain/insert/mgasps", nil)

	chainInfoGauge = metrics.NewRegisteredGaugeInfo("chain/info", nil)

	accountReadTimer   = metrics.NewRegisteredTimer("chain/account/reads", nil)
	accountHashTimer   = metrics.NewRegisteredTimer("chain/account/hashes", nil)
	accountUpdateTimer = metrics.NewRegisteredTimer("chain/account/updates", nil)
	accountCommitTimer = metrics.NewRegisteredTimer("chain/account/commits", nil)

	storageReadTimer   = metrics.NewRegisteredTimer("chain/storage/reads", nil)
	storageHashTimer   = metrics.NewRegisteredTimer("chain/storage/hashes", nil)
	storageUpdateTimer = metrics.NewRegisteredTimer("chain/storage/updates", nil)
	storageCommitTimer = metrics.NewRegisteredTimer("chain/storage/commits", nil)

	snapshotAccountReadTimer = metrics.NewRegisteredTimer("chain/snapshot/account/reads", nil)
	snapshotStorageReadTimer = metrics.NewRegisteredTimer("chain/snapshot/storage/reads", nil)
	snapshotCommitTimer      = metrics.NewRegisteredTimer("chain/snapshot/commits", nil)

	triedbCommitTimer = metrics.NewRegisteredTimer("chain/triedb/commits", nil)

	blockInsertTimer     = metrics.NewRegisteredTimer("chain/inserts", nil)
	blockValidationTimer = metrics.NewRegisteredTimer("chain/validation", nil)
	blockExecutionTimer  = metrics.NewRegisteredTimer("chain/execution", nil)
	blockWriteTimer      = metrics.NewRegisteredTimer("chain/write", nil)

	blockReorgMeter     = metrics.NewRegisteredMeter("chain/reorg/executes", nil)
	blockReorgAddMeter  = metrics.NewRegisteredMeter("chain/reorg/add", nil)
	blockReorgDropMeter = metrics.NewRegisteredMeter("chain/reorg/drop", nil)

	errStateRootVerificationFailed = errors.New("state root verification failed")
	errInsertionInterrupted        = errors.New("insertion is interrupted")
	errChainStopped                = errors.New("blockchain is stopped")
	errInvalidOldChain             = errors.New("invalid old chain")
	errInvalidNewChain             = errors.New("invalid new chain")
)

const (
	bodyCacheLimit      = 256
	blockCacheLimit     = 256
	diffLayerCacheLimit = 1024
	receiptsCacheLimit  = 10000
	sidecarsCacheLimit  = 1024
	txLookupCacheLimit  = 1024
	maxBadBlockLimit    = 16
	maxFutureBlocks     = 256
	maxTimeFutureBlocks = 30
	TriesInMemory       = 128
	maxBeyondBlocks     = 2048
	prefetchTxNumber    = 100

	diffLayerFreezerRecheckInterval = 3 * time.Second
	maxDiffForkDist                 = 11 // Maximum allowed backward distance from the chain head

	rewindBadBlockInterval = 1 * time.Second

	// BlockChainVersion ensures that an incompatible database forces a resync from scratch.
	//
	// Changelog:
	//
	// - Version 4
	//   The following incompatible database changes were added:
	//   * the `BlockNumber`, `TxHash`, `TxIndex`, `BlockHash` and `Index` fields of log are deleted
	//   * the `Bloom` field of receipt is deleted
	//   * the `BlockIndex` and `TxIndex` fields of txlookup are deleted
	// - Version 5
	//  The following incompatible database changes were added:
	//    * the `TxHash`, `GasCost`, and `ContractAddress` fields are no longer stored for a receipt
	//    * the `TxHash`, `GasCost`, and `ContractAddress` fields are computed by looking up the
	//      receipts' corresponding block
	// - Version 6
	//  The following incompatible database changes were added:
	//    * Transaction lookup information stores the corresponding block number instead of block hash
	// - Version 7
	//  The following incompatible database changes were added:
	//    * Use freezer as the ancient database to maintain all ancient data
	// - Version 8
	//  The following incompatible database changes were added:
	//    * New scheme for contract code in order to separate the codes and trie nodes
	BlockChainVersion uint64 = 8
)

// CacheConfig contains the configuration values for the trie database
// and state snapshot these are resident in a blockchain.
/*
CacheConfig 保存了 trie 数据库的配置值和状态快照，这些都是 blockchain 中的常驻数据。
CacheConfig:: SnapshotLimit: 内存中缓存快照条目的内存限制 >0 表示开启 Snapshot 缓存
*/
type CacheConfig struct {
	TrieCleanLimit      int           // Memory allowance (MB) to use for caching trie nodes in memory
	TrieCleanNoPrefetch bool          // Whether to disable heuristic state prefetching for followup blocks
	TrieDirtyLimit      int           // Memory limit (MB) at which to start flushing dirty trie nodes to disk
	TrieDirtyDisabled   bool          // Whether to disable trie write caching and GC altogether (archive node)
	TrieTimeLimit       time.Duration // Time limit after which to flush the current in-memory trie to disk
	SnapshotLimit       int           // Memory allowance (MB) to use for caching snapshot entries in memory
	Preimages           bool          // Whether to store preimage of trie key to the disk
	TriesInMemory       uint64        // How many tries keeps in memory
	NoTries             bool          // Insecure settings. Do not have any tries in databases if enabled.
	StateHistory        uint64        // Number of blocks from head whose state histories are reserved.
	StateScheme         string        // Scheme used to store ethereum states and merkle tree nodes on top
	PathSyncFlush       bool          // Whether sync flush the trienodebuffer of pathdb to disk.
	JournalFilePath     string
	JournalFile         bool

	SnapshotNoBuild bool // Whether the background generation is allowed
	SnapshotWait    bool // Wait for snapshot construction on startup. TODO(karalabe): This is a dirty hack for testing, nuke it
}

// triedbConfig derives the configures for trie database.
func (c *CacheConfig) triedbConfig() *triedb.Config {
	config := &triedb.Config{
		Cache:     c.TrieCleanLimit,
		Preimages: c.Preimages,
		NoTries:   c.NoTries,
	}
	if c.StateScheme == rawdb.HashScheme {
		config.HashDB = &hashdb.Config{
			CleanCacheSize: c.TrieCleanLimit * 1024 * 1024,
		}
	}
	if c.StateScheme == rawdb.PathScheme {
		config.PathDB = &pathdb.Config{
			SyncFlush:       c.PathSyncFlush,
			StateHistory:    c.StateHistory,
			CleanCacheSize:  c.TrieCleanLimit * 1024 * 1024,
			DirtyCacheSize:  c.TrieDirtyLimit * 1024 * 1024,
			JournalFilePath: c.JournalFilePath,
			JournalFile:     c.JournalFile,
		}
	}
	return config
}

// defaultCacheConfig are the default caching values if none are specified by the
// user (also used during testing).
var defaultCacheConfig = &CacheConfig{
	TrieCleanLimit: 256,
	TrieDirtyLimit: 256,
	TrieTimeLimit:  5 * time.Minute,
	SnapshotLimit:  256,
	TriesInMemory:  128,
	SnapshotWait:   true,
	StateScheme:    rawdb.HashScheme,
}

// DefaultCacheConfigWithScheme returns a deep copied default cache config with
// a provided trie node scheme.
func DefaultCacheConfigWithScheme(scheme string) *CacheConfig {
	config := *defaultCacheConfig
	config.StateScheme = scheme
	return &config
}

type BlockChainOption func(*BlockChain) (*BlockChain, error)

// txLookup is wrapper over transaction lookup along with the corresponding
// transaction object.

type txLookup struct {
	lookup      *rawdb.LegacyTxLookupEntry
	transaction *types.Transaction
}

// BlockChain represents the canonical chain given a database with a genesis
// block. The Blockchain manages chain imports, reverts, chain reorganisations.
//
// Importing blocks in to the block chain happens according to the set of rules
// defined by the two stage Validator. Processing of blocks is done using the
// Processor which processes the included transaction. The validation of the state
// is done in the second part of the Validator. Failing results in aborting of
// the import.
//
// The BlockChain also helps in returning blocks from **any** chain included
// in the database as well as blocks that represents the canonical chain. It's
// important to note that GetBlock can return any block and does not need to be
// included in the canonical one where as GetBlockByNumber always represents the
// canonical chain.
/*
BlockChain::db 与 BlockChain::triedb 的区别 ?
blockchain 的主要功能是维护区块链的状态, 包括区块的验证,插入和状态查询. 表示一条基于 genesis 的规范链;
将 blocks 导入到 block chain 的规则是由两阶段的 Validator 定义的;
1) Processing of blocks ;
2) The validation of the state
*/
type BlockChain struct {
	chainConfig *params.ChainConfig // Chain & network configuration
	cacheConfig *CacheConfig        // Cache configuration for pruning

	/*
		这里保存了哪些数据 ? db 是什么 ?
		stack.OpenAndMergeDatabase 创建的;
		1) Ethereum::blockchain → core.NewBlockChain → trie.NewDatabase
		freezerdb ->
		用途:
		1) 创建 stateCache: state.NewDatabaseWithNodeDB(bc.db, bc.triedb)
		2) ReadHeadBlockHash: rawdb.ReadHeadBlockHash(bc.db) 直接读取 数据;
	*/
	db ethdb.Database // Low level persistent database to store final content in
	/*
		BlockChain::snaps 加速 trie 访问
		什么时候使用 ?
	*/
	snaps         *snapshot.Tree                   // Snapshot tree for fast trie leaf access
	triegc        *prque.Prque[int64, common.Hash] // Priority queue mapping block numbers to tries to gc
	gcproc        time.Duration                    // Accumulates canonical block processing for trie dumping
	commitLock    sync.Mutex                       // CommitLock is used to protect above field from being modified concurrently
	lastWrite     uint64                           // Last block when the state was flushed
	flushInterval atomic.Int64                     // Time interval (processing time) after which to flush a state
	/*
		1) triedb 保存 trie nodes, 具体如何读写数据 ?
		2) stateCache 保存 contract codes ??
	*/
	triedb     *triedb.Database // The database handler for maintaining trie nodes.
	stateCache state.Database   // State database to reuse between imports (contains state cache)

	// txLookupLimit is the maximum number of blocks from head whose tx indices
	// are reserved:
	//  * 0:   means no limit and regenerate any missing indexes
	//  * N:   means N block limit [HEAD-N+1, HEAD] and delete extra indexes
	//  * nil: disable tx reindexer/deleter, but still index new blocks
	txLookupLimit uint64
	triesInMemory uint64
	txIndexer     *txIndexer // Transaction indexer, might be nil if not enabled

	/*
		hc: headerchain 区块头链，由 blockchain 额外维护的另一条链，由于 Header 和 Block 的储存空间有很大差别，但同时 Block 的 Hash 值就是 Header（RLP）的 Hash 值，
		所以维护一个 headerchain 可以用于快速延长链，验证通过后再下载 blockchain，或者可以与 blockchain 进行相互验证；
	*/
	hc                  *HeaderChain
	rmLogsFeed          event.Feed
	chainFeed           event.Feed
	chainSideFeed       event.Feed
	chainHeadFeed       event.Feed
	chainBlockFeed      event.Feed
	logsFeed            event.Feed
	blockProcFeed       event.Feed
	finalizedHeaderFeed event.Feed
	scope               event.SubscriptionScope
	genesisBlock        *types.Block

	// This mutex synchronizes chain write operations.
	// Readers don't need to take it, they can just read the database.
	chainmu *syncx.ClosableMutex

	/*
		当前区块 blockchain 中并不是储存链所有的block，而是通过 currentBlock 向前回溯直到 genesisBlock，这样就构成了区块链;
		1) currentBlock 什么时候设置 ?
		1.1) loadLastState() 中读取的 headblock
		1.2) setHeadBeyondRoot :: updateFn 重置之后
		1.3) writeHeadBlock 每次更新的时候 ?
	*/
	highestVerifiedHeader atomic.Pointer[types.Header]
	currentBlock          atomic.Pointer[types.Header] // Current head of the chain
	currentSnapBlock      atomic.Pointer[types.Header] // Current head of snap-sync
	currentFinalBlock     atomic.Pointer[types.Header] // Latest (consensus) finalized block
	chasingHead           atomic.Pointer[types.Header]

	/*
		bodyCache、bodyRLPCache、blockCache、futureBlocks：区块链中的缓存结构，用于加快区块链的读取和构建；
	*/
	bodyCache     *lru.Cache[common.Hash, *types.Body]
	bodyRLPCache  *lru.Cache[common.Hash, rlp.RawValue]
	receiptsCache *lru.Cache[common.Hash, []*types.Receipt]
	/*
		GetBlock
		相当于 在 rawdb.ReadBody(bc.db, hash) 的基础上加了缓存, blockCacheLimit = 256 大小的缓存
		blockCache: hash ->  block
	*/
	blockCache    *lru.Cache[common.Hash, *types.Block]
	txLookupCache *lru.Cache[common.Hash, txLookup]
	sidecarsCache *lru.Cache[common.Hash, types.BlobSidecars]

	// future blocks are blocks added for later processing
	// 收到的区块时间大于当前头区块时间15s而小于30s的区块，可作为当前节点待处理的区块。
	futureBlocks *lru.Cache[common.Hash, *types.Block]
	// Cache for the blocks that failed to pass MPT root verification
	badBlockCache *lru.Cache[common.Hash, time.Time]

	// trusted diff layers
	diffLayerCache             *exlru.Cache                          // Cache for the diffLayers
	diffLayerChanCache         *exlru.Cache                          // Cache for the difflayer channel
	diffQueue                  *prque.Prque[int64, *types.DiffLayer] // A Priority queue to store recent diff layer
	diffQueueBuffer            chan *types.DiffLayer
	diffLayerFreezerBlockLimit uint64

	wg            sync.WaitGroup
	dbWg          sync.WaitGroup
	quit          chan struct{} // shutdown signal, closed in Stop.
	stopping      atomic.Bool   // false if chain is running, true when stopped
	procInterrupt atomic.Bool   // interrupt signaler for block processing

	engine     consensus.Engine
	prefetcher Prefetcher
	// 验证数据有效性的接口
	validator Validator // Block and state validator interface
	// 执行区块链交易的接口，收到一个新的区块时，要对区块中的所有交易执行一遍，一方面是验证，一方面是更新世界状态；
	processor  Processor // Block transaction processor interface
	forker     *ForkChoice
	vmConfig   vm.Config
	pipeCommit bool

	// monitor
	doubleSignMonitor *monitor.DoubleSignMonitor
}

// NewBlockChain returns a fully initialised block chain using information
// available in the database. It initialises the default Ethereum Validator and
// Processor.
/*
db eth/backend.go → New(stack *node.Node, config *ethconfig.Config)

1) db
eth.New 中初始化 Ethereum 后, 用 Ethereum::chainDb 初始化 BlockChain::db
2)
---
配置cacheConfig，创建各种lru缓存
初始化triegc
初始化stateDb：state.NewDatabase(db)
初始化区块和状态验证：NewBlockValidator()
初始化状态处理器：NewStateProcessor()
初始化区块头部链：NewHeaderChain()
查找创世区块：bc.genesisBlock = bc.GetBlockByNumber(0)
加载最新的状态数据：bc.loadLastState()
检查区块哈希的当前状态，并确保链中没有任何坏块
go bc.update() 定时处理future block
---
调用方:

1) 当 db 是 freezerdb 时没有问题, freezerdb 具有 ancientdir
2) 当 db 是 nofreezedb
3) rawdb.NewMemoryDatabase() 需要指定 配置 ?
*/
func NewBlockChain(db ethdb.Database, cacheConfig *CacheConfig, genesis *Genesis, overrides *ChainOverrides, engine consensus.Engine,
	vmConfig vm.Config, shouldPreserve func(block *types.Header) bool, txLookupLimit *uint64,
	options ...BlockChainOption) (*BlockChain, error) {
	if cacheConfig == nil {
		cacheConfig = defaultCacheConfig
	}
	if cacheConfig.StateScheme == rawdb.HashScheme && cacheConfig.TriesInMemory != 128 {
		log.Warn("TriesInMemory isn't the default value (128), you need specify the same TriesInMemory when pruning data",
			"triesInMemory", cacheConfig.TriesInMemory, "scheme", cacheConfig.StateScheme)
	}

	diffLayerCache, _ := exlru.New(diffLayerCacheLimit)
	diffLayerChanCache, _ := exlru.New(diffLayerCacheLimit)

	// Open trie database with provided config
	triedb := triedb.NewDatabase(db, cacheConfig.triedbConfig())

	// Setup the genesis block, commit the provided genesis specification
	// to database if the genesis block is not present yet, or load the
	// stored one from database.
	chainConfig, genesisHash, genesisErr := SetupGenesisBlockWithOverride(db, triedb, genesis, overrides)
	if _, ok := genesisErr.(*params.ConfigCompatError); genesisErr != nil && !ok {
		return nil, genesisErr
	}
	systemcontracts.GenesisHash = genesisHash
	log.Info("Initialised chain configuration", "config", chainConfig)
	// Description of chainConfig is empty now
	/*
		log.Info("")
		log.Info(strings.Repeat("-", 153))
		for _, line := range strings.Split(chainConfig.Description(), "\n") {
			log.Info(line)
		}
		log.Info(strings.Repeat("-", 153))
		log.Info("")
	*/

	bc := &BlockChain{
		chainConfig:        chainConfig,
		cacheConfig:        cacheConfig,
		db:                 db,
		triedb:             triedb,
		triegc:             prque.New[int64, common.Hash](nil),
		quit:               make(chan struct{}),
		triesInMemory:      cacheConfig.TriesInMemory,
		chainmu:            syncx.NewClosableMutex(),
		bodyCache:          lru.NewCache[common.Hash, *types.Body](bodyCacheLimit),
		bodyRLPCache:       lru.NewCache[common.Hash, rlp.RawValue](bodyCacheLimit),
		receiptsCache:      lru.NewCache[common.Hash, []*types.Receipt](receiptsCacheLimit),
		sidecarsCache:      lru.NewCache[common.Hash, types.BlobSidecars](sidecarsCacheLimit),
		blockCache:         lru.NewCache[common.Hash, *types.Block](blockCacheLimit),
		txLookupCache:      lru.NewCache[common.Hash, txLookup](txLookupCacheLimit),
		futureBlocks:       lru.NewCache[common.Hash, *types.Block](maxFutureBlocks),
		badBlockCache:      lru.NewCache[common.Hash, time.Time](maxBadBlockLimit),
		diffLayerCache:     diffLayerCache,
		diffLayerChanCache: diffLayerChanCache,
		engine:             engine,
		vmConfig:           vmConfig,
		diffQueue:          prque.New[int64, *types.DiffLayer](nil),
		diffQueueBuffer:    make(chan *types.DiffLayer),
	}
	bc.flushInterval.Store(int64(cacheConfig.TrieTimeLimit))
	bc.forker = NewForkChoice(bc, shouldPreserve)
	bc.stateCache = state.NewDatabaseWithNodeDB(bc.db, bc.triedb)
	bc.validator = NewBlockValidator(chainConfig, bc, engine)
	bc.prefetcher = NewStatePrefetcher(chainConfig, bc, engine)
	bc.processor = NewStateProcessor(chainConfig, bc, engine)

	var err error
	bc.hc, err = NewHeaderChain(db, chainConfig, engine, bc.insertStopped)
	if err != nil {
		return nil, err
	}
	bc.genesisBlock = bc.GetBlockByNumber(0)
	if bc.genesisBlock == nil {
		return nil, ErrNoGenesis
	}

	bc.highestVerifiedHeader.Store(nil)
	bc.currentBlock.Store(nil)
	bc.currentSnapBlock.Store(nil)
	bc.chasingHead.Store(nil)

	// Update chain info data metrics
	chainInfoGauge.Update(metrics.GaugeInfoValue{"chain_id": bc.chainConfig.ChainID.String()})

	// If Geth is initialized with an external ancient store, re-initialize the
	// missing chain indexes and chain flags. This procedure can survive crash
	// and can be resumed in next restart since chain flags are updated in last step.
	if bc.empty() {
		rawdb.InitDatabaseFromFreezer(bc.db)
	}
	// Load blockchain states from disk
	if err := bc.loadLastState(); err != nil {
		return nil, err
	}
	// Make sure the state associated with the block is available, or log out
	// if there is no available state, waiting for state sync.
	head := bc.CurrentBlock()
	if !bc.HasState(head.Root) {
		if head.Number.Uint64() == 0 {
			/*
				1) head number == 0 ?
			*/
			// The genesis state is missing, which is only possible in the path-based
			// scheme. This situation occurs when the initial state sync is not finished
			// yet, or the chain head is rewound below the pivot point. In both scenarios,
			// there is no possible recovery approach except for rerunning a snap sync.
			// Do nothing here until the state syncer picks it up.
			log.Info("Genesis state is missing, wait state sync")
		} else {
			// Head state is missing, before the state recovery, find out the
			// disk layer point of snapshot(if it's enabled). Make sure the
			// rewound point is lower than disk layer.
			/*
				Head state
				diskRoot 的含义 ?
				在状态恢复之前，如果丢失了头状态，请找出快照的 disk layer 指针（如果启用了快照）。确保 rewound点 低于 disk layer 。
				1) 确认 pbss 转 hbss 之后的 state root, 可以通过 PBSS 的数据获取
				2) 在rewind 逻辑中写死这个 hash, diskRoot != (common.Hash{}) 判断前, 将 diskRoot 设置为啥 ?
				peer 问题也是validator prune导致的，新版本刚修复，更新后可以了??
				---
				1) snapshot 没有对应的状态, 可以进行 rebuild ?
			*/
			var diskRoot common.Hash
			if bc.cacheConfig.SnapshotLimit > 0 {
				/*
					1) 如果开启 Snapshot 从 Snapshot 读取; SnapshotRootKey -> root hash
				*/
				// 这个是老的 , 走到这里是有问题的 ?
				diskRoot = rawdb.ReadSnapshotRoot(bc.db)
			}
			/*
				2) 如果是 PBSS, 并且 1) 中的可用, 则使用 1) 的 diskRoot;
				 如果 1) 的不可用 recoverable false, 则从 triedb.Head() 读取 diskRoot
			*/
			if bc.triedb.Scheme() == rawdb.PathScheme && !bc.NoTries() {
				recoverable, _ := bc.triedb.Recoverable(diskRoot)
				// 强制 都到这里 ?
				if !bc.HasState(diskRoot) && !recoverable {
					diskRoot = bc.triedb.Head()
				}
			}
			if diskRoot != (common.Hash{}) {
				/*
					为什么走到 这里 ? diskRoot HasState false ?
				*/
				log.Warn("Head state missing, repairing", "number", head.Number, "hash", head.Hash(), "diskRoot", diskRoot)

				snapDisk, err := bc.setHeadBeyondRoot(head.Number.Uint64(), 0, diskRoot, true)
				if err != nil {
					return nil, err
				}
				// Chain rewound, persist old snapshot number to indicate recovery procedure
				if snapDisk != 0 {
					rawdb.WriteSnapshotRecoveryNumber(bc.db, snapDisk)
				}
			} else {
				/*
					走的这里 ?
					Head state missing, repairing            number=8 hash=8e2516..349fcc
				*/
				log.Warn("Head state missing, repairing", "number", head.Number, "hash", head.Hash())
				if _, err := bc.setHeadBeyondRoot(head.Number.Uint64(), 0, common.Hash{}, true); err != nil {
					return nil, err
				}
			}
		}
	}
	// Ensure that a previous crash in SetHead doesn't leave extra ancients
	if frozen, err := bc.db.BlockStore().ItemAmountInAncient(); err == nil && frozen > 0 {
		frozen, err = bc.db.BlockStore().Ancients()
		if err != nil {
			return nil, err
		}
		var (
			needRewind bool
			low        uint64
		)
		// The head full block may be rolled back to a very low height due to
		// blockchain repair. If the head full block is even lower than the ancient
		// chain, truncate the ancient store.
		fullBlock := bc.CurrentBlock()
		if fullBlock != nil && fullBlock.Hash() != bc.genesisBlock.Hash() && fullBlock.Number.Uint64() < frozen-1 {
			needRewind = true
			low = fullBlock.Number.Uint64()
		}
		// In snap sync, it may happen that ancient data has been written to the
		// ancient store, but the LastFastBlock has not been updated, truncate the
		// extra data here.
		snapBlock := bc.CurrentSnapBlock()
		if snapBlock != nil && snapBlock.Number.Uint64() < frozen-1 {
			needRewind = true
			if snapBlock.Number.Uint64() < low || low == 0 {
				low = snapBlock.Number.Uint64()
			}
		}
		if needRewind {
			log.Error("Truncating ancient chain", "from", bc.CurrentHeader().Number.Uint64(), "to", low)
			if err := bc.SetHead(low); err != nil {
				return nil, err
			}
		}
	}
	// The first thing the node will do is reconstruct the verification data for
	// the head block (ethash cache or clique voting snapshot). Might as well do
	// it in advance.
	bc.engine.VerifyHeader(bc, bc.CurrentHeader())

	// Check the current state of the block hashes and make sure that we do not have any of the bad blocks in our chain
	for hash := range BadHashes {
		if header := bc.GetHeaderByHash(hash); header != nil {
			// get the canonical block corresponding to the offending header's number
			headerByNumber := bc.GetHeaderByNumber(header.Number.Uint64())
			// make sure the headerByNumber (if present) is in our current canonical chain
			if headerByNumber != nil && headerByNumber.Hash() == header.Hash() {
				log.Error("Found bad hash, rewinding chain", "number", header.Number, "hash", header.ParentHash)
				if err := bc.SetHead(header.Number.Uint64() - 1); err != nil {
					return nil, err
				}
				log.Error("Chain rewind was successful, resuming normal operation")
			}
		}
	}

	// Load any existing snapshot, regenerating it if loading failed
	if bc.cacheConfig.SnapshotLimit > 0 {
		// If the chain was rewound past the snapshot persistent layer (causing
		// a recovery block number to be persisted to disk), check if we're still
		// in recovery mode and in that case, don't invalidate the snapshot on a
		// head mismatch.
		var recover bool

		head := bc.CurrentBlock()
		if layer := rawdb.ReadSnapshotRecoveryNumber(bc.db); layer != nil && *layer >= head.Number.Uint64() {
			log.Warn("Enabling snapshot recovery", "chainhead", head.Number, "diskbase", *layer)
			recover = true
		}
		snapconfig := snapshot.Config{
			CacheSize:  bc.cacheConfig.SnapshotLimit,
			Recovery:   recover,
			NoBuild:    bc.cacheConfig.SnapshotNoBuild,
			AsyncBuild: !bc.cacheConfig.SnapshotWait,
		}
		bc.snaps, _ = snapshot.New(snapconfig, bc.db, bc.triedb, head.Root, int(bc.cacheConfig.TriesInMemory), bc.NoTries())
	}
	// do options before start any routine
	for _, option := range options {
		bc, err = option(bc)
		if err != nil {
			return nil, err
		}
	}
	// Start future block processor.
	bc.wg.Add(1)
	go bc.updateFutureBlocks()

	// Need persist and prune diff layer
	if bc.db.DiffStore() != nil {
		bc.wg.Add(1)
		go bc.trustedDiffLayerLoop()
	}
	if bc.pipeCommit {
		// check current block and rewind invalid one
		bc.wg.Add(1)
		go bc.rewindInvalidHeaderBlockLoop()
	}

	if bc.doubleSignMonitor != nil {
		bc.wg.Add(1)
		go bc.startDoubleSignMonitor()
	}

	// Rewind the chain in case of an incompatible config upgrade.
	if compat, ok := genesisErr.(*params.ConfigCompatError); ok {
		log.Warn("Rewinding chain to upgrade configuration", "err", compat)
		if compat.RewindToTime > 0 {
			bc.SetHeadWithTimestamp(compat.RewindToTime)
		} else {
			bc.SetHead(compat.RewindToBlock)
		}
		rawdb.WriteChainConfig(db, genesisHash, chainConfig)
	}
	// Start tx indexer if it's enabled.
	if txLookupLimit != nil {
		bc.txIndexer = newTxIndexer(*txLookupLimit, bc)
	}
	return bc, nil
}

// GetVMConfig returns the block chain VM config.
func (bc *BlockChain) GetVMConfig() *vm.Config {
	return &bc.vmConfig
}

func (bc *BlockChain) NoTries() bool {
	return bc.stateCache.NoTries()
}

func (bc *BlockChain) cacheReceipts(hash common.Hash, receipts types.Receipts, block *types.Block) {
	// TODO, This is a hot fix for the block hash of logs is `0x0000000000000000000000000000000000000000000000000000000000000000` for system tx
	// Please check details in https://github.com/bnb-chain/bsc/issues/443
	// This is a temporary fix, the official fix should be a hard fork.
	const possibleSystemReceipts = 3 // One slash tx, two reward distribute txs.
	numOfReceipts := len(receipts)
	for i := numOfReceipts - 1; i >= 0 && i >= numOfReceipts-possibleSystemReceipts; i-- {
		for j := 0; j < len(receipts[i].Logs); j++ {
			receipts[i].Logs[j].BlockHash = hash
		}
	}

	txs := block.Transactions()
	if len(txs) != len(receipts) {
		log.Warn("transaction and receipt count mismatch")
		return
	}
	blockBaseFee := block.BaseFee()
	if blockBaseFee == nil {
		blockBaseFee = big.NewInt(0)
	}
	for i, receipt := range receipts {
		receipt.EffectiveGasPrice = big.NewInt(0).Add(blockBaseFee, txs[i].EffectiveGasTipValue(blockBaseFee))
		if receipt.Logs == nil {
			receipt.Logs = []*types.Log{}
		}
	}

	bc.receiptsCache.Add(hash, receipts)
}

func (bc *BlockChain) cacheDiffLayer(diffLayer *types.DiffLayer, diffLayerCh chan struct{}) {
	// The difflayer in the system is stored by the map structure,
	// so it will be out of order.
	// It must be sorted first and then cached,
	// otherwise the DiffHash calculated by different nodes will be inconsistent
	sort.SliceStable(diffLayer.Codes, func(i, j int) bool {
		return diffLayer.Codes[i].Hash.Hex() < diffLayer.Codes[j].Hash.Hex()
	})
	sort.SliceStable(diffLayer.Destructs, func(i, j int) bool {
		return diffLayer.Destructs[i].Hex() < (diffLayer.Destructs[j].Hex())
	})
	sort.SliceStable(diffLayer.Accounts, func(i, j int) bool {
		return diffLayer.Accounts[i].Account.Hex() < diffLayer.Accounts[j].Account.Hex()
	})
	sort.SliceStable(diffLayer.Storages, func(i, j int) bool {
		return diffLayer.Storages[i].Account.Hex() < diffLayer.Storages[j].Account.Hex()
	})
	for index := range diffLayer.Storages {
		// Sort keys and vals by key.
		sort.Sort(&diffLayer.Storages[index])
	}

	if bc.diffLayerCache.Len() >= diffLayerCacheLimit {
		bc.diffLayerCache.RemoveOldest()
	}

	bc.diffLayerCache.Add(diffLayer.BlockHash, diffLayer)
	close(diffLayerCh)

	if bc.db.DiffStore() != nil {
		// push to priority queue before persisting
		bc.diffQueueBuffer <- diffLayer
	}
}

// empty returns an indicator whether the blockchain is empty.
// Note, it's a special case that we connect a non-empty ancient
// database with an empty node, so that we can plugin the ancient
// into node seamlessly.
func (bc *BlockChain) empty() bool {
	genesis := bc.genesisBlock.Hash()
	for _, hash := range []common.Hash{rawdb.ReadHeadBlockHash(bc.db), rawdb.ReadHeadHeaderHash(bc.db), rawdb.ReadHeadFastBlockHash(bc.db)} {
		if hash != genesis {
			return false
		}
	}
	return true
}

// GetJustifiedNumber returns the highest justified blockNumber on the branch including and before `header`.
func (bc *BlockChain) GetJustifiedNumber(header *types.Header) uint64 {
	if p, ok := bc.engine.(consensus.PoSA); ok {
		justifiedBlockNumber, _, err := p.GetJustifiedNumberAndHash(bc, []*types.Header{header})
		if err == nil {
			return justifiedBlockNumber
		}
	}
	// return 0 when err!=nil
	// so the input `header` will at a disadvantage during reorg
	return 0
}

// getFinalizedNumber returns the highest finalized number before the specific block.
func (bc *BlockChain) getFinalizedNumber(header *types.Header) uint64 {
	if p, ok := bc.engine.(consensus.PoSA); ok {
		if finalizedHeader := p.GetFinalizedHeader(bc, header); finalizedHeader != nil {
			return finalizedHeader.Number.Uint64()
		}
	}

	return 0
}

// loadLastState loads the last known chain state from the database. This method
// assumes that the chain manager mutex is held.
/*
loadLastState, 加载数据库里面的最新的我们知道的区块链状态. 这个方法假设已经获取到锁了.
1) ReadHeadBlockHash -> HeadBlockHash
headBlockKey(LastBlock) -> HeadBlockHash
2) GetBlockByHash -> headBlock
hash -> block
*/
func (bc *BlockChain) loadLastState() error {
	// Restore the last known head block
<<<<<<< HEAD
	/*
		1) LastBlock -> HeadBlockHash
		返回我们知道的最新的区块的 hash -> HeadBlockHash
	*/
	head := rawdb.ReadHeadBlockHash(bc.db.BlockStore())
=======
	head := rawdb.ReadHeadBlockHash(bc.db)
>>>>>>> 83a9b137
	if head == (common.Hash{}) {
		// Corrupt or empty database, init from scratch
		// 如果获取到了空. 那么认为数据库已经被破坏.那么设置区块链为创世区块.
		log.Warn("Empty database, resetting chain")
		return bc.Reset()
	}
	// Make sure the entire head block is available
	/*
		根据 blockHash 来查找 block -> headBlock
	*/
	headBlock := bc.GetBlockByHash(head)
	if headBlock == nil {
		// Corrupt or empty database, init from scratch
		log.Warn("Head block missing, resetting chain", "hash", head)
		return bc.Reset()
	}

	// Everything seems to be fine, set as the head block
	// 将其设置为 currentBlock
	bc.currentBlock.Store(headBlock.Header())
	headBlockGauge.Update(int64(headBlock.NumberU64()))
	justifiedBlockGauge.Update(int64(bc.GetJustifiedNumber(headBlock.Header())))
	finalizedBlockGauge.Update(int64(bc.getFinalizedNumber(headBlock.Header())))

	// Restore the last known head header
	// ReadHeadHeaderHash -> HeadHeaderHash -> headHeader
	/*
		1) LastHeader -> HeadHeaderHash
	*/
	headHeader := headBlock.Header()
	if head := rawdb.ReadHeadHeaderHash(bc.db); head != (common.Hash{}) {
		if header := bc.GetHeaderByHash(head); header != nil {
			headHeader = header
		}
	}
	bc.hc.SetCurrentHeader(headHeader)

	// Restore the last known head snap block
	bc.currentSnapBlock.Store(headBlock.Header())
	headFastBlockGauge.Update(int64(headBlock.NumberU64()))

<<<<<<< HEAD
	// HeadFastBlockHash
=======
>>>>>>> 83a9b137
	if head := rawdb.ReadHeadFastBlockHash(bc.db); head != (common.Hash{}) {
		if block := bc.GetBlockByHash(head); block != nil {
			bc.currentSnapBlock.Store(block.Header())
			headFastBlockGauge.Update(int64(block.NumberU64()))
		}
	}

	// Issue a status log for the user
	var (
		currentSnapBlock = bc.CurrentSnapBlock()

		headerTd = bc.GetTd(headHeader.Hash(), headHeader.Number.Uint64())
		blockTd  = bc.GetTd(headBlock.Hash(), headBlock.NumberU64())
	)
	if headHeader.Hash() != headBlock.Hash() {
		log.Info("Loaded most recent local header", "number", headHeader.Number, "hash", headHeader.Hash(), "hash", headHeader.Root, "td", headerTd, "age", common.PrettyAge(time.Unix(int64(headHeader.Time), 0)))
	}
	log.Info("Loaded most recent local block", "number", headBlock.Number(), "hash", headBlock.Hash(), "root", headBlock.Root(), "td", blockTd, "age", common.PrettyAge(time.Unix(int64(headBlock.Time()), 0)))
	if headBlock.Hash() != currentSnapBlock.Hash() {
		snapTd := bc.GetTd(currentSnapBlock.Hash(), currentSnapBlock.Number.Uint64())
		log.Info("Loaded most recent local snap block", "number", currentSnapBlock.Number, "hash", currentSnapBlock.Hash(), "root", currentSnapBlock.Root, "td", snapTd, "age", common.PrettyAge(time.Unix(int64(currentSnapBlock.Time), 0)))
	}
	/*
		Loaded most recent local finalized block , 什么情况下会出错 ?
		msg="Unexpected error when getting snapshot" error="unknown ancestor" blockNumber=38582058
		GetFinalizedHeader 读取出错 ?
	*/
	if posa, ok := bc.engine.(consensus.PoSA); ok {
		if currentFinalizedHeader := posa.GetFinalizedHeader(bc, headHeader); currentFinalizedHeader != nil {
			if currentFinalizedBlock := bc.GetBlockByHash(currentFinalizedHeader.Hash()); currentFinalizedBlock != nil {
				finalTd := bc.GetTd(currentFinalizedBlock.Hash(), currentFinalizedBlock.NumberU64())
				log.Info("Loaded most recent local finalized block", "number", currentFinalizedBlock.Number(), "hash", currentFinalizedBlock.Hash(), "root", currentFinalizedBlock.Root(), "td", finalTd, "age", common.PrettyAge(time.Unix(int64(currentFinalizedBlock.Time()), 0)))
			}
		}
	}

	if pivot := rawdb.ReadLastPivotNumber(bc.db); pivot != nil {
		log.Info("Loaded last snap-sync pivot marker", "number", *pivot)
	}
	return nil
}

// SetHead rewinds the local chain to a new head. Depending on whether the node
// was snap synced or full synced and in which state, the method will try to
// delete minimal data from disk whilst retaining chain consistency.
/*
SetHead 将本地链回卷到新的头部。 在给定新header之上的所有内容都将被删除，新的header将被设置。 如果块体丢失（快速同步之后的非归档节点），头部可能被进一步倒回。
*/
func (bc *BlockChain) SetHead(head uint64) error {
	if _, err := bc.setHeadBeyondRoot(head, 0, common.Hash{}, false); err != nil {
		return err
	}
	// Send chain head event to update the transaction pool
	header := bc.CurrentBlock()
	block := bc.GetBlock(header.Hash(), header.Number.Uint64())
	if block == nil {
		// This should never happen. In practice, previously currentBlock
		// contained the entire block whereas now only a "marker", so there
		// is an ever so slight chance for a race we should handle.
		log.Error("Current block not found in database", "block", header.Number, "hash", header.Hash())
		return fmt.Errorf("current block missing: #%d [%x..]", header.Number, header.Hash().Bytes()[:4])
	}
	bc.chainHeadFeed.Send(ChainHeadEvent{Block: block})
	return nil
}

// SetHeadWithTimestamp rewinds the local chain to a new head that has at max
// the given timestamp. Depending on whether the node was snap synced or full
// synced and in which state, the method will try to delete minimal data from
// disk whilst retaining chain consistency.
func (bc *BlockChain) SetHeadWithTimestamp(timestamp uint64) error {
	if _, err := bc.setHeadBeyondRoot(0, timestamp, common.Hash{}, false); err != nil {
		return err
	}
	// Send chain head event to update the transaction pool
	header := bc.CurrentBlock()
	block := bc.GetBlock(header.Hash(), header.Number.Uint64())
	if block == nil {
		// This should never happen. In practice, previously currentBlock
		// contained the entire block whereas now only a "marker", so there
		// is an ever so slight chance for a race we should handle.
		log.Error("Current block not found in database", "block", header.Number, "hash", header.Hash())
		return fmt.Errorf("current block missing: #%d [%x..]", header.Number, header.Hash().Bytes()[:4])
	}
	bc.chainHeadFeed.Send(ChainHeadEvent{Block: block})
	return nil
}

func (bc *BlockChain) tryRewindBadBlocks() {
	if !bc.chainmu.TryLock() {
		return
	}
	defer bc.chainmu.Unlock()
	block := bc.CurrentBlock()
	snaps := bc.snaps
	// Verified and Result is false
	if snaps != nil && snaps.Snapshot(block.Root) != nil &&
		snaps.Snapshot(block.Root).Verified() && !snaps.Snapshot(block.Root).WaitAndGetVerifyRes() {
		// Rewind by one block
		log.Warn("current block verified failed, rewind to its parent", "height", block.Number.Uint64(), "hash", block.Hash())
		bc.futureBlocks.Remove(block.Hash())
		bc.badBlockCache.Add(block.Hash(), time.Now())
		bc.diffLayerCache.Remove(block.Hash())
		bc.reportBlock(bc.GetBlockByHash(block.Hash()), nil, errStateRootVerificationFailed)
		bc.setHeadBeyondRoot(block.Number.Uint64()-1, 0, common.Hash{}, false)
	}
}

// rewindHashHead implements the logic of rewindHead in the context of hash scheme.
func (bc *BlockChain) rewindHashHead(head *types.Header, root common.Hash) (*types.Header, uint64) {
	var (
		limit      uint64                             // The oldest block that will be searched for this rewinding
		beyondRoot = root == common.Hash{}            // Flag whether we're beyond the requested root (no root, always true)
		pivot      = rawdb.ReadLastPivotNumber(bc.db) // Associated block number of pivot point state
		rootNumber uint64                             // Associated block number of requested root

		start  = time.Now() // Timestamp the rewinding is restarted
		logged = time.Now() // Timestamp last progress log was printed
	)
	// The oldest block to be searched is determined by the pivot block or a constant
	// searching threshold. The rationale behind this is as follows:
	//
	// - Snap sync is selected if the pivot block is available. The earliest available
	//   state is the pivot block itself, so there is no sense in going further back.
	//
	// - Full sync is selected if the pivot block does not exist. The hash database
	//   periodically flushes the state to disk, and the used searching threshold is
	//   considered sufficient to find a persistent state, even for the testnet. It
	//   might be not enough for a chain that is nearly empty. In the worst case,
	//   the entire chain is reset to genesis, and snap sync is re-enabled on top,
	//   which is still acceptable.
	/*
		1) limit: rewinding searched 的最老位置
		2) pivot:枢纽点状态? 什么是 Last Pivot Number ?
		pivot block 存在 -> Snap sync; pivot block 不存在 -> Full sync;
		3) 	beyondRoot
		表示当前状态是否已经超出了某个请求的根节点
	*/
	if pivot != nil {
		limit = *pivot
	} else if head.Number.Uint64() > params.FullImmutabilityThreshold {
		limit = head.Number.Uint64() - params.FullImmutabilityThreshold
	}
	// 一直向前找 header,
	for {
		logger := log.Trace
		if time.Since(logged) > time.Second*8 {
			logged = time.Now()
			logger = log.Info
		}
		logger("Block state missing, rewinding further", "number", head.Number, "hash", head.Hash(), "elapsed", common.PrettyDuration(time.Since(start)))

		// If a root threshold was requested but not yet crossed, check
		if !beyondRoot && head.Root == root {
			beyondRoot, rootNumber = true, head.Number.Uint64()
		}
		// If search limit is reached, return the genesis block as the
		// new chain head.
		// head 必须 >
		if head.Number.Uint64() < limit {
			log.Info("Rewinding limit reached, resetting to genesis", "number", head.Number, "hash", head.Hash(), "limit", limit)
			return bc.genesisBlock.Header(), rootNumber
		}
		// If the associated state is not reachable, continue searching
		// backwards until an available state is found.
		if !bc.HasState(head.Root) {
			// If the chain is gapped in the middle, return the genesis
			// block as the new chain head.
			parent := bc.GetHeader(head.ParentHash, head.Number.Uint64()-1)
			if parent == nil {
				log.Error("Missing block in the middle, resetting to genesis", "number", head.Number.Uint64()-1, "hash", head.ParentHash)
				return bc.genesisBlock.Header(), rootNumber
			}
			head = parent

			// If the genesis block is reached, stop searching.
			if head.Number.Uint64() == 0 {
				log.Info("Genesis block reached", "number", head.Number, "hash", head.Hash())
				return head, rootNumber
			}
			continue // keep rewinding
		}
		// Once the available state is found, ensure that the requested root
		// has already been crossed. If not, continue rewinding.
		if beyondRoot || head.Number.Uint64() == 0 {
			log.Info("Rewound to block with state", "number", head.Number, "hash", head.Hash())
			return head, rootNumber
		}
		log.Debug("Skipping block with threshold state", "number", head.Number, "hash", head.Hash(), "root", head.Root)
		head = bc.GetHeader(head.ParentHash, head.Number.Uint64()-1) // Keep rewinding
	}
}

// rewindPathHead implements the logic of rewindHead in the context of path scheme.
func (bc *BlockChain) rewindPathHead(head *types.Header, root common.Hash) (*types.Header, uint64) {
	var (
		pivot      = rawdb.ReadLastPivotNumber(bc.db) // Associated block number of pivot block
		rootNumber uint64                             // Associated block number of requested root

		// BeyondRoot represents whether the requested root is already
		// crossed. The flag value is set to true if the root is empty.
		beyondRoot = root == common.Hash{}

		// noState represents if the target state requested for search
		// is unavailable and impossible to be recovered.
		noState = !bc.HasState(root) && !bc.stateRecoverable(root)

		start  = time.Now() // Timestamp the rewinding is restarted
		logged = time.Now() // Timestamp last progress log was printed
	)
	/*
		rewind 的 block number 与什么有关 ?
		1) head 依次往 前 去查找, 直至找到一个 block 具有 hasState
	*/
	// Rewind the head block tag until an available state is found.
	for {
		logger := log.Trace
		if time.Since(logged) > time.Second*8 {
			logged = time.Now()
			logger = log.Info
		}
		logger("Block state missing, rewinding further", "number", head.Number, "hash", head.Hash(), "elapsed", common.PrettyDuration(time.Since(start)))

		// If a root threshold was requested but not yet crossed, check
		if !beyondRoot && head.Root == root {
			beyondRoot, rootNumber = true, head.Number.Uint64()
		}
		// If the root threshold hasn't been crossed but the available
		// state is reached, quickly determine if the target state is
		// possible to be reached or not.
		if !beyondRoot && noState && bc.HasState(head.Root) {
			beyondRoot = true
			log.Info("Disable the search for unattainable state", "root", root)
		}
		// 查找成功 ? snapshot 具有, 并且 pbss 具有可以恢复 ?
		// Check if the associated state is available or recoverable if
		// the requested root has already been crossed.
		if beyondRoot && (bc.HasState(head.Root) || bc.stateRecoverable(head.Root)) {
			break
		}
		// If pivot block is reached, return the genesis block as the
		// new chain head. Theoretically there must be a persistent
		// state before or at the pivot block, prevent endless rewinding
		// towards the genesis just in case.
		if pivot != nil && *pivot >= head.Number.Uint64() {
			log.Info("Pivot block reached, resetting to genesis", "number", head.Number, "hash", head.Hash())
			return bc.genesisBlock.Header(), rootNumber
		}
		// If the chain is gapped in the middle, return the genesis
		// block as the new chain head
		parent := bc.GetHeader(head.ParentHash, head.Number.Uint64()-1) // Keep rewinding
		if parent == nil {
			log.Error("Missing block in the middle, resetting to genesis", "number", head.Number.Uint64()-1, "hash", head.ParentHash)
			return bc.genesisBlock.Header(), rootNumber
		}
		head = parent

		// If the genesis block is reached, stop searching.
		if head.Number.Uint64() == 0 {
			log.Info("Genesis block reached", "number", head.Number, "hash", head.Hash())
			return head, rootNumber
		}
	}
	// Recover if the target state if it's not available yet.
	if !bc.HasState(head.Root) {
		if err := bc.triedb.Recover(head.Root); err != nil {
			log.Crit("Failed to rollback state", "err", err)
		}
	}
	log.Info("Rewound to block with state", "number", head.Number, "hash", head.Hash())
	return head, rootNumber
}

// rewindHead searches the available states in the database and returns the associated
// block as the new head block.
//
// If the given root is not empty, then the rewind should attempt to pass the specified
// state root and return the associated block number as well. If the root, typically
// representing the state corresponding to snapshot disk layer, is deemed impassable,
// then block number zero is returned, indicating that snapshot recovery is disabled
// and the whole snapshot should be auto-generated in case of head mismatch.
func (bc *BlockChain) rewindHead(head *types.Header, root common.Hash) (*types.Header, uint64) {
	if bc.triedb.Scheme() == rawdb.PathScheme && !bc.NoTries() {
		return bc.rewindPathHead(head, root)
	}
	return bc.rewindHashHead(head, root)
}

// SetFinalized sets the finalized block.
// This function differs slightly from Ethereum; we fine-tune it through the outer-layer setting finalizedBlockGauge.
func (bc *BlockChain) SetFinalized(header *types.Header) {
	bc.currentFinalBlock.Store(header)
	if header != nil {
		rawdb.WriteFinalizedBlockHash(bc.db.BlockStore(), header.Hash())
	} else {
		rawdb.WriteFinalizedBlockHash(bc.db.BlockStore(), common.Hash{})
	}
}

// setHeadBeyondRoot rewinds the local chain to a new head with the extra condition
// that the rewind must pass the specified state root. This method is meant to be
// used when rewinding with snapshots enabled to ensure that we go back further than
// persistent disk layer. Depending on whether the node was snap synced or full, and
// in which state, the method will try to delete minimal data from disk whilst
// retaining chain consistency.
//
// The method also works in timestamp mode if `head == 0` but `time != 0`. In that
// case blocks are rolled back until the new head becomes older or equal to the
// requested time. If both `head` and `time` is 0, the chain is rewound to genesis.
//
// The method returns the block number where the requested root cap was found.
/*
setHeadBeyondRoot 重置区块链到指定的区块高度，如果指定的区块高度大于当前区块高度，则不做任何操作；
如果指定的区块高度小于当前区块高度，则从当前区块高度开始回滚到指定的区块高度; rewinds 当前区块高度到指定的区块高度；
1) NewBlockChain
2) SetHead
3) tryRewindBadBlocks
*/
func (bc *BlockChain) setHeadBeyondRoot(head uint64, time uint64, root common.Hash, repair bool) (uint64, error) {
	if !bc.chainmu.TryLock() {
		return 0, errChainStopped
	}
	defer bc.chainmu.Unlock()

	var (
		// Track the block number of the requested root hash
		rootNumber uint64 // (no root == always 0)

		// Retrieve the last pivot block to short circuit rollbacks beyond it
		// and the current freezer limit to start nuking it's underflown.
		pivot = rawdb.ReadLastPivotNumber(bc.db)
	)
	/*
		在重置区块链时，确保我们不会最终得到一个无状态的头块。注意，深度相等是允许的，这样可以使用 SetHead 作为链修复机制，而不会删除任何数据。
		db 涉及的数据:
		1) HeadBlockHash
		2) HeadFastBlockHash
	*/
	updateFn := func(db ethdb.KeyValueWriter, header *types.Header) (*types.Header, bool) {
		// Rewind the blockchain, ensuring we don't end up with a stateless head
		// block. Note, depth equality is permitted to allow using SetHead as a
		// chain reparation mechanism without deleting any data!
		/*
			在重置区块链时，确保我们不会最终得到一个无状态的头块。注意，深度相等是允许的，这样可以使用 SetHead 作为链修复机制，而不会删除任何数据。
		*/
		if currentBlock := bc.CurrentBlock(); currentBlock != nil && header.Number.Uint64() <= currentBlock.Number.Uint64() {
			// load bc.snaps for the judge `HasState`
			if bc.NoTries() {
				if bc.cacheConfig.SnapshotLimit > 0 {
					snapconfig := snapshot.Config{
						CacheSize:  bc.cacheConfig.SnapshotLimit,
						NoBuild:    bc.cacheConfig.SnapshotNoBuild,
						AsyncBuild: !bc.cacheConfig.SnapshotWait,
					}
					bc.snaps, _ = snapshot.New(snapconfig, bc.db, bc.triedb, header.Root, int(bc.cacheConfig.TriesInMemory), bc.NoTries())
				}
				defer func() { bc.snaps = nil }()
			}

			var newHeadBlock *types.Header
			newHeadBlock, rootNumber = bc.rewindHead(header, root)
			rawdb.WriteHeadBlockHash(db, newHeadBlock.Hash())

			// Degrade the chain markers if they are explicitly reverted.
			// In theory we should update all in-memory markers in the
			// last step, however the direction of SetHead is from high
			// to low, so it's safe to update in-memory markers directly.
			bc.currentBlock.Store(newHeadBlock)
			headBlockGauge.Update(int64(newHeadBlock.Number.Uint64()))

			// The head state is missing, which is only possible in the path-based
			// scheme. This situation occurs when the chain head is rewound below
			// the pivot point. In this scenario, there is no possible recovery
			// approach except for rerunning a snap sync. Do nothing here until the
			// state syncer picks it up.
			if !bc.HasState(newHeadBlock.Root) {
				if newHeadBlock.Number.Uint64() != 0 {
					log.Crit("Chain is stateless at a non-genesis block")
				}
				log.Info("Chain is stateless, wait state sync", "number", newHeadBlock.Number, "hash", newHeadBlock.Hash())
			}
		}
		// Rewind the snap block in a simpleton way to the target head
		if currentSnapBlock := bc.CurrentSnapBlock(); currentSnapBlock != nil && header.Number.Uint64() < currentSnapBlock.Number.Uint64() {
			newHeadSnapBlock := bc.GetBlock(header.Hash(), header.Number.Uint64())
			// If either blocks reached nil, reset to the genesis state
			if newHeadSnapBlock == nil {
				newHeadSnapBlock = bc.genesisBlock
			}
			rawdb.WriteHeadFastBlockHash(db, newHeadSnapBlock.Hash())

			// Degrade the chain markers if they are explicitly reverted.
			// In theory we should update all in-memory markers in the
			// last step, however the direction of SetHead is from high
			// to low, so it's safe the update in-memory markers directly.
			bc.currentSnapBlock.Store(newHeadSnapBlock.Header())
			headFastBlockGauge.Update(int64(newHeadSnapBlock.NumberU64()))
		}
		var (
			headHeader = bc.CurrentBlock()
			headNumber = headHeader.Number.Uint64()
		)
		// If setHead underflown the freezer threshold and the block processing
		// intent afterwards is full block importing, delete the chain segment
		// between the stateful-block and the sethead target.
		/*
			如果设置 SetHead 导致 frozen 阈值不足，并且随后的区块处理意图是完整的区块导入，则删除从有状态块到 SetHead 目标之间的链段。
			sethead target 是什么 ?
		*/
		var wipe bool
		frozen, _ := bc.db.BlockStore().Ancients()
		if headNumber+1 < frozen {
			wipe = pivot == nil || headNumber >= *pivot
		}
		return headHeader, wipe // Only force wipe if full synced
	}
	// Rewind the header chain, deleting all block bodies until then
	/*
		Rewind header chain, 删除之后的 所有 blocks ?
		为什么要删除 ? 倒回到 header chain, 删除在此之前的所有块体
		1) 根据 Ancients()(the ancient item numbers in the ancient store) 判断是否是 ancient 还是 db 内删除
		涉及的数据类型:
		1) hash->number
		2) Body, BlobSidecars, Receipts
	*/
	delFn := func(db ethdb.KeyValueWriter, hash common.Hash, num uint64) {
		// Ignore the error here since light client won't hit this path
		frozen, _ := bc.db.BlockStore().Ancients()
		if num+1 <= frozen {
			// Truncate all relative data(header, total difficulty, body, receipt
			// and canonical hash) from ancient store.
			if _, err := bc.db.BlockStore().TruncateHead(num); err != nil {
				log.Crit("Failed to truncate ancient data", "number", num, "err", err)
			}
			// Remove the hash <-> number mapping from the active store.
			rawdb.DeleteHeaderNumber(db, hash)
		} else {
			// Remove relative body and receipts from the active store.
			// The header, total difficulty and canonical hash will be
			// removed in the hc.SetHead function.
			rawdb.DeleteBody(db, hash, num)
			rawdb.DeleteBlobSidecars(db, hash, num)
			rawdb.DeleteReceipts(db, hash, num)
		}
		// Todo(rjl493456442) txlookup, bloombits, etc
	}
	// If SetHead was only called as a chain reparation method, try to skip
	// touching the header chain altogether, unless the freezer is broken
	/*
		如果 SetHead 仅作为链修复方法调用，则尝试跳过触摸头部链，除非 freezer 已损坏
		1) updateFn 返回 SetHead 的 target,
	*/
	if repair {
		if target, force := updateFn(bc.db.BlockStore(), bc.CurrentBlock()); force {
			bc.hc.SetHead(target.Number.Uint64(), updateFn, delFn)
		}
	} else {
		// Rewind the chain to the requested head and keep going backwards until a
		// block with a state is found or snap sync pivot is passed
		if time > 0 {
			log.Warn("Rewinding blockchain to timestamp", "target", time)
			bc.hc.SetHeadWithTimestamp(time, updateFn, delFn)
		} else {
			log.Warn("Rewinding blockchain to block", "target", head)
			bc.hc.SetHead(head, updateFn, delFn)
		}
	}
	// Clear out any stale content from the caches
	bc.bodyCache.Purge()
	bc.bodyRLPCache.Purge()
	bc.receiptsCache.Purge()
	bc.sidecarsCache.Purge()
	bc.blockCache.Purge()
	bc.txLookupCache.Purge()
	bc.futureBlocks.Purge()

	if finalized := bc.CurrentFinalBlock(); finalized != nil && head < finalized.Number.Uint64() {
		log.Error("SetHead invalidated finalized block")
		bc.SetFinalized(nil)
	}

	return rootNumber, bc.loadLastState()
}

/*
SnapSyncCommitHead
1) hash -> block 的映射 与 triedb.Enable 中不一致 ?


*/
// SnapSyncCommitHead sets the current head block to the one defined by the hash
// irrelevant what the chain contents were prior.
func (bc *BlockChain) SnapSyncCommitHead(hash common.Hash) error {
	// Make sure that both the block as well at its state trie exists
	block := bc.GetBlockByHash(hash)
	if block == nil {
		return fmt.Errorf("non existent block [%x..]", hash[:4])
	}
	// Reset the trie database with the fresh snap synced state.
	root := block.Root()
	if bc.triedb.Scheme() == rawdb.PathScheme {
		if err := bc.triedb.Enable(root); err != nil {
			return err
		}
	}
	if !bc.NoTries() && !bc.HasState(root) {
		return fmt.Errorf("non existent state [%x..]", root[:4])
	}
	// If all checks out, manually set the head block.
	if !bc.chainmu.TryLock() {
		return errChainStopped
	}
	bc.currentBlock.Store(block.Header())
	headBlockGauge.Update(int64(block.NumberU64()))
	justifiedBlockGauge.Update(int64(bc.GetJustifiedNumber(block.Header())))
	finalizedBlockGauge.Update(int64(bc.getFinalizedNumber(block.Header())))
	bc.chainmu.Unlock()

	// Destroy any existing state snapshot and regenerate it in the background,
	// also resuming the normal maintenance of any previously paused snapshot.
	if bc.snaps != nil {
		bc.snaps.Rebuild(root)
	}
	log.Info("Committed new head block", "number", block.Number(), "hash", hash)
	return nil
}

// UpdateChasingHead update remote best chain head, used by DA check now.
func (bc *BlockChain) UpdateChasingHead(head *types.Header) {
	bc.chasingHead.Store(head)
}

// ChasingHead return the best chain head of peers.
func (bc *BlockChain) ChasingHead() *types.Header {
	return bc.chasingHead.Load()
}

// Reset purges the entire blockchain, restoring it to its genesis state.
func (bc *BlockChain) Reset() error {
	return bc.ResetWithGenesisBlock(bc.genesisBlock)
}

// ResetWithGenesisBlock purges the entire blockchain, restoring it to the
// specified genesis state.
// 清理 整个区块链, 将其 restoring 到 genesis state;
func (bc *BlockChain) ResetWithGenesisBlock(genesis *types.Block) error {
	// Dump the entire block chain and purge the caches
	// 把整个区块链转储并清除缓存
	if err := bc.SetHead(0); err != nil {
		return err
	}
	if !bc.chainmu.TryLock() {
		return errChainStopped
	}
	defer bc.chainmu.Unlock()

	// Prepare the genesis block and reinitialise the chain
	// 使用创世区块重新初始化区块链
	blockBatch := bc.db.BlockStore().NewBatch()
	rawdb.WriteTd(blockBatch, genesis.Hash(), genesis.NumberU64(), genesis.Difficulty())
	rawdb.WriteBlock(blockBatch, genesis)
	if err := blockBatch.Write(); err != nil {
		log.Crit("Failed to write genesis block", "err", err)
	}
	bc.writeHeadBlock(genesis)

	// Last update all in-memory chain markers
	bc.genesisBlock = genesis
	bc.currentBlock.Store(bc.genesisBlock.Header())
	headBlockGauge.Update(int64(bc.genesisBlock.NumberU64()))
	justifiedBlockGauge.Update(int64(bc.genesisBlock.NumberU64()))
	finalizedBlockGauge.Update(int64(bc.genesisBlock.NumberU64()))
	bc.hc.SetGenesis(bc.genesisBlock.Header())
	bc.hc.SetCurrentHeader(bc.genesisBlock.Header())
	bc.currentSnapBlock.Store(bc.genesisBlock.Header())
	headFastBlockGauge.Update(int64(bc.genesisBlock.NumberU64()))
	return nil
}

// Export writes the active chain to the given writer.
func (bc *BlockChain) Export(w io.Writer) error {
	return bc.ExportN(w, uint64(0), bc.CurrentBlock().Number.Uint64())
}

// ExportN writes a subset of the active chain to the given writer.
func (bc *BlockChain) ExportN(w io.Writer, first uint64, last uint64) error {
	if first > last {
		return fmt.Errorf("export failed: first (%d) is greater than last (%d)", first, last)
	}
	log.Info("Exporting batch of blocks", "count", last-first+1)

	var (
		parentHash common.Hash
		start      = time.Now()
		reported   = time.Now()
	)
	for nr := first; nr <= last; nr++ {
		block := bc.GetBlockByNumber(nr)
		if block == nil {
			return fmt.Errorf("export failed on #%d: not found", nr)
		}
		if nr > first && block.ParentHash() != parentHash {
			return errors.New("export failed: chain reorg during export")
		}
		parentHash = block.Hash()
		if err := block.EncodeRLP(w); err != nil {
			return err
		}
		if time.Since(reported) >= statsReportLimit {
			log.Info("Exporting blocks", "exported", block.NumberU64()-first, "elapsed", common.PrettyDuration(time.Since(start)))
			reported = time.Now()
		}
	}
	return nil
}

// writeHeadBlock injects a new head block into the current block chain. This method
// assumes that the block is indeed a true head. It will also reset the head
// header and the head snap sync block to this very same block if they are older
// or if they are on a different side chain.
//
// Note, this function assumes that the `mu` mutex is held!
/*
writeHeadBlock 将新的 head block 注入到当前的区块链中，这个方法假设这个区块是真正的 head block。
真正写入的 数据:
1) HeadHeaderHash
HeadFastBlockHash

都不是真正的 block data, 而是辅助的 数据结构 index ?
*/
func (bc *BlockChain) writeHeadBlock(block *types.Block) {
	bc.dbWg.Add(2)
	defer bc.dbWg.Wait()
	go func() {
		defer bc.dbWg.Done()
		// Add the block to the canonical chain number scheme and mark as the head
		blockBatch := bc.db.BlockStore().NewBatch()
		rawdb.WriteCanonicalHash(blockBatch, block.Hash(), block.NumberU64())
		rawdb.WriteHeadHeaderHash(blockBatch, block.Hash())
		rawdb.WriteHeadBlockHash(blockBatch, block.Hash())
		rawdb.WriteHeadFastBlockHash(blockBatch, block.Hash())
		// Flush the whole batch into the disk, exit the node if failed
		if err := blockBatch.Write(); err != nil {
			log.Crit("Failed to update chain indexes and markers in block db", "err", err)
		}
	}()
	go func() {
		defer bc.dbWg.Done()

		batch := bc.db.NewBatch()
		rawdb.WriteTxLookupEntriesByBlock(batch, block)

		// Flush the whole batch into the disk, exit the node if failed
		if err := batch.Write(); err != nil {
			log.Crit("Failed to update chain indexes in chain db", "err", err)
		}
	}()

	// Update all in-memory chain markers in the last step
	bc.hc.SetCurrentHeader(block.Header())

	bc.currentSnapBlock.Store(block.Header())
	headFastBlockGauge.Update(int64(block.NumberU64()))

	bc.currentBlock.Store(block.Header())
	headBlockGauge.Update(int64(block.NumberU64()))
	justifiedBlockGauge.Update(int64(bc.GetJustifiedNumber(block.Header())))
	finalizedBlockGauge.Update(int64(bc.getFinalizedNumber(block.Header())))
}

// stopWithoutSaving stops the blockchain service. If any imports are currently in progress
// it will abort them using the procInterrupt. This method stops all running
// goroutines, but does not do all the post-stop work of persisting data.
// OBS! It is generally recommended to use the Stop method!
// This method has been exposed to allow tests to stop the blockchain while simulating
// a crash.
func (bc *BlockChain) stopWithoutSaving() {
	if !bc.stopping.CompareAndSwap(false, true) {
		return
	}
	// Signal shutdown tx indexer.
	if bc.txIndexer != nil {
		bc.txIndexer.close()
	}
	// Unsubscribe all subscriptions registered from blockchain.
	bc.scope.Close()

	// Signal shutdown to all goroutines.
	close(bc.quit)
	bc.StopInsert()

	// Now wait for all chain modifications to end and persistent goroutines to exit.
	//
	// Note: Close waits for the mutex to become available, i.e. any running chain
	// modification will have exited when Close returns. Since we also called StopInsert,
	// the mutex should become available quickly. It cannot be taken again after Close has
	// returned.
	bc.chainmu.Close()
	bc.wg.Wait()
}

// Stop stops the blockchain service. If any imports are currently in progress
// it will abort them using the procInterrupt.
func (bc *BlockChain) Stop() {
	bc.stopWithoutSaving()

	// Ensure that the entirety of the state snapshot is journaled to disk.
	var snapBase common.Hash
	if bc.snaps != nil {
		var err error
		if snapBase, err = bc.snaps.Journal(bc.CurrentBlock().Root); err != nil {
			log.Error("Failed to journal state snapshot", "err", err)
		}
		bc.snaps.Release()
	}
	if bc.triedb.Scheme() == rawdb.PathScheme {
		// Ensure that the in-memory trie nodes are journaled to disk properly.
		if err := bc.triedb.Journal(bc.CurrentBlock().Root); err != nil {
			log.Info("Failed to journal in-memory trie nodes", "err", err)
		}
	} else {
		// Ensure the state of a recent block is also stored to disk before exiting.
		// We're writing three different states to catch different restart scenarios:
		//  - HEAD:     So we don't need to reprocess any blocks in the general case
		//  - HEAD-1:   So we don't do large reorgs if our HEAD becomes an uncle
		//  - HEAD-127: So we have a hard limit on the number of blocks reexecuted
		if !bc.cacheConfig.TrieDirtyDisabled {
			triedb := bc.triedb
			var once sync.Once
			for _, offset := range []uint64{0, 1, TriesInMemory - 1} {
				if number := bc.CurrentBlock().Number.Uint64(); number > offset {
					recent := bc.GetBlockByNumber(number - offset)
					log.Info("Writing cached state to disk", "block", recent.Number(), "hash", recent.Hash(), "root", recent.Root())
					if err := triedb.Commit(recent.Root(), true); err != nil {
						log.Error("Failed to commit recent state trie", "err", err)
					} else {
						rawdb.WriteSafePointBlockNumber(bc.db, recent.NumberU64())
						once.Do(func() {
							rawdb.WriteHeadBlockHash(bc.db.BlockStore(), recent.Hash())
						})
					}
				}
			}

			if snapBase != (common.Hash{}) {
				log.Info("Writing snapshot state to disk", "root", snapBase)
				if err := triedb.Commit(snapBase, true); err != nil {
					log.Error("Failed to commit recent state trie", "err", err)
				} else {
					rawdb.WriteSafePointBlockNumber(bc.db, bc.CurrentBlock().Number.Uint64())
				}
			}
			for !bc.triegc.Empty() {
				triedb.Dereference(bc.triegc.PopItem())
			}
			if _, size, _, _ := triedb.Size(); size != 0 {
				log.Error("Dangling trie nodes after full cleanup")
			}
		}
	}
	// Close the trie database, release all the held resources as the last step.
	if err := bc.triedb.Close(); err != nil {
		log.Error("Failed to close trie database", "err", err)
	}
	log.Info("Blockchain stopped")
}

// StopInsert interrupts all insertion methods, causing them to return
// errInsertionInterrupted as soon as possible. Insertion is permanently disabled after
// calling this method.
func (bc *BlockChain) StopInsert() {
	bc.procInterrupt.Store(true)
}

// insertStopped returns true after StopInsert has been called.
func (bc *BlockChain) insertStopped() bool {
	return bc.procInterrupt.Load()
}

func (bc *BlockChain) procFutureBlocks() {
	blocks := make([]*types.Block, 0, bc.futureBlocks.Len())
	for _, hash := range bc.futureBlocks.Keys() {
		if block, exist := bc.futureBlocks.Peek(hash); exist {
			blocks = append(blocks, block)
		}
	}
	if len(blocks) > 0 {
		slices.SortFunc(blocks, func(a, b *types.Block) int {
			return a.Number().Cmp(b.Number())
		})
		// Insert one by one as chain insertion needs contiguous ancestry between blocks
		for i := range blocks {
			bc.InsertChain(blocks[i : i+1])
		}
	}
}

// WriteStatus status of write
type WriteStatus byte

const (
	NonStatTy WriteStatus = iota
	CanonStatTy
	SideStatTy
)

// InsertReceiptChain attempts to complete an already existing header chain with
// transaction and receipt data.
/*
尝试使用事务和收据数据完成已经存在的头链 ?? 什么意思
现在的时候, 直接下载的 Receipt 可能会直接写入 ancient
1) 写入 InsertReceiptChain →   rawdb.WriteAncientBlocks → writeAncientBlock
核心的逻辑:
*/
func (bc *BlockChain) InsertReceiptChain(blockChain types.Blocks, receiptChain []types.Receipts, ancientLimit uint64) (int, error) {
	// We don't require the chainMu here since we want to maximize the
	// concurrency of header insertion and receipt insertion.
	bc.wg.Add(1)
	defer bc.wg.Done()

	var (
		ancientBlocks, liveBlocks     types.Blocks
		ancientReceipts, liveReceipts []types.Receipts
	)
	// Do a sanity check that the provided chain is actually ordered and linked
	for i, block := range blockChain {
		if i != 0 {
			prev := blockChain[i-1]
			if block.NumberU64() != prev.NumberU64()+1 || block.ParentHash() != prev.Hash() {
				log.Error("Non contiguous receipt insert",
					"number", block.Number(), "hash", block.Hash(), "parent", block.ParentHash(),
					"prevnumber", prev.Number(), "prevhash", prev.Hash())
				return 0, fmt.Errorf("non contiguous insert: item %d is #%d [%x..], item %d is #%d [%x..] (parent [%x..])",
					i-1, prev.NumberU64(), prev.Hash().Bytes()[:4],
					i, block.NumberU64(), block.Hash().Bytes()[:4], block.ParentHash().Bytes()[:4])
			}
		}
		if block.NumberU64() <= ancientLimit {
			ancientBlocks, ancientReceipts = append(ancientBlocks, block), append(ancientReceipts, receiptChain[i])
		} else {
			liveBlocks, liveReceipts = append(liveBlocks, block), append(liveReceipts, receiptChain[i])
		}

		// Here we also validate that blob transactions in the block do not contain a sidecar.
		// While the sidecar does not affect the block hash / tx hash, sending blobs within a block is not allowed.
		for txIndex, tx := range block.Transactions() {
			if tx.Type() == types.BlobTxType && tx.BlobTxSidecar() != nil {
				return 0, fmt.Errorf("block #%d contains unexpected blob sidecar in tx at index %d", block.NumberU64(), txIndex)
			}
		}
	}

	// check DA after cancun
	lastBlk := blockChain[len(blockChain)-1]
	if bc.chainConfig.Parlia != nil && bc.chainConfig.IsCancun(lastBlk.Number(), lastBlk.Time()) {
		if _, err := CheckDataAvailableInBatch(bc, blockChain); err != nil {
			log.Debug("CheckDataAvailableInBatch", "err", err)
			return 0, err
		}
	}

	var (
		stats = struct{ processed, ignored int32 }{}
		start = time.Now()
		size  = int64(0)
	)

	// updateHead updates the head snap sync block if the inserted blocks are better
	// and returns an indicator whether the inserted blocks are canonical.
	/*
		1) updateHead 更新头部快照同步块，如果插入的块更好，并返回插入的块是否是规范的指示符。
	*/
	updateHead := func(head *types.Block) bool {
		if !bc.chainmu.TryLock() {
			return false
		}
		defer bc.chainmu.Unlock()

		// Rewind may have occurred, skip in that case.
		if bc.CurrentHeader().Number.Cmp(head.Number()) >= 0 {
			reorg, err := bc.forker.ReorgNeededWithFastFinality(bc.CurrentSnapBlock(), head.Header())
			if err != nil {
				log.Warn("Reorg failed", "err", err)
				return false
			} else if !reorg {
				return false
			}
			rawdb.WriteHeadFastBlockHash(bc.db.BlockStore(), head.Hash())
			bc.currentSnapBlock.Store(head.Header())
			headFastBlockGauge.Update(int64(head.NumberU64()))
			return true
		}
		return false
	}
	// writeAncient writes blockchain and corresponding receipt chain into ancient store.
	//
	// this function only accepts canonical chain data. All side chain will be reverted
	// eventually.
	/*
		writeAncient 将区块链和相应的收据链 receipt 写入 ancient store。 仅接受 canonical chain data, 最终所有的 side chain 都会被 reverted
	*/
	writeAncient := func(blockChain types.Blocks, receiptChain []types.Receipts) (int, error) {
		first := blockChain[0]
		last := blockChain[len(blockChain)-1]

		/*
			下面的逻辑会从 db 删除 blocks, 因此 对 genesis block 进行特殊处理
			为什么 number 1? 并且 db ancients 内没有成员.
		*/
		// Ensure genesis is in ancients.
		if first.NumberU64() == 1 {
			if frozen, _ := bc.db.BlockStore().Ancients(); frozen == 0 {
				td := bc.genesisBlock.Difficulty()
				writeSize, err := rawdb.WriteAncientBlocks(bc.db.BlockStore(), []*types.Block{bc.genesisBlock}, []types.Receipts{nil}, td)
				if err != nil {
					log.Error("Error writing genesis to ancients", "err", err)
					return 0, err
				}
				size += writeSize
				log.Info("Wrote genesis to ancients")
			}
		}
		// Before writing the blocks to the ancients, we need to ensure that
		// they correspond to the what the headerchain 'expects'.
		// We only check the last block/header, since it's a contiguous chain.
		if !bc.HasHeader(last.Hash(), last.NumberU64()) {
			return 0, fmt.Errorf("containing header #%d [%x..] unknown", last.Number(), last.Hash().Bytes()[:4])
		}

		// Write all chain data to ancients.
		td := bc.GetTd(first.Hash(), first.NumberU64())
		writeSize, err := rawdb.WriteAncientBlocksWithBlobs(bc.db.BlockStore(), blockChain, receiptChain, td)
		if err != nil {
			log.Error("Error importing chain data to ancients", "err", err)
			return 0, err
		}
		size += writeSize

		// Sync the ancient store explicitly to ensure all data has been flushed to disk.
		if err := bc.db.BlockStore().Sync(); err != nil {
			return 0, err
		}
		// Update the current snap block because all block data is now present in DB.
		previousSnapBlock := bc.CurrentSnapBlock().Number.Uint64()
		if !updateHead(blockChain[len(blockChain)-1]) {
			// We end up here if the header chain has reorg'ed, and the blocks/receipts
			// don't match the canonical chain.
			if _, err := bc.db.BlockStore().TruncateHead(previousSnapBlock + 1); err != nil {
				log.Error("Can't truncate ancient store after failed insert", "err", err)
			}
			return 0, errSideChainReceipts
		}

		/*
			1) blockChain: 传入的 所有 blocks
			ReadAllHashesInRange 也仅是删除 [first, last] 区间内的 side chain
		*/
		// Delete block data from the main database.
		var (
			canonHashes = make(map[common.Hash]struct{})
			blockBatch  = bc.db.BlockStore().NewBatch()
		)
		for _, block := range blockChain {
			canonHashes[block.Hash()] = struct{}{}
			if block.NumberU64() == 0 {
				continue
			}
			rawdb.DeleteCanonicalHash(blockBatch, block.NumberU64())
			rawdb.DeleteBlockWithoutNumber(blockBatch, block.Hash(), block.NumberU64())
		}
		// Delete side chain hash-to-number mappings.
		for _, nh := range rawdb.ReadAllHashesInRange(bc.db.BlockStore(), first.NumberU64(), last.NumberU64()) {
			if _, canon := canonHashes[nh.Hash]; !canon {
				rawdb.DeleteHeader(blockBatch, nh.Hash, nh.Number)
			}
		}
		if err := blockBatch.Write(); err != nil {
			return 0, err
		}
		stats.processed += int32(len(blockChain))
		return 0, nil
	}

	// writeLive writes blockchain and corresponding receipt chain into active store.
	// writeLive 将区块链和相应的收据链写入 active store。
	writeLive := func(blockChain types.Blocks, receiptChain []types.Receipts) (int, error) {
		var (
			skipPresenceCheck = false
			batch             = bc.db.NewBatch()
			blockBatch        = bc.db.BlockStore().NewBatch()
		)
		for i, block := range blockChain {
			// Short circuit insertion if shutting down or processing failed
			if bc.insertStopped() {
				return 0, errInsertionInterrupted
			}
			// Short circuit if the owner header is unknown
			if !bc.HasHeader(block.Hash(), block.NumberU64()) {
				return i, fmt.Errorf("containing header #%d [%x..] unknown", block.Number(), block.Hash().Bytes()[:4])
			}
			if !skipPresenceCheck {
				// Ignore if the entire data is already known
				if bc.HasBlock(block.Hash(), block.NumberU64()) {
					stats.ignored++
					continue
				} else {
					// If block N is not present, neither are the later blocks.
					// This should be true, but if we are mistaken, the shortcut
					// here will only cause overwriting of some existing data
					skipPresenceCheck = true
				}
			}
			// Write all the data out into the database
			rawdb.WriteBody(blockBatch, block.Hash(), block.NumberU64(), block.Body())
			rawdb.WriteReceipts(blockBatch, block.Hash(), block.NumberU64(), receiptChain[i])
			if bc.chainConfig.IsCancun(block.Number(), block.Time()) {
				rawdb.WriteBlobSidecars(blockBatch, block.Hash(), block.NumberU64(), block.Sidecars())
			}

			// Write everything belongs to the blocks into the database. So that
			// we can ensure all components of body is completed(body, receipts)
			// except transaction indexes(will be created once sync is finished).
			if batch.ValueSize() >= ethdb.IdealBatchSize {
				if err := batch.Write(); err != nil {
					return 0, err
				}
				size += int64(batch.ValueSize())
				batch.Reset()
			}
			if blockBatch.ValueSize() >= ethdb.IdealBatchSize {
				if err := blockBatch.Write(); err != nil {
					return 0, err
				}
				size += int64(blockBatch.ValueSize())
				blockBatch.Reset()
			}
			stats.processed++
		}
		// Write everything belongs to the blocks into the database. So that
		// we can ensure all components of body is completed(body, receipts,
		// tx indexes)
		if batch.ValueSize() > 0 {
			size += int64(batch.ValueSize())
			if err := batch.Write(); err != nil {
				return 0, err
			}
		}
		if blockBatch.ValueSize() > 0 {
			size += int64(blockBatch.ValueSize())
			if err := blockBatch.Write(); err != nil {
				return 0, err
			}
		}
		updateHead(blockChain[len(blockChain)-1])
		return 0, nil
	}

	// Write downloaded chain data and corresponding receipt chain data
	/*
		1) writeAncient
		2) writeLive
	*/
	if len(ancientBlocks) > 0 {
		if n, err := writeAncient(ancientBlocks, ancientReceipts); err != nil {
			if err == errInsertionInterrupted {
				return 0, nil
			}
			return n, err
		}
	}
	if len(liveBlocks) > 0 {
		if n, err := writeLive(liveBlocks, liveReceipts); err != nil {
			if err == errInsertionInterrupted {
				return 0, nil
			}
			return n, err
		}
	}
	var (
		head    = blockChain[len(blockChain)-1]
		context = []interface{}{
			"count", stats.processed, "elapsed", common.PrettyDuration(time.Since(start)),
			"number", head.Number(), "hash", head.Hash(), "age", common.PrettyAge(time.Unix(int64(head.Time()), 0)),
			"size", common.StorageSize(size),
		}
	)
	if stats.ignored > 0 {
		context = append(context, []interface{}{"ignored", stats.ignored}...)
	}
	log.Debug("Imported new block receipts", context...)

	return 0, nil
}

// writeBlockWithoutState writes only the block and its metadata to the database,
// but does not write any state. This is used to construct competing side forks
// up to the point where they exceed the canonical total difficulty.
func (bc *BlockChain) writeBlockWithoutState(block *types.Block, td *big.Int) (err error) {
	if bc.insertStopped() {
		return errInsertionInterrupted
	}
	blockBatch := bc.db.BlockStore().NewBatch()
	rawdb.WriteTd(blockBatch, block.Hash(), block.NumberU64(), td)
	rawdb.WriteBlock(blockBatch, block)
	// if cancun is enabled, here need to write sidecars too
	if bc.chainConfig.IsCancun(block.Number(), block.Time()) {
		rawdb.WriteBlobSidecars(blockBatch, block.Hash(), block.NumberU64(), block.Sidecars())
	}
	if err := blockBatch.Write(); err != nil {
		log.Crit("Failed to write block into disk", "err", err)
	}
	return nil
}

// writeKnownBlock updates the head block flag with a known block
// and introduces chain reorg if necessary.
func (bc *BlockChain) writeKnownBlock(block *types.Block) error {
	current := bc.CurrentBlock()
	if block.ParentHash() != current.Hash() {
		if err := bc.reorg(current, block); err != nil {
			return err
		}
	}
	bc.writeHeadBlock(block)
	return nil
}

// writeBlockWithState writes block, metadata and corresponding state data to the
// database.
/*
StateDB::Commit
1) blockBatch.Write()
2) state.Commit -> StateDB::Commit
3) bc.cacheDiffLayer
*/
func (bc *BlockChain) writeBlockWithState(block *types.Block, receipts []*types.Receipt, state *state.StateDB) error {
	// Calculate the total difficulty of the block
	ptd := bc.GetTd(block.ParentHash(), block.NumberU64()-1)
	if ptd == nil {
		state.StopPrefetcher()
		return consensus.ErrUnknownAncestor
	}
	// Make sure no inconsistent state is leaked during insertion
	externTd := new(big.Int).Add(block.Difficulty(), ptd)

	// Irrelevant of the canonical status, write the block itself to the database.
	//
	// Note all the components of block(td, hash->number map, header, body, receipts)
	// should be written atomically. BlockBatch is used for containing all components.
	/*
		这里 NewBatch 是直接写到 leveldb/pebble 中的, 但是 trie 的写入是在 state.Commit 中
		block 相关的元信息, 以及 block 的 body, receipts 都是写入到 leveldb/pebble 中的
		具体的数据:
		1) HeaderTD: headerPrefix + num (uint64 big endian) + hash + headerTDSuffix -> td
		2) HeaderHash: headerPrefix + num (uint64 big endian) + hash -> hash
		3) Header: headerPrefix + num (uint64 big endian) + hash + headerSuffix -> header
		4) Body: bodyPrefix + num (uint64 big endian) + hash -> body
		5) Receipts: receiptsPrefix + num (uint64 big endian) + hash -> receipts
		6) TxLookupEntries: txLookupPrefix + num (uint64 big endian) + hash -> txLookupEntries
		7) BlockHash: blockHashPrefix + hash -> num (uint64 big endian)
		8) CanonicalHash: canonicalHashPrefix + num (uint64 big endian) -> hash
		9) TxIndexTail: txIndexTailPrefix -> num (uint64 big endian)
		10) AncientBlocks: ancientPrefix + num (uint64 big endian) + hash + ancientSuffix -> block
	*/
	wg := sync.WaitGroup{}
	wg.Add(1)
	go func() {
		blockBatch := bc.db.BlockStore().NewBatch()
		rawdb.WriteTd(blockBatch, block.Hash(), block.NumberU64(), externTd)
		rawdb.WriteBlock(blockBatch, block)
		rawdb.WriteReceipts(blockBatch, block.Hash(), block.NumberU64(), receipts)
		// if cancun is enabled, here need to write sidecars too
		if bc.chainConfig.IsCancun(block.Number(), block.Time()) {
			rawdb.WriteBlobSidecars(blockBatch, block.Hash(), block.NumberU64(), block.Sidecars())
		}
		if bc.db.StateStore() != nil {
			rawdb.WritePreimages(bc.db.StateStore(), state.Preimages())
		} else {
			rawdb.WritePreimages(blockBatch, state.Preimages())
		}
		if err := blockBatch.Write(); err != nil {
			log.Crit("Failed to write block into disk", "err", err)
		}
		bc.hc.tdCache.Add(block.Hash(), externTd)
		bc.blockCache.Add(block.Hash(), block)
		bc.receiptsCache.Add(block.Hash(), receipts)
		if bc.chainConfig.IsCancun(block.Number(), block.Time()) {
			bc.sidecarsCache.Add(block.Hash(), block.Sidecars())
		}
		wg.Done()
	}()

	/*
		tryCommitTrieDB
		显示的 gc 操作,
	*/
	tryCommitTrieDB := func() error {
		bc.commitLock.Lock()
		defer bc.commitLock.Unlock()

		// If node is running in path mode, skip explicit gc operation
		// which is unnecessary in this mode.
		/*
			PathScheme 为什么不需要 ?
			stateCache
			1) TrieDB::Commit 定期 执行;
			2) TrieDB::Reference
		*/
		if bc.triedb.Scheme() == rawdb.PathScheme {
			return nil
		}

		triedb := bc.stateCache.TrieDB()
		// If we're running an archive node, always flush
		if bc.cacheConfig.TrieDirtyDisabled {
			return triedb.Commit(block.Root(), false)
		}
		// Full but not archive node, do proper garbage collection
		triedb.Reference(block.Root(), common.Hash{}) // metadata reference to keep trie alive
		bc.triegc.Push(block.Root(), -int64(block.NumberU64()))

		/*

		 */
		// Flush limits are not considered for the first TriesInMemory blocks.
		current := block.NumberU64()
		if current <= TriesInMemory {
			return nil
		}
		// If we exceeded our memory allowance, flush matured singleton nodes to disk
		var (
			_, nodes, _, imgs = triedb.Size()
			limit             = common.StorageSize(bc.cacheConfig.TrieDirtyLimit) * 1024 * 1024
		)
		if nodes > limit || imgs > 4*1024*1024 {
			triedb.Cap(limit - ethdb.IdealBatchSize)
		}
		// Find the next state trie we need to commit
		chosen := current - bc.triesInMemory
		flushInterval := time.Duration(bc.flushInterval.Load())
		// If we exceeded out time allowance, flush an entire trie to disk
		if bc.gcproc > flushInterval {
			canWrite := true
			if posa, ok := bc.engine.(consensus.PoSA); ok {
				if !posa.EnoughDistance(bc, block.Header()) {
					canWrite = false
				}
			}
			if canWrite {
				// If the header is missing (canonical chain behind), we're reorging a low
				// diff sidechain. Suspend committing until this operation is completed.
				header := bc.GetHeaderByNumber(chosen)
				if header == nil {
					log.Warn("Reorg in progress, trie commit postponed", "number", chosen)
				} else {
					// If we're exceeding limits but haven't reached a large enough memory gap,
					// warn the user that the system is becoming unstable.
					if chosen < bc.lastWrite+bc.triesInMemory && bc.gcproc >= 2*flushInterval {
						log.Info("State in memory for too long, committing", "time", bc.gcproc, "allowance", flushInterval, "optimum", float64(chosen-bc.lastWrite)/float64(bc.triesInMemory))
					}
					// Flush an entire trie and restart the counters
					triedb.Commit(header.Root, true)
					/*
						LastSafePointBlockKey: SafePointBlockNumber,
						triedb commit 的位置 , 下次重启可以进行恢复;
					*/
					rawdb.WriteSafePointBlockNumber(bc.db, chosen)
					bc.lastWrite = chosen
					bc.gcproc = 0
				}
			}
		}
		// Garbage collect anything below our required write retention
		wg2 := sync.WaitGroup{}
		for !bc.triegc.Empty() {
			root, number := bc.triegc.Pop()
			if uint64(-number) > chosen {
				bc.triegc.Push(root, number)
				break
			}
			wg2.Add(1)
			go func() {
				triedb.Dereference(root)
				wg2.Done()
			}()
		}
		wg2.Wait()
		return nil
	}
	/*
		这里的 state.Commit 会将 trie 的数据写入到 leveldb/pebble 中
	*/
	// Commit all cached state changes into underlying memory database.
	_, diffLayer, err := state.Commit(block.NumberU64(), bc.tryRewindBadBlocks, tryCommitTrieDB)
	if err != nil {
		return err
	}

	// Ensure no empty block body
	if diffLayer != nil && block.Header().TxHash != types.EmptyRootHash {
		// Filling necessary field
		diffLayer.Receipts = receipts
		diffLayer.BlockHash = block.Hash()
		diffLayer.Number = block.NumberU64()

		diffLayerCh := make(chan struct{})
		if bc.diffLayerChanCache.Len() >= diffLayerCacheLimit {
			bc.diffLayerChanCache.RemoveOldest()
		}
		bc.diffLayerChanCache.Add(diffLayer.BlockHash, diffLayerCh)

		go bc.cacheDiffLayer(diffLayer, diffLayerCh)
	}
	wg.Wait()
	return nil
}

// WriteBlockAndSetHead writes the given block and all associated state to the database,
// and applies the block as the new chain head.
func (bc *BlockChain) WriteBlockAndSetHead(block *types.Block, receipts []*types.Receipt, logs []*types.Log, state *state.StateDB, emitHeadEvent bool) (status WriteStatus, err error) {
	if !bc.chainmu.TryLock() {
		return NonStatTy, errChainStopped
	}
	defer bc.chainmu.Unlock()

	return bc.writeBlockAndSetHead(block, receipts, logs, state, emitHeadEvent)
}

// writeBlockAndSetHead is the internal implementation of WriteBlockAndSetHead.
// This function expects the chain mutex to be held.
/*
1) writeBlockWithState
是否 reorg
3) status ==  CanonStatTy, 才是 Head
*/
func (bc *BlockChain) writeBlockAndSetHead(block *types.Block, receipts []*types.Receipt, logs []*types.Log, state *state.StateDB, emitHeadEvent bool) (status WriteStatus, err error) {
	if err := bc.writeBlockWithState(block, receipts, state); err != nil {
		return NonStatTy, err
	}
	currentBlock := bc.CurrentBlock()
	reorg, err := bc.forker.ReorgNeededWithFastFinality(currentBlock, block.Header())
	if err != nil {
		return NonStatTy, err
	}
	if reorg {
		// Reorganise the chain if the parent is not the head block
		if block.ParentHash() != currentBlock.Hash() {
			if err := bc.reorg(currentBlock, block); err != nil {
				return NonStatTy, err
			}
		}
		status = CanonStatTy
	} else {
		status = SideStatTy
	}
	// Set new head.
	if status == CanonStatTy {
		bc.writeHeadBlock(block)
	}
	bc.futureBlocks.Remove(block.Hash())

	if status == CanonStatTy {
		bc.chainFeed.Send(ChainEvent{Block: block, Hash: block.Hash(), Logs: logs})
		if len(logs) > 0 {
			bc.logsFeed.Send(logs)
		}
		// In theory, we should fire a ChainHeadEvent when we inject
		// a canonical block, but sometimes we can insert a batch of
		// canonical blocks. Avoid firing too many ChainHeadEvents,
		// we will fire an accumulated ChainHeadEvent and disable fire
		// event here.
		var finalizedHeader *types.Header
		if posa, ok := bc.Engine().(consensus.PoSA); ok {
			if finalizedHeader = posa.GetFinalizedHeader(bc, block.Header()); finalizedHeader != nil {
				bc.SetFinalized(finalizedHeader)
			}
		}
		if emitHeadEvent {
			bc.chainHeadFeed.Send(ChainHeadEvent{Block: block})
			if finalizedHeader != nil {
				bc.finalizedHeaderFeed.Send(FinalizedHeaderEvent{finalizedHeader})
			}
		}
	} else {
		bc.chainSideFeed.Send(ChainSideEvent{Block: block})
	}
	return status, nil
}

// addFutureBlock checks if the block is within the max allowed window to get
// accepted for future processing, and returns an error if the block is too far
// ahead and was not added.
//
// TODO after the transition, the future block shouldn't be kept. Because
// it's not checked in the Geth side anymore.
func (bc *BlockChain) addFutureBlock(block *types.Block) error {
	max := uint64(time.Now().Unix() + maxTimeFutureBlocks)
	if block.Time() > max {
		return fmt.Errorf("future block timestamp %v > allowed %v", block.Time(), max)
	}
	if block.Difficulty().Cmp(common.Big0) == 0 {
		// Never add PoS blocks into the future queue
		return nil
	}
	bc.futureBlocks.Add(block.Hash(), block)
	return nil
}

// InsertChain attempts to insert the given batch of blocks in to the canonical
// chain or, otherwise, create a fork. If an error is returned it will return
// the index number of the failing block as well an error describing what went
// wrong. After insertion is done, all accumulated events will be fired.
/*
InsertChain 尝试将给定的一批区块插入到规范链中，否则创建一个分叉。 如果返回错误，它将返回失败块的索引号以及描述出错的错误。 插入完成后，将触发所有累积的事件。
chain 必须是连续的;
1）对待插入的区块进行一次健全检查：区块号是否连续；区块的父 Hash 是否指向前一个区块。
注意：要求区块连续的这个条件可以简化插入流程，比如验证第一个区块时，发现它是已存储的区块，那么对于接下来的区块可以采取相同的措施，而不必挨个处理了。
*/
func (bc *BlockChain) InsertChain(chain types.Blocks) (int, error) {
	// Sanity check that we have something meaningful to import
	if len(chain) == 0 {
		return 0, nil
	}
	bc.blockProcFeed.Send(true)
	defer bc.blockProcFeed.Send(false)

	// Do a sanity check that the provided chain is actually ordered and linked.
	for i := 1; i < len(chain); i++ {
		block, prev := chain[i], chain[i-1]
		if block.NumberU64() != prev.NumberU64()+1 || block.ParentHash() != prev.Hash() {
			log.Error("Non contiguous block insert",
				"number", block.Number(),
				"hash", block.Hash(),
				"parent", block.ParentHash(),
				"prevnumber", prev.Number(),
				"prevhash", prev.Hash(),
			)
			return 0, fmt.Errorf("non contiguous insert: item %d is #%d [%x..], item %d is #%d [%x..] (parent [%x..])", i-1, prev.NumberU64(),
				prev.Hash().Bytes()[:4], i, block.NumberU64(), block.Hash().Bytes()[:4], block.ParentHash().Bytes()[:4])
		}
	}
	// Pre-checks passed, start the full block imports
	if !bc.chainmu.TryLock() {
		return 0, errChainStopped
	}
	defer bc.chainmu.Unlock()
	return bc.insertChain(chain, true)
}

// insertChain is the internal implementation of InsertChain, which assumes that
// 1) chains are contiguous, and 2) The chain mutex is held.
//
// This method is split out so that import batches that require re-injecting
// historical blocks can do so without releasing the lock, which could lead to
// racey behaviour. If a sidechain import is in progress, and the historic state
// is imported, but then new canon-head is added before the actual sidechain
// completes, then the historic state could be pruned again
/*
insertChain 是 InsertChain 的内部实现，假设 1) chains (传进来的 blocks)是连续的，2) chain 互斥锁被持有。
InsertChain 的执行过程具体如下:

1）恢复所有区块中所有交易的签名者。
2）通过 Engine 接口 VerifyHeaders 验证所有区块头。
3）创建一个插入迭代器：insertIterator，迭代器包含了一个验证器 Validator。
4）先取出第一个待导入的区块，通过验证器验证区块体数据是否有效，验证过程如下。
---
验证每一个区块的 header；
验证每一个区块的 body；
处理验证 header和 body所产生的错误；
若是验证经过，对待插入区块的交易状态进行验证，不然退出；
若是验证经过，调用 WriteBlockWithState 将第 n 个区块插入区块链，写入数据库，而后写入规范链，同时处理分叉问题。
---
1) Process
bc.processor.Process StateProcessor::Process -> applyTransaction
bc.validator.ValidateState
2) writeState
bc.writeBlockWithStat
---
*/
func (bc *BlockChain) insertChain(chain types.Blocks, setHead bool) (int, error) {
	// If the chain is terminating, don't even bother starting up.
	if bc.insertStopped() {
		return 0, nil
	}

	// Start a parallel signature recovery (signer will fluke on fork transition, minimal perf loss)
	// 1）恢复所有区块中所有交易的签名者。
	signer := types.MakeSigner(bc.chainConfig, chain[0].Number(), chain[0].Time())
	go SenderCacher.RecoverFromBlocks(signer, chain)

	var (
		stats     = insertStats{startTime: mclock.Now()}
		lastCanon *types.Block
	)
	// Fire a single chain head event if we've progressed the chain
	defer func() {
		if lastCanon != nil && bc.CurrentBlock().Hash() == lastCanon.Hash() {
			bc.chainHeadFeed.Send(ChainHeadEvent{lastCanon})
			if posa, ok := bc.Engine().(consensus.PoSA); ok {
				if finalizedHeader := posa.GetFinalizedHeader(bc, lastCanon.Header()); finalizedHeader != nil {
					bc.finalizedHeaderFeed.Send(FinalizedHeaderEvent{finalizedHeader})
				}
			}
		}
	}()

	// check block data available first
	if bc.chainConfig.Parlia != nil {
		if index, err := CheckDataAvailableInBatch(bc, chain); err != nil {
			return index, err
		}
	}

	// Start the parallel header verifier
	// 2）通过 Engine 接口 VerifyHeaders 验证所有区块头。
	// 并发的 验证 headers
	headers := make([]*types.Header, len(chain))
	for i, block := range chain {
		headers[i] = block.Header()
	}
	abort, results := bc.engine.VerifyHeaders(bc, headers)
	defer close(abort)

	// Peek the error for the first block to decide the directing import logic
	/*
		3）创建一个插入迭代器：insertIterator，迭代器包含了一个验证器 Validator, 迭代 chain(types.Blocks) 内的内容
	*/
	it := newInsertIterator(chain, results, bc.validator)
	block, err := it.next()

	// Left-trim all the known blocks that don't need to build snapshot
	if bc.skipBlock(err, it) {
		// First block (and state) is known
		//   1. We did a roll-back, and should now do a re-import
		//   2. The block is stored as a sidechain, and is lying about it's stateroot, and passes a stateroot
		//      from the canonical chain, which has not been verified.
		// Skip all known blocks that are behind us.
		var (
			reorg   bool
			current = bc.CurrentBlock()
		)
		for block != nil && bc.skipBlock(err, it) {
			reorg, err = bc.forker.ReorgNeededWithFastFinality(current, block.Header())
			if err != nil {
				return it.index, err
			}
			if reorg {
				// Switch to import mode if the forker says the reorg is necessary
				// and also the block is not on the canonical chain.
				// In eth2 the forker always returns true for reorg decision (blindly trusting
				// the external consensus engine), but in order to prevent the unnecessary
				// reorgs when importing known blocks, the special case is handled here.
				if block.NumberU64() > current.Number.Uint64() || bc.GetCanonicalHash(block.NumberU64()) != block.Hash() {
					break
				}
			}
			log.Debug("Ignoring already known block", "number", block.Number(), "hash", block.Hash())
			stats.ignored++

			block, err = it.next()
		}
		// The remaining blocks are still known blocks, the only scenario here is:
		// During the snap sync, the pivot point is already submitted but rollback
		// happens. Then node resets the head full block to a lower height via `rollback`
		// and leaves a few known blocks in the database.
		//
		// When node runs a snap sync again, it can re-import a batch of known blocks via
		// `insertChain` while a part of them have higher total difficulty than current
		// head full block(new pivot point).
		/*
		 */
		for block != nil && bc.skipBlock(err, it) {
			log.Debug("Writing previously known block", "number", block.Number(), "hash", block.Hash())
			if err := bc.writeKnownBlock(block); err != nil {
				return it.index, err
			}
			lastCanon = block

			block, err = it.next()
		}
		// Falls through to the block import
	}
	/*
		switch 处理哪一步的 error ??
	*/
	switch {
	// First block is pruned
	case errors.Is(err, consensus.ErrPrunedAncestor):
		if setHead {
			// First block is pruned, insert as sidechain and reorg only if TD grows enough
			log.Debug("Pruned ancestor, inserting as sidechain", "number", block.Number(), "hash", block.Hash())
			return bc.insertSideChain(block, it)
		} else {
			// We're post-merge and the parent is pruned, try to recover the parent state
			log.Debug("Pruned ancestor", "number", block.Number(), "hash", block.Hash())
			_, err := bc.recoverAncestors(block)
			return it.index, err
		}
	// First block is future, shove it (and all children) to the future queue (unknown ancestor)
	case errors.Is(err, consensus.ErrFutureBlock) || (errors.Is(err, consensus.ErrUnknownAncestor) && bc.futureBlocks.Contains(it.first().ParentHash())):
		for block != nil && (it.index == 0 || errors.Is(err, consensus.ErrUnknownAncestor)) {
			log.Debug("Future block, postponing import", "number", block.Number(), "hash", block.Hash())
			if err := bc.addFutureBlock(block); err != nil {
				return it.index, err
			}
			block, err = it.next()
		}
		stats.queued += it.processed()
		stats.ignored += it.remaining()

		// If there are any still remaining, mark as ignored
		return it.index, err
	/*
		1)
	*/
	// Some other error(except ErrKnownBlock) occurred, abort.
	// ErrKnownBlock is allowed here since some known blocks
	// still need re-execution to generate snapshots that are missing
	case err != nil && !errors.Is(err, ErrKnownBlock):
		bc.futureBlocks.Remove(block.Hash())
		stats.ignored += len(it.chain)
		bc.reportBlock(block, nil, err)
		return it.index, err
	}

	/*
		for 循环, 不断的 处理 it 内的 blocks:

	*/
	for ; block != nil && err == nil || errors.Is(err, ErrKnownBlock); block, err = it.next() {
		// If the chain is terminating, stop processing blocks
		if bc.insertStopped() {
			log.Debug("Abort during block processing")
			break
		}
		/*
			1) BadHashes 的判断, 如果是 bad hashes, 则 返回, 不允许的 hash.
		*/
		// If the header is a banned one, straight out abort
		if BadHashes[block.Hash()] {
			bc.reportBlock(block, nil, ErrBannedHash)
			return it.index, ErrBannedHash
		}
		// If the block is known (in the middle of the chain), it's a special case for
		// Clique blocks where they can share state among each other, so importing an
		// older block might complete the state of the subsequent one. In this case,
		// just skip the block (we already validated it once fully (and crashed), since
		// its header and body was already in the database). But if the corresponding
		// snapshot layer is missing, forcibly rerun the execution to build it.
		/*
			Clique blocks
		*/
		if bc.skipBlock(err, it) {
			logger := log.Debug
			if bc.chainConfig.Clique == nil {
				logger = log.Warn
			}
			logger("Inserted known block", "number", block.Number(), "hash", block.Hash(),
				"uncles", len(block.Uncles()), "txs", len(block.Transactions()), "gas", block.GasUsed(),
				"root", block.Root())

			// Special case. Commit the empty receipt slice if we meet the known
			// block in the middle. It can only happen in the clique chain. Whenever
			// we insert blocks via `insertSideChain`, we only commit `td`, `header`
			// and `body` if it's non-existent. Since we don't have receipts without
			// reexecution, so nothing to commit. But if the sidechain will be adopted
			// as the canonical chain eventually, it needs to be reexecuted for missing
			// state, but if it's this special case here(skip reexecution) we will lose
			// the empty receipt entry.
			if len(block.Transactions()) == 0 {
				rawdb.WriteReceipts(bc.db.BlockStore(), block.Hash(), block.NumberU64(), nil)
			} else {
				log.Error("Please file an issue, skip known block execution without receipt",
					"hash", block.Hash(), "number", block.NumberU64())
			}
			if err := bc.writeKnownBlock(block); err != nil {
				return it.index, err
			}
			stats.processed++

			// We can assume that logs are empty here, since the only way for consecutive
			// Clique blocks to have the same state is if there are no transactions.
			lastCanon = block
			continue
		}

		// Retrieve the parent block and it's state to execute on top
		start := time.Now()
		parent := it.previous()
		if parent == nil {
			parent = bc.GetHeader(block.ParentHash(), block.NumberU64()-1)
		}

		statedb, err := state.NewWithSharedPool(parent.Root, bc.stateCache, bc.snaps)
		if err != nil {
			return it.index, err
		}
		bc.updateHighestVerifiedHeader(block.Header())

		// Enable prefetching to pull in trie node paths while processing transactions
		/*
			第一种写法可以保证在 goroutine 内部参数的值不会被修改，而第二种写法则更简洁，但需要注意外部变量的引用可能会导致并发访问问题。
		*/
		statedb.StartPrefetcher("chain")
		interruptCh := make(chan struct{})
		// For diff sync, it may fallback to full sync, so we still do prefetch
		if len(block.Transactions()) >= prefetchTxNumber {
			// do Prefetch in a separate goroutine to avoid blocking the critical path

			// 1.do state prefetch for snapshot cache
			throwaway := statedb.CopyDoPrefetch()
			go bc.prefetcher.Prefetch(block, throwaway, &bc.vmConfig, interruptCh)

			// 2.do trie prefetch for MPT trie node cache
			// it is for the big state trie tree, prefetch based on transaction's From/To address.
			// trie prefetcher is thread safe now, ok to prefetch in a separate routine
			go throwaway.TriePrefetchInAdvance(block, signer)
		}

		// Process block using the parent state as reference point
		/*
			Execution 阶段
		*/
		if bc.pipeCommit {
			statedb.EnablePipeCommit()
		}
		statedb.SetExpectedStateRoot(block.Root())
		pstart := time.Now()
		statedb, receipts, logs, usedGas, err := bc.processor.Process(block, statedb, bc.vmConfig)
		close(interruptCh) // state prefetch can be stopped
		/*3) */
		if err != nil {
			bc.reportBlock(block, receipts, err)
			statedb.StopPrefetcher()
			return it.index, err
		}
		ptime := time.Since(pstart)

		// Validate the state using the default validator
		vstart := time.Now()
		/*
			Validate 阶段
			4)
		*/
		if err := bc.validator.ValidateState(block, statedb, receipts, usedGas); err != nil {
			log.Error("validate state failed", "error", err)
			bc.reportBlock(block, receipts, err)
			statedb.StopPrefetcher()
			return it.index, err
		}
		vtime := time.Since(vstart)
		proctime := time.Since(start) // processing + validation

		// Update the metrics touched during block processing and validation
		accountReadTimer.Update(statedb.AccountReads)                   // Account reads are complete(in processing)
		storageReadTimer.Update(statedb.StorageReads)                   // Storage reads are complete(in processing)
		snapshotAccountReadTimer.Update(statedb.SnapshotAccountReads)   // Account reads are complete(in processing)
		snapshotStorageReadTimer.Update(statedb.SnapshotStorageReads)   // Storage reads are complete(in processing)
		accountUpdateTimer.Update(statedb.AccountUpdates)               // Account updates are complete(in validation)
		storageUpdateTimer.Update(statedb.StorageUpdates)               // Storage updates are complete(in validation)
		accountHashTimer.Update(statedb.AccountHashes)                  // Account hashes are complete(in validation)
		storageHashTimer.Update(statedb.StorageHashes)                  // Storage hashes are complete(in validation)
		triehash := statedb.AccountHashes + statedb.StorageHashes       // The time spent on tries hashing
		trieUpdate := statedb.AccountUpdates + statedb.StorageUpdates   // The time spent on tries update
		trieRead := statedb.SnapshotAccountReads + statedb.AccountReads // The time spent on account read
		trieRead += statedb.SnapshotStorageReads + statedb.StorageReads // The time spent on storage read
		blockExecutionTimer.Update(ptime - trieRead)                    // The time spent on EVM processing
		blockValidationTimer.Update(vtime - (triehash + trieUpdate))    // The time spent on block validation

		// Write the block to the chain and get the status.
		/*
			Commit 阶段 ?
			1) AccountCommits
			2) StorageCommits
			3) SnapshotCommits
			4) TrieDBCommits

			setHead 的影响:
			1) setHead 来源: insertChain 函数参数传递进来;
			意义, 而不是具体的函数名,代码流程 ?
			2) false -> writeBlockWithState
			3) true -> writeBlockAndSetHead

		*/
		var (
			wstart = time.Now()
			status WriteStatus
		)
		if !setHead {
			// Don't set the head, only insert the block
			err = bc.writeBlockWithState(block, receipts, statedb)
		} else {
			status, err = bc.writeBlockAndSetHead(block, receipts, logs, statedb, false)
		}
		if err != nil {
			return it.index, err
		}

		bc.cacheReceipts(block.Hash(), receipts, block)

		// Update the metrics touched during block commit
		accountCommitTimer.Update(statedb.AccountCommits)   // Account commits are complete, we can mark them
		storageCommitTimer.Update(statedb.StorageCommits)   // Storage commits are complete, we can mark them
		snapshotCommitTimer.Update(statedb.SnapshotCommits) // Snapshot commits are complete, we can mark them
		triedbCommitTimer.Update(statedb.TrieDBCommits)     // Trie database commits are complete, we can mark them

		blockWriteTimer.Update(time.Since(wstart) - statedb.AccountCommits - statedb.StorageCommits - statedb.SnapshotCommits - statedb.TrieDBCommits)
		blockInsertTimer.UpdateSince(start)

		// Report the import stats before returning the various results
		stats.processed++
		stats.usedGas += usedGas

		/*
			stats.report 当前 import 的进度
		*/
		var snapDiffItems, snapBufItems common.StorageSize
		if bc.snaps != nil {
			snapDiffItems, snapBufItems, _ = bc.snaps.Size()
		}
		trieDiffNodes, trieBufNodes, trieImmutableBufNodes, _ := bc.triedb.Size()
		stats.report(chain, it.index, snapDiffItems, snapBufItems, trieDiffNodes, trieBufNodes, trieImmutableBufNodes, status == CanonStatTy)

		if !setHead {
			// After merge we expect few side chains. Simply count
			// all blocks the CL gives us for GC processing time
			bc.gcproc += proctime

			return it.index, nil // Direct block insertion of a single block
		}
		switch status {
		case CanonStatTy:
			log.Debug("Inserted new block", "number", block.Number(), "hash", block.Hash(),
				"uncles", len(block.Uncles()), "txs", len(block.Transactions()), "gas", block.GasUsed(),
				"elapsed", common.PrettyDuration(time.Since(start)),
				"root", block.Root())

			lastCanon = block

			// Only count canonical blocks for GC processing time
			bc.gcproc += proctime

		case SideStatTy:
			log.Debug("Inserted forked block", "number", block.Number(), "hash", block.Hash(),
				"diff", block.Difficulty(), "elapsed", common.PrettyDuration(time.Since(start)),
				"txs", len(block.Transactions()), "gas", block.GasUsed(), "uncles", len(block.Uncles()),
				"root", block.Root())

		default:
			// This in theory is impossible, but lets be nice to our future selves and leave
			// a log, instead of trying to track down blocks imports that don't emit logs.
			log.Warn("Inserted block with unknown status", "number", block.Number(), "hash", block.Hash(),
				"diff", block.Difficulty(), "elapsed", common.PrettyDuration(time.Since(start)),
				"txs", len(block.Transactions()), "gas", block.GasUsed(), "uncles", len(block.Uncles()),
				"root", block.Root())
		}
		bc.chainBlockFeed.Send(ChainHeadEvent{block})
	}

	// Any blocks remaining here? The only ones we care about are the future ones
	if block != nil && errors.Is(err, consensus.ErrFutureBlock) {
		if err := bc.addFutureBlock(block); err != nil {
			return it.index, err
		}
		block, err = it.next()

		for ; block != nil && errors.Is(err, consensus.ErrUnknownAncestor); block, err = it.next() {
			if err := bc.addFutureBlock(block); err != nil {
				return it.index, err
			}
			stats.queued++
		}
	}
	stats.ignored += it.remaining()

	return it.index, err
}

func (bc *BlockChain) updateHighestVerifiedHeader(header *types.Header) {
	if header == nil || header.Number == nil {
		return
	}
	currentBlock := bc.CurrentBlock()
	reorg, err := bc.forker.ReorgNeededWithFastFinality(currentBlock, header)
	if err == nil && reorg {
		bc.highestVerifiedHeader.Store(types.CopyHeader(header))
		log.Trace("updateHighestVerifiedHeader", "number", header.Number.Uint64(), "hash", header.Hash())
	}
}

func (bc *BlockChain) GetHighestVerifiedHeader() *types.Header {
	return bc.highestVerifiedHeader.Load()
}

// insertSideChain is called when an import batch hits upon a pruned ancestor
// error, which happens when a sidechain with a sufficiently old fork-block is
// found.
//
// The method writes all (header-and-body-valid) blocks to disk, then tries to
// switch over to the new chain if the TD exceeded the current chain.
// insertSideChain is only used pre-merge.
/*
insertSideChain 插入遇到错误(a pruned ancestor) 的执行过程具体如下。

*/
func (bc *BlockChain) insertSideChain(block *types.Block, it *insertIterator) (int, error) {
	var (
		externTd  *big.Int
		lastBlock = block
		current   = bc.CurrentBlock()
	)
	// The first sidechain block error is already verified to be ErrPrunedAncestor.
	// Since we don't import them here, we expect ErrUnknownAncestor for the remaining
	// ones. Any other errors means that the block is invalid, and should not be written
	// to disk.
	err := consensus.ErrPrunedAncestor
	for ; block != nil && errors.Is(err, consensus.ErrPrunedAncestor); block, err = it.next() {
		// Check the canonical state root for that number
		if number := block.NumberU64(); current.Number.Uint64() >= number {
			canonical := bc.GetBlockByNumber(number)
			if canonical != nil && canonical.Hash() == block.Hash() {
				// Not a sidechain block, this is a re-import of a canon block which has it's state pruned

				// Collect the TD of the block. Since we know it's a canon one,
				// we can get it directly, and not (like further below) use
				// the parent and then add the block on top
				externTd = bc.GetTd(block.Hash(), block.NumberU64())
				continue
			}
			if canonical != nil && canonical.Root() == block.Root() {
				// This is most likely a shadow-state attack. When a fork is imported into the
				// database, and it eventually reaches a block height which is not pruned, we
				// just found that the state already exist! This means that the sidechain block
				// refers to a state which already exists in our canon chain.
				//
				// If left unchecked, we would now proceed importing the blocks, without actually
				// having verified the state of the previous blocks.
				log.Warn("Sidechain ghost-state attack detected", "number", block.NumberU64(), "sideroot", block.Root(), "canonroot", canonical.Root())

				// If someone legitimately side-mines blocks, they would still be imported as usual. However,
				// we cannot risk writing unverified blocks to disk when they obviously target the pruning
				// mechanism.
				return it.index, errors.New("sidechain ghost-state attack")
			}
		}
		if externTd == nil {
			externTd = bc.GetTd(block.ParentHash(), block.NumberU64()-1)
		}
		externTd = new(big.Int).Add(externTd, block.Difficulty())

		if !bc.HasBlock(block.Hash(), block.NumberU64()) {
			start := time.Now()
			if err := bc.writeBlockWithoutState(block, externTd); err != nil {
				return it.index, err
			}
			log.Debug("Injected sidechain block", "number", block.Number(), "hash", block.Hash(),
				"diff", block.Difficulty(), "elapsed", common.PrettyDuration(time.Since(start)),
				"txs", len(block.Transactions()), "gas", block.GasUsed(), "uncles", len(block.Uncles()),
				"root", block.Root())
		}
		lastBlock = block
	}
	// At this point, we've written all sidechain blocks to database. Loop ended
	// either on some other error or all were processed. If there was some other
	// error, we can ignore the rest of those blocks.
	//
	// If the externTd was larger than our local TD, we now need to reimport the previous
	// blocks to regenerate the required state
	reorg, err := bc.forker.ReorgNeededWithFastFinality(current, lastBlock.Header())
	if err != nil {
		return it.index, err
	}
	if !reorg {
		localTd := bc.GetTd(current.Hash(), current.Number.Uint64())
		log.Info("Sidechain written to disk", "start", it.first().NumberU64(), "end", it.previous().Number, "sidetd", externTd, "localtd", localTd)
		return it.index, err
	}
	// Gather all the sidechain hashes (full blocks may be memory heavy)
	var (
		hashes  []common.Hash
		numbers []uint64
	)
	parent := it.previous()
	for parent != nil && !bc.HasState(parent.Root) {
		if bc.stateRecoverable(parent.Root) {
			if err := bc.triedb.Recover(parent.Root); err != nil {
				return 0, err
			}
			break
		}
		hashes = append(hashes, parent.Hash())
		numbers = append(numbers, parent.Number.Uint64())

		parent = bc.GetHeader(parent.ParentHash, parent.Number.Uint64()-1)
	}
	if parent == nil {
		return it.index, errors.New("missing parent")
	}
	// Import all the pruned blocks to make the state available
	var (
		blocks []*types.Block
		memory uint64
	)
	for i := len(hashes) - 1; i >= 0; i-- {
		// Append the next block to our batch
		block := bc.GetBlock(hashes[i], numbers[i])
		if block == nil {
			log.Crit("Importing heavy sidechain block is nil", "hash", hashes[i], "number", numbers[i])
		}
		if bc.chainConfig.IsCancun(block.Number(), block.Time()) {
			block = block.WithSidecars(bc.GetSidecarsByHash(hashes[i]))
		}
		blocks = append(blocks, block)
		memory += block.Size()

		// If memory use grew too large, import and continue. Sadly we need to discard
		// all raised events and logs from notifications since we're too heavy on the
		// memory here.
		if len(blocks) >= 2048 || memory > 64*1024*1024 {
			log.Info("Importing heavy sidechain segment", "blocks", len(blocks), "start", blocks[0].NumberU64(), "end", block.NumberU64())
			if _, err := bc.insertChain(blocks, true); err != nil {
				return 0, err
			}
			blocks, memory = blocks[:0], 0

			// If the chain is terminating, stop processing blocks
			if bc.insertStopped() {
				log.Debug("Abort during blocks processing")
				return 0, nil
			}
		}
	}
	if len(blocks) > 0 {
		log.Info("Importing sidechain segment", "start", blocks[0].NumberU64(), "end", blocks[len(blocks)-1].NumberU64())
		return bc.insertChain(blocks, true)
	}
	return 0, nil
}

// recoverAncestors finds the closest ancestor with available state and re-execute
// all the ancestor blocks since that.
// recoverAncestors is only used post-merge.
// We return the hash of the latest block that we could correctly validate.
func (bc *BlockChain) recoverAncestors(block *types.Block) (common.Hash, error) {
	// Gather all the sidechain hashes (full blocks may be memory heavy)
	var (
		hashes  []common.Hash
		numbers []uint64
		parent  = block
	)
	for parent != nil && !bc.HasState(parent.Root()) {
		if bc.stateRecoverable(parent.Root()) {
			if err := bc.triedb.Recover(parent.Root()); err != nil {
				return common.Hash{}, err
			}
			break
		}
		hashes = append(hashes, parent.Hash())
		numbers = append(numbers, parent.NumberU64())
		parent = bc.GetBlock(parent.ParentHash(), parent.NumberU64()-1)

		// If the chain is terminating, stop iteration
		if bc.insertStopped() {
			log.Debug("Abort during blocks iteration")
			return common.Hash{}, errInsertionInterrupted
		}
	}
	if parent == nil {
		return common.Hash{}, errors.New("missing parent")
	}
	// Import all the pruned blocks to make the state available
	for i := len(hashes) - 1; i >= 0; i-- {
		// If the chain is terminating, stop processing blocks
		if bc.insertStopped() {
			log.Debug("Abort during blocks processing")
			return common.Hash{}, errInsertionInterrupted
		}
		var b *types.Block
		if i == 0 {
			b = block
		} else {
			b = bc.GetBlock(hashes[i], numbers[i])
		}
		if bc.chainConfig.IsCancun(b.Number(), b.Time()) {
			b = b.WithSidecars(bc.GetSidecarsByHash(b.Hash()))
		}
		if _, err := bc.insertChain(types.Blocks{b}, false); err != nil {
			return b.ParentHash(), err
		}
	}
	return block.Hash(), nil
}

// collectLogs collects the logs that were generated or removed during
// the processing of a block. These logs are later announced as deleted or reborn.
func (bc *BlockChain) collectLogs(b *types.Block, removed bool) []*types.Log {
	var blobGasPrice *big.Int
	excessBlobGas := b.ExcessBlobGas()
	if excessBlobGas != nil {
		blobGasPrice = eip4844.CalcBlobFee(*excessBlobGas)
	}
	receipts := rawdb.ReadRawReceipts(bc.db, b.Hash(), b.NumberU64())
	if err := receipts.DeriveFields(bc.chainConfig, b.Hash(), b.NumberU64(), b.Time(), b.BaseFee(), blobGasPrice, b.Transactions()); err != nil {
		log.Error("Failed to derive block receipts fields", "hash", b.Hash(), "number", b.NumberU64(), "err", err)
	}
	var logs []*types.Log
	for _, receipt := range receipts {
		for _, log := range receipt.Logs {
			if removed {
				log.Removed = true
			}
			logs = append(logs, log)
		}
	}
	return logs
}

/*
reorg oldHead, newHead ?

invalid new chain ?

入参 2 个 blocks, old & new chain 重建 blocks, 插入到 canonical chain 内.

*/
// reorg takes two blocks, an old chain and a new chain and will reconstruct the
// blocks and inserts them to be part of the new canonical chain and accumulates
// potential missing transactions and post an event about them.
// Note the new head block won't be processed here, callers need to handle it
// externally.
func (bc *BlockChain) reorg(oldHead *types.Header, newHead *types.Block) error {
	var (
		newChain    types.Blocks
		oldChain    types.Blocks
		commonBlock *types.Block

		deletedTxs []common.Hash
		addedTxs   []common.Hash
	)
	oldBlock := bc.GetBlock(oldHead.Hash(), oldHead.Number.Uint64())
	if oldBlock == nil {
		return errors.New("current head block missing")
	}
	newBlock := newHead

	// Reduce the longer chain to the same number as the shorter one
	if oldBlock.NumberU64() > newBlock.NumberU64() {
		// Old chain is longer, gather all transactions and logs as deleted ones
		for ; oldBlock != nil && oldBlock.NumberU64() != newBlock.NumberU64(); oldBlock = bc.GetBlock(oldBlock.ParentHash(), oldBlock.NumberU64()-1) {
			oldChain = append(oldChain, oldBlock)
			for _, tx := range oldBlock.Transactions() {
				deletedTxs = append(deletedTxs, tx.Hash())
			}
		}
	} else {
		// New chain is longer, stash all blocks away for subsequent insertion
		for ; newBlock != nil && newBlock.NumberU64() != oldBlock.NumberU64(); newBlock = bc.GetBlock(newBlock.ParentHash(), newBlock.NumberU64()-1) {
			newChain = append(newChain, newBlock)
		}
	}
	if oldBlock == nil {
		return errInvalidOldChain
	}
	if newBlock == nil {
		return errInvalidNewChain
	}
	/*
		两者没有共同的祖先 ?
	*/
	// Both sides of the reorg are at the same number, reduce both until the common
	// ancestor is found
	for {
		// If the common ancestor was found, bail out
		if oldBlock.Hash() == newBlock.Hash() {
			commonBlock = oldBlock
			break
		}
		// Remove an old block as well as stash away a new block
		oldChain = append(oldChain, oldBlock)
		for _, tx := range oldBlock.Transactions() {
			deletedTxs = append(deletedTxs, tx.Hash())
		}
		newChain = append(newChain, newBlock)

		// Step back with both chains
		oldBlock = bc.GetBlock(oldBlock.ParentHash(), oldBlock.NumberU64()-1)
		if oldBlock == nil {
			return errInvalidOldChain
		}
		newBlock = bc.GetBlock(newBlock.ParentHash(), newBlock.NumberU64()-1)
		if newBlock == nil {
			return errInvalidNewChain
		}
	}

	// Ensure the user sees large reorgs
	if len(oldChain) > 0 && len(newChain) > 0 {
		logFn := log.Info
		msg := "Chain reorg detected"
		if len(oldChain) > 63 {
			msg = "Large chain reorg detected"
			logFn = log.Warn
		}
		logFn(msg, "number", commonBlock.Number(), "hash", commonBlock.Hash(),
			"drop", len(oldChain), "dropfrom", oldChain[0].Hash(), "add", len(newChain), "addfrom", newChain[0].Hash())
		blockReorgAddMeter.Mark(int64(len(newChain)))
		blockReorgDropMeter.Mark(int64(len(oldChain)))
		blockReorgMeter.Mark(1)
	} else if len(newChain) > 0 {
		// Special case happens in the post merge stage that current head is
		// the ancestor of new head while these two blocks are not consecutive
		log.Info("Extend chain", "add", len(newChain), "number", newChain[0].Number(), "hash", newChain[0].Hash())
		blockReorgAddMeter.Mark(int64(len(newChain)))
	} else {
		// len(newChain) == 0 && len(oldChain) > 0
		// rewind the canonical chain to a lower point.
		log.Error("Impossible reorg, please file an issue", "oldnum", oldBlock.Number(), "oldhash", oldBlock.Hash(), "oldblocks", len(oldChain), "newnum", newBlock.Number(), "newhash", newBlock.Hash(), "newblocks", len(newChain))
	}
	// Reset the tx lookup cache in case to clear stale txlookups.
	// This is done before writing any new chain data to avoid the
	// weird scenario that canonical chain is changed while the
	// stale lookups are still cached.
	bc.txLookupCache.Purge()

	// Insert the new chain(except the head block(reverse order)),
	// taking care of the proper incremental order.
	for i := len(newChain) - 1; i >= 1; i-- {
		// Insert the block in the canonical way, re-writing history
		bc.writeHeadBlock(newChain[i])

		// Collect the new added transactions.
		for _, tx := range newChain[i].Transactions() {
			addedTxs = append(addedTxs, tx.Hash())
		}
	}

	// Delete useless indexes right now which includes the non-canonical
	// transaction indexes, canonical chain indexes which above the head.
	var (
		indexesBatch = bc.db.NewBatch()
		diffs        = types.HashDifference(deletedTxs, addedTxs)
		blockBatch   = bc.db.BlockStore().NewBatch()
	)
	for _, tx := range diffs {
		rawdb.DeleteTxLookupEntry(indexesBatch, tx)
	}
	// Delete all hash markers that are not part of the new canonical chain.
	// Because the reorg function does not handle new chain head, all hash
	// markers greater than or equal to new chain head should be deleted.
	number := commonBlock.NumberU64()
	if len(newChain) > 1 {
		number = newChain[1].NumberU64()
	}
	for i := number + 1; ; i++ {
		hash := rawdb.ReadCanonicalHash(bc.db, i)
		if hash == (common.Hash{}) {
			break
		}
		rawdb.DeleteCanonicalHash(blockBatch, i)
	}
	if err := indexesBatch.Write(); err != nil {
		log.Crit("Failed to delete useless indexes", "err", err)
	}
	if err := blockBatch.Write(); err != nil {
		log.Crit("Failed to delete useless indexes use block batch", "err", err)
	}

	// Send out events for logs from the old canon chain, and 'reborn'
	// logs from the new canon chain. The number of logs can be very
	// high, so the events are sent in batches of size around 512.

	// Deleted logs + blocks:
	var deletedLogs []*types.Log
	for i := len(oldChain) - 1; i >= 0; i-- {
		// Also send event for blocks removed from the canon chain.
		bc.chainSideFeed.Send(ChainSideEvent{Block: oldChain[i]})

		// Collect deleted logs for notification
		if logs := bc.collectLogs(oldChain[i], true); len(logs) > 0 {
			deletedLogs = append(deletedLogs, logs...)
		}
		if len(deletedLogs) > 512 {
			bc.rmLogsFeed.Send(RemovedLogsEvent{deletedLogs})
			deletedLogs = nil
		}
	}
	if len(deletedLogs) > 0 {
		bc.rmLogsFeed.Send(RemovedLogsEvent{deletedLogs})
	}

	// New logs:
	var rebirthLogs []*types.Log
	for i := len(newChain) - 1; i >= 1; i-- {
		if logs := bc.collectLogs(newChain[i], false); len(logs) > 0 {
			rebirthLogs = append(rebirthLogs, logs...)
		}
		if len(rebirthLogs) > 512 {
			bc.logsFeed.Send(rebirthLogs)
			rebirthLogs = nil
		}
	}
	if len(rebirthLogs) > 0 {
		bc.logsFeed.Send(rebirthLogs)
	}
	return nil
}

// InsertBlockWithoutSetHead executes the block, runs the necessary verification
// upon it and then persist the block and the associate state into the database.
// The key difference between the InsertChain is it won't do the canonical chain
// updating. It relies on the additional SetCanonical call to finalize the entire
// procedure.
func (bc *BlockChain) InsertBlockWithoutSetHead(block *types.Block) error {
	if !bc.chainmu.TryLock() {
		return errChainStopped
	}
	defer bc.chainmu.Unlock()

	_, err := bc.insertChain(types.Blocks{block}, false)
	return err
}

// SetCanonical rewinds the chain to set the new head block as the specified
// block. It's possible that the state of the new head is missing, and it will
// be recovered in this function as well.
/*
SetCanonical
"Chain head was updated"
*/
func (bc *BlockChain) SetCanonical(head *types.Block) (common.Hash, error) {
	if !bc.chainmu.TryLock() {
		return common.Hash{}, errChainStopped
	}
	defer bc.chainmu.Unlock()

	// Re-execute the reorged chain in case the head state is missing.
	if !bc.HasState(head.Root()) {
		if latestValidHash, err := bc.recoverAncestors(head); err != nil {
			return latestValidHash, err
		}
		log.Info("Recovered head state", "number", head.Number(), "hash", head.Hash())
	}
	// Run the reorg if necessary and set the given block as new head.
	start := time.Now()
	if head.ParentHash() != bc.CurrentBlock().Hash() {
		if err := bc.reorg(bc.CurrentBlock(), head); err != nil {
			return common.Hash{}, err
		}
	}
	bc.writeHeadBlock(head)

	// Emit events
	logs := bc.collectLogs(head, false)
	bc.chainFeed.Send(ChainEvent{Block: head, Hash: head.Hash(), Logs: logs})
	if len(logs) > 0 {
		bc.logsFeed.Send(logs)
	}
	bc.chainHeadFeed.Send(ChainHeadEvent{Block: head})

	context := []interface{}{
		"number", head.Number(),
		"hash", head.Hash(),
		"root", head.Root(),
		"elapsed", time.Since(start),
	}
	if timestamp := time.Unix(int64(head.Time()), 0); time.Since(timestamp) > time.Minute {
		context = append(context, []interface{}{"age", common.PrettyAge(timestamp)}...)
	}
	log.Info("Chain head was updated", context...)
	return head.Hash(), nil
}

func (bc *BlockChain) updateFutureBlocks() {
	futureTimer := time.NewTicker(5 * time.Second)
	defer futureTimer.Stop()
	defer bc.wg.Done()
	for {
		select {
		case <-futureTimer.C:
			bc.procFutureBlocks()
		case <-bc.quit:
			return
		}
	}
}

func (bc *BlockChain) rewindInvalidHeaderBlockLoop() {
	recheck := time.NewTicker(rewindBadBlockInterval)
	defer func() {
		recheck.Stop()
		bc.wg.Done()
	}()
	for {
		select {
		case <-recheck.C:
			bc.tryRewindBadBlocks()
		case <-bc.quit:
			return
		}
	}
}

func (bc *BlockChain) trustedDiffLayerLoop() {
	recheck := time.NewTicker(diffLayerFreezerRecheckInterval)
	defer func() {
		recheck.Stop()
		bc.wg.Done()
	}()
	for {
		select {
		case diff := <-bc.diffQueueBuffer:
			bc.diffQueue.Push(diff, -(int64(diff.Number)))
		case <-bc.quit:
			// Persist all diffLayers when shutdown, it will introduce redundant storage, but it is acceptable.
			// If the client been ungracefully shutdown, it will missing all cached diff layers, it is acceptable as well.
			var batch ethdb.Batch
			for !bc.diffQueue.Empty() {
				diffLayer, _ := bc.diffQueue.Pop()
				if batch == nil {
					batch = bc.db.DiffStore().NewBatch()
				}
				rawdb.WriteDiffLayer(batch, diffLayer.BlockHash, diffLayer)
				if batch.ValueSize() > ethdb.IdealBatchSize {
					if err := batch.Write(); err != nil {
						log.Error("Failed to write diff layer", "err", err)
						return
					}
					batch.Reset()
				}
			}
			if batch != nil {
				// flush data
				if err := batch.Write(); err != nil {
					log.Error("Failed to write diff layer", "err", err)
					return
				}
				batch.Reset()
			}
			return
		case <-recheck.C:
			currentHeight := bc.CurrentBlock().Number.Uint64()
			var batch ethdb.Batch
			for !bc.diffQueue.Empty() {
				diffLayer, prio := bc.diffQueue.Pop()

				// if the block not old enough
				if int64(currentHeight)+prio < int64(bc.triesInMemory) {
					bc.diffQueue.Push(diffLayer, prio)
					break
				}
				canonicalHash := bc.GetCanonicalHash(uint64(-prio))
				// on the canonical chain
				if canonicalHash == diffLayer.BlockHash {
					if batch == nil {
						batch = bc.db.DiffStore().NewBatch()
					}
					rawdb.WriteDiffLayer(batch, diffLayer.BlockHash, diffLayer)
					staleHash := bc.GetCanonicalHash(uint64(-prio) - bc.diffLayerFreezerBlockLimit)
					rawdb.DeleteDiffLayer(batch, staleHash)
				}
				if batch != nil && batch.ValueSize() > ethdb.IdealBatchSize {
					if err := batch.Write(); err != nil {
						panic(fmt.Sprintf("Failed to write diff layer, error %v", err))
					}
					batch.Reset()
				}
			}
			if batch != nil {
				if err := batch.Write(); err != nil {
					panic(fmt.Sprintf("Failed to write diff layer, error %v", err))
				}
				batch.Reset()
			}
		}
	}
}

func (bc *BlockChain) startDoubleSignMonitor() {
	eventChan := make(chan ChainHeadEvent, monitor.MaxCacheHeader)
	sub := bc.SubscribeChainHeadEvent(eventChan)
	defer func() {
		sub.Unsubscribe()
		close(eventChan)
		bc.wg.Done()
	}()

	for {
		select {
		case event := <-eventChan:
			if bc.doubleSignMonitor != nil {
				bc.doubleSignMonitor.Verify(event.Block.Header())
			}
		case <-bc.quit:
			return
		}
	}
}

// skipBlock returns 'true', if the block being imported can be skipped over, meaning
// that the block does not need to be processed but can be considered already fully 'done'.
/*
1) 返回 true 表示 block 可以被跳过，意味着 block 不需要被处理，但是可以被认为已经完全完成。
主要是处理 snaps,
*/
func (bc *BlockChain) skipBlock(err error, it *insertIterator) bool {
	// We can only ever bypass processing if the only error returned by the validator
	// is ErrKnownBlock, which means all checks passed, but we already have the block
	// and state.
	if !errors.Is(err, ErrKnownBlock) {
		return false
	}
	// If we're not using snapshots, we can skip this, since we have both block
	// and (trie-) state
	if bc.snaps == nil {
		return true
	}
	var (
		header     = it.current() // header can't be nil
		parentRoot common.Hash
	)
	// If we also have the snapshot-state, we can skip the processing.
	if bc.snaps.Snapshot(header.Root) != nil {
		return true
	}
	// In this case, we have the trie-state but not snapshot-state. If the parent
	// snapshot-state exists, we need to process this in order to not get a gap
	// in the snapshot layers.
	// Resolve parent block
	if parent := it.previous(); parent != nil {
		parentRoot = parent.Root
	} else if parent = bc.GetHeaderByHash(header.ParentHash); parent != nil {
		parentRoot = parent.Root
	}
	if parentRoot == (common.Hash{}) {
		return false // Theoretically impossible case
	}
	// Parent is also missing snapshot: we can skip this. Otherwise process.
	if bc.snaps.Snapshot(parentRoot) == nil {
		return true
	}
	return false
}

func (bc *BlockChain) isCachedBadBlock(block *types.Block) bool {
	if timeAt, exist := bc.badBlockCache.Get(block.Hash()); exist {
		if time.Since(timeAt) >= badBlockCacheExpire {
			bc.badBlockCache.Remove(block.Hash())
			return false
		}
		return true
	}
	return false
}

// reportBlock logs a bad block error.
// bad block need not save receipts & sidecars.
/*
只有四个地方调用:
3) bc.processor.Process
4) bc.validator.ValidateState 出错 , 会有 "validate state failed" 日志;
*/
func (bc *BlockChain) reportBlock(block *types.Block, receipts types.Receipts, err error) {
	rawdb.WriteBadBlock(bc.db, block)
	log.Error(summarizeBadBlock(block, receipts, bc.Config(), err))
}

// summarizeBadBlock returns a string summarizing the bad block and other
// relevant information.
/*
summarizeBadBlock
PostState
*/
func summarizeBadBlock(block *types.Block, receipts []*types.Receipt, config *params.ChainConfig, err error) string {
	var receiptString string
	for i, receipt := range receipts {
		receiptString += fmt.Sprintf("\n  %d: cumulative: %v gas: %v contract: %v status: %v tx: %v logs: %v bloom: %x state: %x",
			i, receipt.CumulativeGasUsed, receipt.GasUsed, receipt.ContractAddress.Hex(),
			receipt.Status, receipt.TxHash.Hex(), receipt.Logs, receipt.Bloom, receipt.PostState)
	}
	version, vcs := version.Info()
	platform := fmt.Sprintf("%s %s %s %s", version, runtime.Version(), runtime.GOARCH, runtime.GOOS)
	if vcs != "" {
		vcs = fmt.Sprintf("\nVCS: %s", vcs)
	}

	if badBlockRecords.Cardinality() < badBlockRecordslimit {
		badBlockRecords.Add(block.Hash())
		badBlockGauge.Update(int64(badBlockRecords.Cardinality()))
	}

	return fmt.Sprintf(`
########## BAD BLOCK #########
Block: %v (%#x)
Miner: %v
Error: %v
Platform: %v%v
Chain config: %#v
Receipts: %v
##############################
`, block.Number(), block.Hash(), block.Coinbase(), err, platform, vcs, config, receiptString)
}

// InsertHeaderChain attempts to insert the given header chain in to the local
// chain, possibly creating a reorg. If an error is returned, it will return the
// index number of the failing header as well an error describing what went wrong.
func (bc *BlockChain) InsertHeaderChain(chain []*types.Header) (int, error) {
	if len(chain) == 0 {
		return 0, nil
	}
	start := time.Now()
	if i, err := bc.hc.ValidateHeaderChain(chain); err != nil {
		return i, err
	}

	if !bc.chainmu.TryLock() {
		return 0, errChainStopped
	}
	defer bc.chainmu.Unlock()
	_, err := bc.hc.InsertHeaderChain(chain, start, bc.forker)
	return 0, err
}

func (bc *BlockChain) TriesInMemory() uint64 { return bc.triesInMemory }

func EnablePipelineCommit(bc *BlockChain) (*BlockChain, error) {
	bc.pipeCommit = false
	return bc, nil
}

func EnablePersistDiff(limit uint64) BlockChainOption {
	return func(chain *BlockChain) (*BlockChain, error) {
		chain.diffLayerFreezerBlockLimit = limit
		return chain, nil
	}
}

/*
EnableBlockValidator 1) remoteVerifyManager
区块验证由验证节点配合完成，
验证节点通过验证区块的交易，计算出区块的状态根，然后将区块的状态根和区块头一起发送给全节点，全节点通过验证区块头的方式验证区块的状态根是否正确??
*/
func EnableBlockValidator(chainConfig *params.ChainConfig, engine consensus.Engine, mode VerifyMode, peers verifyPeers) BlockChainOption {
	return func(bc *BlockChain) (*BlockChain, error) {
		if mode.NeedRemoteVerify() {
			vm, err := NewVerifyManager(bc, peers, mode == InsecureVerify)
			if err != nil {
				return nil, err
			}
			go vm.mainLoop()
			bc.validator = NewBlockValidator(chainConfig, bc, engine, EnableRemoteVerifyManager(vm))
		}
		return bc, nil
	}
}

func EnableDoubleSignChecker(bc *BlockChain) (*BlockChain, error) {
	bc.doubleSignMonitor = monitor.NewDoubleSignMonitor()
	return bc, nil
}

func (bc *BlockChain) GetVerifyResult(blockNumber uint64, blockHash common.Hash, diffHash common.Hash) *VerifyResult {
	var res VerifyResult
	res.BlockNumber = blockNumber
	res.BlockHash = blockHash

	if blockNumber > bc.CurrentHeader().Number.Uint64()+maxDiffForkDist {
		res.Status = types.StatusBlockTooNew
		return &res
	} else if blockNumber > bc.CurrentHeader().Number.Uint64() {
		res.Status = types.StatusBlockNewer
		return &res
	}

	header := bc.GetHeaderByHash(blockHash)
	if header == nil {
		if blockNumber > bc.CurrentHeader().Number.Uint64()-maxDiffForkDist {
			res.Status = types.StatusPossibleFork
			return &res
		}

		res.Status = types.StatusImpossibleFork
		return &res
	}

	diff := bc.GetTrustedDiffLayer(blockHash)
	if diff != nil {
		if diff.DiffHash.Load() == nil {
			hash, err := CalculateDiffHash(diff)
			if err != nil {
				res.Status = types.StatusUnexpectedError
				return &res
			}

			diff.DiffHash.Store(hash)
		}

		if diffHash != diff.DiffHash.Load().(common.Hash) {
			res.Status = types.StatusDiffHashMismatch
			return &res
		}

		res.Status = types.StatusFullVerified
		res.Root = header.Root
		return &res
	}

	res.Status = types.StatusPartiallyVerified
	res.Root = header.Root
	return &res
}

func (bc *BlockChain) GetTrustedDiffLayer(blockHash common.Hash) *types.DiffLayer {
	var diff *types.DiffLayer
	if cached, ok := bc.diffLayerCache.Get(blockHash); ok {
		diff = cached.(*types.DiffLayer)
		return diff
	}

	diffStore := bc.db.DiffStore()
	if diffStore != nil {
		diff = rawdb.ReadDiffLayer(diffStore, blockHash)
	}
	return diff
}

func CalculateDiffHash(d *types.DiffLayer) (common.Hash, error) {
	if d == nil {
		return common.Hash{}, errors.New("nil diff layer")
	}

	diff := &types.ExtDiffLayer{
		BlockHash: d.BlockHash,
		Receipts:  make([]*types.ReceiptForStorage, 0),
		Number:    d.Number,
		Codes:     d.Codes,
		Destructs: d.Destructs,
		Accounts:  d.Accounts,
		Storages:  d.Storages,
	}

	for index, account := range diff.Accounts {
		full, err := types.FullAccount(account.Blob)
		if err != nil {
			return common.Hash{}, fmt.Errorf("decode full account error: %v", err)
		}
		// set account root to empty root
		full.Root = types.EmptyRootHash
		diff.Accounts[index].Blob = types.SlimAccountRLP(*full)
	}

	rawData, err := rlp.EncodeToBytes(diff)
	if err != nil {
		return common.Hash{}, fmt.Errorf("encode new diff error: %v", err)
	}

	hasher := sha3.NewLegacyKeccak256()
	_, err = hasher.Write(rawData)
	if err != nil {
		return common.Hash{}, fmt.Errorf("hasher write error: %v", err)
	}

	var hash common.Hash
	hasher.Sum(hash[:0])
	return hash, nil
}

// SetBlockValidatorAndProcessorForTesting sets the current validator and processor.
// This method can be used to force an invalid blockchain to be verified for tests.
// This method is unsafe and should only be used before block import starts.
func (bc *BlockChain) SetBlockValidatorAndProcessorForTesting(v Validator, p Processor) {
	bc.validator = v
	bc.processor = p
}

// SetTrieFlushInterval configures how often in-memory tries are persisted to disk.
// The interval is in terms of block processing time, not wall clock.
// It is thread-safe and can be called repeatedly without side effects.
func (bc *BlockChain) SetTrieFlushInterval(interval time.Duration) {
	bc.flushInterval.Store(int64(interval))
}

// GetTrieFlushInterval gets the in-memory tries flushAlloc interval
func (bc *BlockChain) GetTrieFlushInterval() time.Duration {
	return time.Duration(bc.flushInterval.Load())
}<|MERGE_RESOLUTION|>--- conflicted
+++ resolved
@@ -813,18 +813,12 @@
 headBlockKey(LastBlock) -> HeadBlockHash
 2) GetBlockByHash -> headBlock
 hash -> block
+1) LastBlock -> HeadBlockHash
+返回我们知道的最新的区块的 hash -> HeadBlockHash
 */
 func (bc *BlockChain) loadLastState() error {
 	// Restore the last known head block
-<<<<<<< HEAD
-	/*
-		1) LastBlock -> HeadBlockHash
-		返回我们知道的最新的区块的 hash -> HeadBlockHash
-	*/
-	head := rawdb.ReadHeadBlockHash(bc.db.BlockStore())
-=======
 	head := rawdb.ReadHeadBlockHash(bc.db)
->>>>>>> 83a9b137
 	if head == (common.Hash{}) {
 		// Corrupt or empty database, init from scratch
 		// 如果获取到了空. 那么认为数据库已经被破坏.那么设置区块链为创世区块.
@@ -866,10 +860,6 @@
 	bc.currentSnapBlock.Store(headBlock.Header())
 	headFastBlockGauge.Update(int64(headBlock.NumberU64()))
 
-<<<<<<< HEAD
-	// HeadFastBlockHash
-=======
->>>>>>> 83a9b137
 	if head := rawdb.ReadHeadFastBlockHash(bc.db); head != (common.Hash{}) {
 		if block := bc.GetBlockByHash(head); block != nil {
 			bc.currentSnapBlock.Store(block.Header())
