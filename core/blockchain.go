--- conflicted
+++ resolved
@@ -1128,16 +1128,13 @@
 		// Track the block number of the requested root hash
 		rootNumber uint64 // (no root == always 0)
 
-<<<<<<< HEAD
-	/*
-		在重置区块链时，确保我们不会最终得到一个无状态的头块。注意，深度相等是允许的，这样可以使用SetHead作为链修复机制，而不会删除任何数据。
-	*/
-=======
 		// Retrieve the last pivot block to short circuit rollbacks beyond it
 		// and the current freezer limit to start nuking it's underflown.
 		pivot = rawdb.ReadLastPivotNumber(bc.db)
 	)
->>>>>>> 4ab1c865
+	/*
+		在重置区块链时，确保我们不会最终得到一个无状态的头块。注意，深度相等是允许的，这样可以使用SetHead作为链修复机制，而不会删除任何数据。
+	*/
 	updateFn := func(db ethdb.KeyValueWriter, header *types.Header) (*types.Header, bool) {
 		// Rewind the blockchain, ensuring we don't end up with a stateless head
 		// block. Note, depth equality is permitted to allow using SetHead as a
@@ -1146,25 +1143,6 @@
 			在重置区块链时，确保我们不会最终得到一个无状态的头块。注意，深度相等是允许的，这样可以使用SetHead作为链修复机制，而不会删除任何数据。
 		*/
 		if currentBlock := bc.CurrentBlock(); currentBlock != nil && header.Number.Uint64() <= currentBlock.Number.Uint64() {
-<<<<<<< HEAD
-			newHeadBlock := bc.GetBlock(header.Hash(), header.Number.Uint64())
-			if newHeadBlock == nil {
-				log.Error("Gap in the chain, rewinding to genesis", "number", header.Number, "hash", header.Hash())
-				newHeadBlock = bc.genesisBlock
-			} else {
-				// Block exists. Keep rewinding until either we find one with state
-				// or until we exceed the optional threshold root hash
-				/* beyondRoot 如何理解 ? */
-				beyondRoot := (root == common.Hash{}) // Flag whether we're beyond the requested root (no root, always true)
-
-				/*
-					Rewound to block with state 为什么两次 ?
-				*/
-				for {
-					// If a root threshold was requested but not yet crossed, check
-					if root != (common.Hash{}) && !beyondRoot && newHeadBlock.Root() == root {
-						beyondRoot, rootNumber = true, newHeadBlock.NumberU64()
-=======
 			// load bc.snaps for the judge `HasState`
 			if bc.NoTries() {
 				if bc.cacheConfig.SnapshotLimit > 0 {
@@ -1172,7 +1150,6 @@
 						CacheSize:  bc.cacheConfig.SnapshotLimit,
 						NoBuild:    bc.cacheConfig.SnapshotNoBuild,
 						AsyncBuild: !bc.cacheConfig.SnapshotWait,
->>>>>>> 4ab1c865
 					}
 					bc.snaps, _ = snapshot.New(snapconfig, bc.db, bc.triedb, header.Root, int(bc.cacheConfig.TriesInMemory), bc.NoTries())
 				}
