--- conflicted
+++ resolved
@@ -1971,10 +1971,7 @@
 	db, err := rawdb.Open(rawdb.OpenOptions{
 		Directory:         datadir,
 		AncientsDirectory: ancient,
-<<<<<<< HEAD
-=======
 		Ephemeral:         true,
->>>>>>> 8f7eb9cc
 	})
 	if err != nil {
 		t.Fatalf("Failed to create persistent database: %v", err)
