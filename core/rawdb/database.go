--- conflicted
+++ resolved
@@ -42,9 +42,15 @@
 	ethdb.KeyValueStore
 	ethdb.AncientStore
 	diffStore  ethdb.KeyValueStore
-<<<<<<< HEAD
+	stateStore ethdb.Database
 	blockStore ethdb.Database
-	stateStore ethdb.Database
+}
+
+func (frdb *freezerdb) StateStoreReader() ethdb.Reader {
+	if frdb.stateStore == nil {
+		return frdb
+	}
+	return frdb.stateStore
 }
 
 func (frdb *freezerdb) BlockStoreReader() ethdb.Reader {
@@ -57,16 +63,6 @@
 func (frdb *freezerdb) BlockStoreWriter() ethdb.Writer {
 	//TODO implement me
 	panic("implement me")
-=======
-	stateStore ethdb.Database
-}
-
-func (frdb *freezerdb) StateStoreReader() ethdb.Reader {
-	if frdb.stateStore == nil {
-		return frdb
-	}
-	return frdb.stateStore
->>>>>>> def3512f
 }
 
 // AncientDatadir returns the path of root ancient directory.
@@ -94,14 +90,11 @@
 			errs = append(errs, err)
 		}
 	}
-<<<<<<< HEAD
 	if frdb.blockStore != nil {
 		if err := frdb.blockStore.Close(); err != nil {
 			errs = append(errs, err)
 		}
 	}
-=======
->>>>>>> def3512f
 	if len(errs) != 0 {
 		return fmt.Errorf("%v", errs)
 	}
@@ -130,7 +123,6 @@
 	frdb.stateStore = state
 }
 
-<<<<<<< HEAD
 func (frdb *freezerdb) BlockStore() ethdb.Database {
 	if frdb.blockStore != nil {
 		return frdb.blockStore
@@ -146,8 +138,6 @@
 	frdb.blockStore = block
 }
 
-=======
->>>>>>> def3512f
 // Freeze is a helper method used for external testing to trigger and block until
 // a freeze cycle completes, without having to sleep for a minute to trigger the
 // automatic background run.
@@ -166,9 +156,105 @@
 type nofreezedb struct {
 	ethdb.KeyValueStore
 	diffStore  ethdb.KeyValueStore
-<<<<<<< HEAD
+	stateStore ethdb.Database
 	blockStore ethdb.Database
-	stateStore ethdb.Database
+}
+
+
+// HasAncient returns an error as we don't have a backing chain freezer.
+func (db *nofreezedb) HasAncient(kind string, number uint64) (bool, error) {
+	return false, errNotSupported
+}
+
+// Ancient returns an error as we don't have a backing chain freezer.
+func (db *nofreezedb) Ancient(kind string, number uint64) ([]byte, error) {
+	return nil, errNotSupported
+}
+
+// AncientRange returns an error as we don't have a backing chain freezer.
+func (db *nofreezedb) AncientRange(kind string, start, max, maxByteSize uint64) ([][]byte, error) {
+	return nil, errNotSupported
+}
+
+// Ancients returns an error as we don't have a backing chain freezer.
+func (db *nofreezedb) Ancients() (uint64, error) {
+	return 0, errNotSupported
+}
+
+// Ancients returns an error as we don't have a backing chain freezer.
+func (db *nofreezedb) ItemAmountInAncient() (uint64, error) {
+	return 0, errNotSupported
+}
+
+// Tail returns an error as we don't have a backing chain freezer.
+func (db *nofreezedb) Tail() (uint64, error) {
+	return 0, errNotSupported
+}
+
+// AncientSize returns an error as we don't have a backing chain freezer.
+func (db *nofreezedb) AncientSize(kind string) (uint64, error) {
+	return 0, errNotSupported
+}
+
+// ModifyAncients is not supported.
+func (db *nofreezedb) ModifyAncients(func(ethdb.AncientWriteOp) error) (int64, error) {
+	return 0, errNotSupported
+}
+
+// TruncateHead returns an error as we don't have a backing chain freezer.
+func (db *nofreezedb) TruncateHead(items uint64) (uint64, error) {
+	return 0, errNotSupported
+}
+
+// TruncateTail returns an error as we don't have a backing chain freezer.
+func (db *nofreezedb) TruncateTail(items uint64) (uint64, error) {
+	return 0, errNotSupported
+}
+
+// Sync returns an error as we don't have a backing chain freezer.
+func (db *nofreezedb) Sync() error {
+	return errNotSupported
+}
+
+func (db *nofreezedb) DiffStore() ethdb.KeyValueStore {
+	return db.diffStore
+}
+
+func (db *nofreezedb) SetDiffStore(diff ethdb.KeyValueStore) {
+	db.diffStore = diff
+}
+
+func (db *nofreezedb) StateStore() ethdb.Database {
+	return db.stateStore
+}
+
+func (db *nofreezedb) SetStateStore(state ethdb.Database) {
+	db.stateStore = state
+}
+
+func (db *nofreezedb) StateStoreReader() ethdb.Reader {
+	if db.stateStore != nil {
+		return db.stateStore
+	}
+	return db
+}
+
+func (db *nofreezedb) BlockStore() ethdb.Database {
+	if db.blockStore != nil {
+		return db.blockStore
+	}
+	return db
+}
+
+func (db *nofreezedb) SetBlockStore(block ethdb.Database) {
+	db.blockStore = block
+}
+
+func (db *nofreezedb) BlockStoreReader() ethdb.Reader {
+	if db.blockStore != nil {
+		return db.blockStore
+	}
+	return db
 }
 
 func (db *nofreezedb) BlockStoreWriter() ethdb.Writer {
@@ -178,108 +264,6 @@
 	return db
 }
 
-func (db *nofreezedb) BlockStore() ethdb.Database {
-	if db.blockStore != nil {
-		return db.blockStore
-	}
-	return db
-}
-
-func (db *nofreezedb) SetBlockStore(block ethdb.Database) {
-	db.blockStore = block
-}
-
-func (db *nofreezedb) BlockStoreReader() ethdb.Reader {
-	if db.blockStore != nil {
-		return db.blockStore
-	}
-	return db
-=======
-	stateStore ethdb.Database
->>>>>>> def3512f
-}
-
-// HasAncient returns an error as we don't have a backing chain freezer.
-func (db *nofreezedb) HasAncient(kind string, number uint64) (bool, error) {
-	return false, errNotSupported
-}
-
-// Ancient returns an error as we don't have a backing chain freezer.
-func (db *nofreezedb) Ancient(kind string, number uint64) ([]byte, error) {
-	return nil, errNotSupported
-}
-
-// AncientRange returns an error as we don't have a backing chain freezer.
-func (db *nofreezedb) AncientRange(kind string, start, max, maxByteSize uint64) ([][]byte, error) {
-	return nil, errNotSupported
-}
-
-// Ancients returns an error as we don't have a backing chain freezer.
-func (db *nofreezedb) Ancients() (uint64, error) {
-	return 0, errNotSupported
-}
-
-// Ancients returns an error as we don't have a backing chain freezer.
-func (db *nofreezedb) ItemAmountInAncient() (uint64, error) {
-	return 0, errNotSupported
-}
-
-// Tail returns an error as we don't have a backing chain freezer.
-func (db *nofreezedb) Tail() (uint64, error) {
-	return 0, errNotSupported
-}
-
-// AncientSize returns an error as we don't have a backing chain freezer.
-func (db *nofreezedb) AncientSize(kind string) (uint64, error) {
-	return 0, errNotSupported
-}
-
-// ModifyAncients is not supported.
-func (db *nofreezedb) ModifyAncients(func(ethdb.AncientWriteOp) error) (int64, error) {
-	return 0, errNotSupported
-}
-
-// TruncateHead returns an error as we don't have a backing chain freezer.
-func (db *nofreezedb) TruncateHead(items uint64) (uint64, error) {
-	return 0, errNotSupported
-}
-
-// TruncateTail returns an error as we don't have a backing chain freezer.
-func (db *nofreezedb) TruncateTail(items uint64) (uint64, error) {
-	return 0, errNotSupported
-}
-
-// Sync returns an error as we don't have a backing chain freezer.
-func (db *nofreezedb) Sync() error {
-	return errNotSupported
-}
-
-func (db *nofreezedb) DiffStore() ethdb.KeyValueStore {
-	return db.diffStore
-}
-
-func (db *nofreezedb) SetDiffStore(diff ethdb.KeyValueStore) {
-	db.diffStore = diff
-}
-
-func (db *nofreezedb) StateStore() ethdb.Database {
-	return db.stateStore
-}
-
-func (db *nofreezedb) SetStateStore(state ethdb.Database) {
-	db.stateStore = state
-}
-
-<<<<<<< HEAD
-=======
-func (db *nofreezedb) StateStoreReader() ethdb.Reader {
-	if db.stateStore != nil {
-		return db.stateStore
-	}
-	return db
-}
-
->>>>>>> def3512f
 func (db *nofreezedb) ReadAncients(fn func(reader ethdb.AncientReaderOp) error) (err error) {
 	// Unlike other ancient-related methods, this method does not return
 	// errNotSupported when invoked.
@@ -726,21 +710,15 @@
 	defer it.Release()
 
 	var trieIter ethdb.Iterator
-<<<<<<< HEAD
 	var blockIter ethdb.Iterator
-=======
->>>>>>> def3512f
 	if db.StateStore() != nil {
 		trieIter = db.StateStore().NewIterator(keyPrefix, nil)
 		defer trieIter.Release()
 	}
-<<<<<<< HEAD
 	if db.BlockStore() != db {
 		blockIter = db.BlockStore().NewIterator(keyPrefix, nil)
 		defer blockIter.Release()
 	}
-=======
->>>>>>> def3512f
 	var (
 		count  int64
 		start  = time.Now()
@@ -852,7 +830,6 @@
 			}
 			if !accounted {
 				unaccounted.Add(size)
-				log.Info("unaccounted 000", "key", string(key), "size", size)
 			}
 		}
 		count++
@@ -884,25 +861,15 @@
 			default:
 				var accounted bool
 				for _, meta := range [][]byte{
-<<<<<<< HEAD
 					fastTrieProgressKey, persistentStateIDKey, trieJournalKey, snapSyncStatusFlagKey} {
 					if bytes.Equal(key, meta) {
 						metadata.Add(size)
 						accounted = true
-=======
-					fastTrieProgressKey, persistentStateIDKey, trieJournalKey} {
-					if bytes.Equal(key, meta) {
-						metadata.Add(size)
->>>>>>> def3512f
 						break
 					}
 				}
 				if !accounted {
 					unaccounted.Add(size)
-<<<<<<< HEAD
-					log.Info("unaccounted 111", "key", string(key), "size", size)
-=======
->>>>>>> def3512f
 				}
 			}
 			count++
@@ -912,7 +879,6 @@
 			}
 		}
 	}
-<<<<<<< HEAD
 	// inspect separate block db
 	if blockIter != nil {
 		count = 0
@@ -950,7 +916,6 @@
 				}
 				if !accounted {
 					unaccounted.Add(size)
-					log.Info("unaccounted 222", "key", string(key), "size", size)
 				}
 			}
 			count++
@@ -960,8 +925,6 @@
 			}
 		}
 	}
-=======
->>>>>>> def3512f
 	// Display the database statistic of key-value store.
 	stats := [][]string{
 		{"Key-Value store", "Headers", headers.Size(), headers.Count()},
