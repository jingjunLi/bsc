--- conflicted
+++ resolved
@@ -36,8 +36,7 @@
 	"github.com/ethereum/go-ethereum/log"
 )
 
-<<<<<<< HEAD
-// freezerdb is a database wrapper that enabled freezer data retrievals.
+// freezerdb is a database wrapper that enables freezer data retrievals.
 /*
 封装了 KeyValueStore 和 AncientStore
 1) AncientDatadir() 返回 ancient directory
@@ -46,9 +45,6 @@
 ---
 diffStore 用途? TODO?
 */
-=======
-// freezerdb is a database wrapper that enables freezer data retrievals.
->>>>>>> 7f3f72ed
 type freezerdb struct {
 	ancientRoot string
 	ethdb.KeyValueStore
