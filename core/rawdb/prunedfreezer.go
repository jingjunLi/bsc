--- conflicted
+++ resolved
@@ -81,20 +81,14 @@
 
 /*
 不保存 data, 但是仍然要保存一些 meta, 比如 frozen;
-
 1) 第一次 开启 prune ancient ?
-
-
+1) frozen 进度 > min(head)
+min(head) -> FrozenOfAncientFreezer & OffSetOfCurrentAncientFreezer
 */
 // repair init frozen , compatible disk-ancientdb and pruner-block-tool.
 func (f *prunedfreezer) repair(datadir string) error {
 	// compatible freezer
-<<<<<<< HEAD
-	min := uint64(math.MaxUint64)
-	// all table head, min(head)
-=======
 	minItems := uint64(math.MaxUint64)
->>>>>>> 83a9b137
 	for name, disableSnappy := range chainFreezerNoSnappy {
 		var (
 			table *freezerTable
@@ -120,21 +114,6 @@
 		}
 		table.Close()
 	}
-<<<<<<< HEAD
-	log.Info("Read ancientdb item counts", "items", min)
-	// min  min(head)
-	offset += min
-
-	/// 1) frozen 进度 > min(head)
-	// min(head) -> FrozenOfAncientFreezer & OffSetOfCurrentAncientFreezer
-	//
-	//if frozen := ReadFrozenOfAncientFreezer(f.db); frozen > offset {
-	//	offset = frozen
-	//}
-
-	//
-	atomic.StoreUint64(&f.frozen, offset)
-=======
 
 	// If minItems is non-zero, it indicates that the chain freezer was previously enabled, and we should use minItems as the current frozen value.
 	// If minItems is zero, it indicates that the pruneAncient was previously enabled, and we should continue using frozen
@@ -151,7 +130,6 @@
 	maxOffset := max(offset, frozenInDB)
 
 	atomic.StoreUint64(&f.frozen, maxOffset)
->>>>>>> 83a9b137
 	if err := f.Sync(); err != nil {
 		return nil
 	}
