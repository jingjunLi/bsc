// Copyright 2018 The go-ethereum Authors
// This file is part of the go-ethereum library.
//
// The go-ethereum library is free software: you can redistribute it and/or modify
// it under the terms of the GNU Lesser General Public License as published by
// the Free Software Foundation, either version 3 of the License, or
// (at your option) any later version.
//
// The go-ethereum library is distributed in the hope that it will be useful,
// but WITHOUT ANY WARRANTY; without even the implied warranty of
// MERCHANTABILITY or FITNESS FOR A PARTICULAR PURPOSE. See the
// GNU Lesser General Public License for more details.
//
// You should have received a copy of the GNU Lesser General Public License
// along with the go-ethereum library. If not, see <http://www.gnu.org/licenses/>.

package rawdb

import (
	"github.com/ethereum/go-ethereum/ethdb"
)

// table is a wrapper around a database that prefixes each key access with a pre-
// configured string.
type table struct {
	db     ethdb.Database
	prefix string
}

func (t *table) BlockStoreReader() ethdb.Reader {
	return t
}

func (t *table) BlockStoreWriter() ethdb.Writer {
	return t
}

func (t *table) BlockStore() ethdb.Database {
	return t
}

func (t *table) SetBlockStore(block ethdb.Database) {
	panic("not implement")
}

// NewTable returns a database object that prefixes all keys with a given string.
func NewTable(db ethdb.Database, prefix string) ethdb.Database {
	return &table{
		db:     db,
		prefix: prefix,
	}
}

// Close is a noop to implement the Database interface.
func (t *table) Close() error {
	return nil
}

// Has retrieves if a prefixed version of a key is present in the database.
func (t *table) Has(key []byte) (bool, error) {
	return t.db.Has(append([]byte(t.prefix), key...))
}

// Get retrieves the given prefixed key if it's present in the database.
func (t *table) Get(key []byte) ([]byte, error) {
	return t.db.Get(append([]byte(t.prefix), key...))
}

// HasAncient is a noop passthrough that just forwards the request to the underlying
// database.
func (t *table) HasAncient(kind string, number uint64) (bool, error) {
	return t.db.HasAncient(kind, number)
}

// Ancient is a noop passthrough that just forwards the request to the underlying
// database.
func (t *table) Ancient(kind string, number uint64) ([]byte, error) {
	return t.db.Ancient(kind, number)
}

// AncientRange is a noop passthrough that just forwards the request to the underlying
// database.
func (t *table) AncientRange(kind string, start, count, maxBytes uint64) ([][]byte, error) {
	return t.db.AncientRange(kind, start, count, maxBytes)
}

// Ancients is a noop passthrough that just forwards the request to the underlying
// database.
func (t *table) Ancients() (uint64, error) {
	return t.db.Ancients()
}

// ItemAmountInAncient returns the actual length of current ancientDB.
func (t *table) ItemAmountInAncient() (uint64, error) {
	return t.db.ItemAmountInAncient()
}

// AncientOffSet returns the offset of current ancientDB.
func (t *table) AncientOffSet() uint64 {
	return t.db.AncientOffSet()
}

// Tail is a noop passthrough that just forwards the request to the underlying
// database.
func (t *table) Tail() (uint64, error) {
	return t.db.Tail()
}

// AncientSize is a noop passthrough that just forwards the request to the underlying
// database.
func (t *table) AncientSize(kind string) (uint64, error) {
	return t.db.AncientSize(kind)
}

// ModifyAncients runs an ancient write operation on the underlying database.
func (t *table) ModifyAncients(fn func(ethdb.AncientWriteOp) error) (int64, error) {
	return t.db.ModifyAncients(fn)
}

func (t *table) ReadAncients(fn func(reader ethdb.AncientReaderOp) error) (err error) {
	return t.db.ReadAncients(fn)
}

// TruncateHead is a noop passthrough that just forwards the request to the underlying
// database.
func (t *table) TruncateHead(items uint64) (uint64, error) {
	return t.db.TruncateHead(items)
}

// TruncateTail is a noop passthrough that just forwards the request to the underlying
// database.
func (t *table) TruncateTail(items uint64) (uint64, error) {
	return t.db.TruncateTail(items)
}

// Sync is a noop passthrough that just forwards the request to the underlying
// database.
func (t *table) Sync() error {
	return t.db.Sync()
}

// MigrateTable processes the entries in a given table in sequence
// converting them to a new format if they're of an old format.
func (t *table) MigrateTable(kind string, convert convertLegacyFn) error {
	return t.db.MigrateTable(kind, convert)
}

// AncientDatadir returns the ancient datadir of the underlying database.
func (t *table) AncientDatadir() (string, error) {
	return t.db.AncientDatadir()
}

// Put inserts the given value into the database at a prefixed version of the
// provided key.
func (t *table) Put(key []byte, value []byte) error {
	return t.db.Put(append([]byte(t.prefix), key...), value)
}

// Delete removes the given prefixed key from the database.
func (t *table) Delete(key []byte) error {
	return t.db.Delete(append([]byte(t.prefix), key...))
}

// NewIterator creates a binary-alphabetical iterator over a subset
// of database content with a particular key prefix, starting at a particular
// initial key (or after, if it does not exist).
func (t *table) NewIterator(prefix []byte, start []byte) ethdb.Iterator {
	innerPrefix := append([]byte(t.prefix), prefix...)
	iter := t.db.NewIterator(innerPrefix, start)
	return &tableIterator{
		iter:   iter,
		prefix: t.prefix,
	}
}

// Stat returns a particular internal stat of the database.
func (t *table) Stat(property string) (string, error) {
	return t.db.Stat(property)
}

// Compact flattens the underlying data store for the given key range. In essence,
// deleted and overwritten versions are discarded, and the data is rearranged to
// reduce the cost of operations needed to access them.
//
// A nil start is treated as a key before all keys in the data store; a nil limit
// is treated as a key after all keys in the data store. If both is nil then it
// will compact entire data store.
func (t *table) Compact(start []byte, limit []byte) error {
	// If no start was specified, use the table prefix as the first value
	if start == nil {
		start = []byte(t.prefix)
	} else {
		start = append([]byte(t.prefix), start...)
	}
	// If no limit was specified, use the first element not matching the prefix
	// as the limit
	if limit == nil {
		limit = []byte(t.prefix)
		for i := len(limit) - 1; i >= 0; i-- {
			// Bump the current character, stopping if it doesn't overflow
			limit[i]++
			if limit[i] > 0 {
				break
			}
			// Character overflown, proceed to the next or nil if the last
			if i == 0 {
				limit = nil
			}
		}
	} else {
		limit = append([]byte(t.prefix), limit...)
	}
	// Range correctly calculated based on table prefix, delegate down
	return t.db.Compact(start, limit)
}

// NewBatch creates a write-only database that buffers changes to its host db
// until a final write is called, each operation prefixing all keys with the
// pre-configured string.
func (t *table) NewBatch() ethdb.Batch {
	return &tableBatch{t.db.NewBatch(), t.prefix}
}

func (t *table) DiffStore() ethdb.KeyValueStore {
	return nil
}

func (t *table) SetDiffStore(diff ethdb.KeyValueStore) {
	panic("not implement")
}

func (t *table) StateStore() ethdb.Database {
	return nil
}

func (t *table) SetStateStore(state ethdb.Database) {
	panic("not implement")
}

<<<<<<< HEAD
=======
func (t *table) StateStoreReader() ethdb.Reader {
	return nil
}

>>>>>>> def3512f
// NewBatchWithSize creates a write-only database batch with pre-allocated buffer.
func (t *table) NewBatchWithSize(size int) ethdb.Batch {
	return &tableBatch{t.db.NewBatchWithSize(size), t.prefix}
}

// NewSnapshot creates a database snapshot based on the current state.
// The created snapshot will not be affected by all following mutations
// happened on the database.
func (t *table) NewSnapshot() (ethdb.Snapshot, error) {
	return t.db.NewSnapshot()
}

// tableBatch is a wrapper around a database batch that prefixes each key access
// with a pre-configured string.
type tableBatch struct {
	batch  ethdb.Batch
	prefix string
}

// Put inserts the given value into the batch for later committing.
func (b *tableBatch) Put(key, value []byte) error {
	return b.batch.Put(append([]byte(b.prefix), key...), value)
}

// Delete inserts a key removal into the batch for later committing.
func (b *tableBatch) Delete(key []byte) error {
	return b.batch.Delete(append([]byte(b.prefix), key...))
}

// ValueSize retrieves the amount of data queued up for writing.
func (b *tableBatch) ValueSize() int {
	return b.batch.ValueSize()
}

// Write flushes any accumulated data to disk.
func (b *tableBatch) Write() error {
	return b.batch.Write()
}

// Reset resets the batch for reuse.
func (b *tableBatch) Reset() {
	b.batch.Reset()
}

// tableReplayer is a wrapper around a batch replayer which truncates
// the added prefix.
type tableReplayer struct {
	w      ethdb.KeyValueWriter
	prefix string
}

// Put implements the interface KeyValueWriter.
func (r *tableReplayer) Put(key []byte, value []byte) error {
	trimmed := key[len(r.prefix):]
	return r.w.Put(trimmed, value)
}

// Delete implements the interface KeyValueWriter.
func (r *tableReplayer) Delete(key []byte) error {
	trimmed := key[len(r.prefix):]
	return r.w.Delete(trimmed)
}

// Replay replays the batch contents.
func (b *tableBatch) Replay(w ethdb.KeyValueWriter) error {
	return b.batch.Replay(&tableReplayer{w: w, prefix: b.prefix})
}

// tableIterator is a wrapper around a database iterator that prefixes each key access
// with a pre-configured string.
type tableIterator struct {
	iter   ethdb.Iterator
	prefix string
}

// Next moves the iterator to the next key/value pair. It returns whether the
// iterator is exhausted.
func (iter *tableIterator) Next() bool {
	return iter.iter.Next()
}

// Error returns any accumulated error. Exhausting all the key/value pairs
// is not considered to be an error.
func (iter *tableIterator) Error() error {
	return iter.iter.Error()
}

// Key returns the key of the current key/value pair, or nil if done. The caller
// should not modify the contents of the returned slice, and its contents may
// change on the next call to Next.
func (iter *tableIterator) Key() []byte {
	key := iter.iter.Key()
	if key == nil {
		return nil
	}
	return key[len(iter.prefix):]
}

// Value returns the value of the current key/value pair, or nil if done. The
// caller should not modify the contents of the returned slice, and its contents
// may change on the next call to Next.
func (iter *tableIterator) Value() []byte {
	return iter.iter.Value()
}

// Release releases associated resources. Release should always succeed and can
// be called multiple times without causing error.
func (iter *tableIterator) Release() {
	iter.iter.Release()
}<|MERGE_RESOLUTION|>--- conflicted
+++ resolved
@@ -237,13 +237,10 @@
 	panic("not implement")
 }
 
-<<<<<<< HEAD
-=======
 func (t *table) StateStoreReader() ethdb.Reader {
 	return nil
 }
 
->>>>>>> def3512f
 // NewBatchWithSize creates a write-only database batch with pre-allocated buffer.
 func (t *table) NewBatchWithSize(size int) ethdb.Batch {
 	return &tableBatch{t.db.NewBatchWithSize(size), t.prefix}
