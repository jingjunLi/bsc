--- conflicted
+++ resolved
@@ -18,13 +18,10 @@
 
 import (
 	"fmt"
-<<<<<<< HEAD
+	"math"
 	"sync/atomic"
 
 	"golang.org/x/exp/slices"
-=======
-	"math"
->>>>>>> c64cf28f
 
 	"github.com/ethereum/go-ethereum/rlp"
 	"github.com/golang/snappy"
