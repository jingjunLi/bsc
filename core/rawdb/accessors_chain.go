// Copyright 2018 The go-ethereum Authors
// This file is part of the go-ethereum library.
//
// The go-ethereum library is free software: you can redistribute it and/or modify
// it under the terms of the GNU Lesser General Public License as published by
// the Free Software Foundation, either version 3 of the License, or
// (at your option) any later version.
//
// The go-ethereum library is distributed in the hope that it will be useful,
// but WITHOUT ANY WARRANTY; without even the implied warranty of
// MERCHANTABILITY or FITNESS FOR A PARTICULAR PURPOSE. See the
// GNU Lesser General Public License for more details.
//
// You should have received a copy of the GNU Lesser General Public License
// along with the go-ethereum library. If not, see <http://www.gnu.org/licenses/>.

package rawdb

import (
	"bytes"
	"encoding/binary"
	"errors"
	"fmt"
	"math/big"

	"github.com/ethereum/go-ethereum/common"
	"github.com/ethereum/go-ethereum/consensus/misc/eip4844"
	"github.com/ethereum/go-ethereum/core/types"
	"github.com/ethereum/go-ethereum/crypto"
	"github.com/ethereum/go-ethereum/ethdb"
	"github.com/ethereum/go-ethereum/log"
	"github.com/ethereum/go-ethereum/params"
	"github.com/ethereum/go-ethereum/rlp"
	"golang.org/x/exp/slices"
)

// Support Multi-Database Based on Data Pattern, the Chaindata will be divided into three stores: BlockStore, StateStore, and ChainStore,
// according to data schema and read/write behavior. When using the following data interfaces, you should take note of the following:
//
// 1) Block-Related Data: For CanonicalHash, Header, Body, Td, Receipts, and BlobSidecars, the Write, Delete, and Iterator
// 	operations should carefully ensure that the database being used is BlockStore.
// 2) Meta-Related Data: For HeaderNumber, HeadHeaderHash, HeadBlockHash, HeadFastBlockHash, and FinalizedBlockHash, the
// 	Write and Delete operations should carefully ensure that the database being used is BlockStore.
// 3) Ancient Data: When using a multi-database, Ancient data will use the BlockStore.

// ReadCanonicalHash retrieves the hash assigned to a canonical block number.
/*
1) 传入的 db 参数, ethdb.KeyValueReader ethdb.Reader ethdb.Iteratee 分别是什么 ?
为什么要使用 这三个接口 ?

数据类型:
1) CanonicalHash  "hashes" table 内读取;
2) HeaderNumber
3) HeadHeaderHash
*/
func ReadCanonicalHash(db ethdb.Reader, number uint64) common.Hash {
	var data []byte
	db.BlockStoreReader().ReadAncients(func(reader ethdb.AncientReaderOp) error {
		data, _ = reader.Ancient(ChainFreezerHashTable, number)
		if len(data) == 0 {
			// Get it by hash from leveldb
			data, _ = db.BlockStoreReader().Get(headerHashKey(number))
		}
		return nil
	})
	return common.BytesToHash(data)
}

// WriteCanonicalHash stores the hash assigned to a canonical block number.
func WriteCanonicalHash(db ethdb.KeyValueWriter, hash common.Hash, number uint64) {
	if err := db.Put(headerHashKey(number), hash.Bytes()); err != nil {
		log.Crit("Failed to store number to hash mapping", "err", err)
	}
}

// DeleteCanonicalHash removes the number to hash canonical mapping.
/*
DeleteCanonicalHash 什么情况会删除:
1) InsertReceiptChain
2) reorg
3) setHead

*/
func DeleteCanonicalHash(db ethdb.KeyValueWriter, number uint64) {
	if err := db.Delete(headerHashKey(number)); err != nil {
		log.Crit("Failed to delete number to hash mapping", "err", err)
	}
}

// ReadAllHashes retrieves all the hashes assigned to blocks at a certain heights,
// both canonical and reorged forks included.
/*
number -> hashes
存在两种映射:
1) headerPrefix + num (uint64 big endian) + headerHashSuffix -> hash 的映射;
CanonicalHash
2) headerPrefix + num (uint64 big endian) + hash -> header
*/
func ReadAllHashes(db ethdb.Iteratee, number uint64) []common.Hash {
	prefix := headerKeyPrefix(number)

	hashes := make([]common.Hash, 0, 1)
	it := db.NewIterator(prefix, nil)
	defer it.Release()

	for it.Next() {
		if key := it.Key(); len(key) == len(prefix)+32 {
			hashes = append(hashes, common.BytesToHash(key[len(key)-32:]))
		}
	}
	return hashes
}

type NumberHash struct {
	Number uint64
	Hash   common.Hash
}

// ReadAllHashesInRange retrieves all the hashes assigned to blocks at certain
// heights, both canonical and reorged forks included.
// This method considers both limits to be _inclusive_.
func ReadAllHashesInRange(db ethdb.Iteratee, first, last uint64) []*NumberHash {
	var (
		start     = encodeBlockNumber(first)
		keyLength = len(headerPrefix) + 8 + 32
		hashes    = make([]*NumberHash, 0, 1+last-first)
		it        = db.NewIterator(headerPrefix, start)
	)
	defer it.Release()
	for it.Next() {
		key := it.Key()
		if len(key) != keyLength {
			continue
		}
		num := binary.BigEndian.Uint64(key[len(headerPrefix) : len(headerPrefix)+8])
		if num > last {
			break
		}
		hash := common.BytesToHash(key[len(key)-32:])
		hashes = append(hashes, &NumberHash{num, hash})
	}
	return hashes
}

// ReadAllCanonicalHashes retrieves all canonical number and hash mappings at the
// certain chain range. If the accumulated entries reaches the given threshold,
// abort the iteration and return the semi-finish result.
func ReadAllCanonicalHashes(db ethdb.Iteratee, from uint64, to uint64, limit int) ([]uint64, []common.Hash) {
	// Short circuit if the limit is 0.
	if limit == 0 {
		return nil, nil
	}
	var (
		numbers []uint64
		hashes  []common.Hash
	)
	// Construct the key prefix of start point.
	start, end := headerHashKey(from), headerHashKey(to)
	it := db.NewIterator(nil, start)
	defer it.Release()

	for it.Next() {
		if bytes.Compare(it.Key(), end) >= 0 {
			break
		}
		if key := it.Key(); len(key) == len(headerPrefix)+8+1 && bytes.Equal(key[len(key)-1:], headerHashSuffix) {
			numbers = append(numbers, binary.BigEndian.Uint64(key[len(headerPrefix):len(headerPrefix)+8]))
			hashes = append(hashes, common.BytesToHash(it.Value()))
			// If the accumulated entries reaches the limit threshold, return.
			if len(numbers) >= limit {
				break
			}
		}
	}
	return numbers, hashes
}

// ReadHeaderNumber returns the header number assigned to a hash.
<<<<<<< HEAD
/*
headerNumberPrefix
*/
func ReadHeaderNumber(db ethdb.KeyValueReader, hash common.Hash) *uint64 {
	data, _ := db.Get(headerNumberKey(hash))
=======
func ReadHeaderNumber(db ethdb.MultiDatabaseReader, hash common.Hash) *uint64 {
	data, _ := db.BlockStoreReader().Get(headerNumberKey(hash))
>>>>>>> 83a9b137
	if len(data) != 8 {
		return nil
	}
	number := binary.BigEndian.Uint64(data)
	return &number
}

// WriteHeaderNumber stores the hash->number mapping.
/*
HeaderNumber: hash -> number 映射
*/
func WriteHeaderNumber(db ethdb.KeyValueWriter, hash common.Hash, number uint64) {
	key := headerNumberKey(hash)
	enc := encodeBlockNumber(number)
	if err := db.Put(key, enc); err != nil {
		log.Crit("Failed to store hash to number mapping", "err", err)
	}
}

// DeleteHeaderNumber removes hash->number mapping.
func DeleteHeaderNumber(db ethdb.KeyValueWriter, hash common.Hash) {
	if err := db.Delete(headerNumberKey(hash)); err != nil {
		log.Crit("Failed to delete hash to number mapping", "err", err)
	}
}

// ReadHeadHeaderHash retrieves the hash of the current canonical head header.
func ReadHeadHeaderHash(db ethdb.MultiDatabaseReader) common.Hash {
	data, _ := db.BlockStoreReader().Get(headHeaderKey)
	if len(data) == 0 {
		return common.Hash{}
	}
	return common.BytesToHash(data)
}

// WriteHeadHeaderHash stores the hash of the current canonical head header.
func WriteHeadHeaderHash(db ethdb.KeyValueWriter, hash common.Hash) {
	if err := db.Put(headHeaderKey, hash.Bytes()); err != nil {
		log.Crit("Failed to store last header's hash", "err", err)
	}
}

// ReadHeadBlockHash retrieves the hash of the current canonical head block.
<<<<<<< HEAD
/*
head block hash, 以及 head 对应的 number, "LastBlock" -> Hash 映射
headBlockKey = []byte("LastBlock")

*/
func ReadHeadBlockHash(db ethdb.KeyValueReader) common.Hash {
	data, _ := db.Get(headBlockKey)
=======
func ReadHeadBlockHash(db ethdb.MultiDatabaseReader) common.Hash {
	data, _ := db.BlockStoreReader().Get(headBlockKey)
>>>>>>> 83a9b137
	if len(data) == 0 {
		return common.Hash{}
	}
	return common.BytesToHash(data)
}

// WriteHeadBlockHash stores the head block's hash.
func WriteHeadBlockHash(db ethdb.KeyValueWriter, hash common.Hash) {
	if err := db.Put(headBlockKey, hash.Bytes()); err != nil {
		log.Crit("Failed to store last block's hash", "err", err)
	}
}

// ReadHeadFastBlockHash retrieves the hash of the current fast-sync head block.
func ReadHeadFastBlockHash(db ethdb.MultiDatabaseReader) common.Hash {
	data, _ := db.BlockStoreReader().Get(headFastBlockKey)
	if len(data) == 0 {
		return common.Hash{}
	}
	return common.BytesToHash(data)
}

// WriteHeadFastBlockHash stores the hash of the current fast-sync head block.
func WriteHeadFastBlockHash(db ethdb.KeyValueWriter, hash common.Hash) {
	if err := db.Put(headFastBlockKey, hash.Bytes()); err != nil {
		log.Crit("Failed to store last fast block's hash", "err", err)
	}
}

// ReadFinalizedBlockHash retrieves the hash of the finalized block.
func ReadFinalizedBlockHash(db ethdb.MultiDatabaseReader) common.Hash {
	data, _ := db.BlockStoreReader().Get(headFinalizedBlockKey)
	if len(data) == 0 {
		return common.Hash{}
	}
	return common.BytesToHash(data)
}

// WriteFinalizedBlockHash stores the hash of the finalized block.
func WriteFinalizedBlockHash(db ethdb.KeyValueWriter, hash common.Hash) {
	if err := db.Put(headFinalizedBlockKey, hash.Bytes()); err != nil {
		log.Crit("Failed to store last finalized block's hash", "err", err)
	}
}

// ReadLastPivotNumber retrieves the number of the last pivot block. If the node
// full synced, the last pivot will always be nil.
// LastPivotNumber 用途 ? last pivot block
func ReadLastPivotNumber(db ethdb.KeyValueReader) *uint64 {
	data, _ := db.Get(lastPivotKey)
	if len(data) == 0 {
		return nil
	}
	var pivot uint64
	if err := rlp.DecodeBytes(data, &pivot); err != nil {
		log.Error("Invalid pivot block number in database", "err", err)
		return nil
	}
	return &pivot
}

// WriteLastPivotNumber stores the number of the last pivot block.
func WriteLastPivotNumber(db ethdb.KeyValueWriter, pivot uint64) {
	enc, err := rlp.EncodeToBytes(pivot)
	if err != nil {
		log.Crit("Failed to encode pivot block number", "err", err)
	}
	if err := db.Put(lastPivotKey, enc); err != nil {
		log.Crit("Failed to store pivot block number", "err", err)
	}
}

// ReadTxIndexTail retrieves the number of oldest indexed block
// whose transaction indices has been indexed.
func ReadTxIndexTail(db ethdb.KeyValueReader) *uint64 {
	data, _ := db.Get(txIndexTailKey)
	if len(data) != 8 {
		return nil
	}
	number := binary.BigEndian.Uint64(data)
	return &number
}

// WriteTxIndexTail stores the number of oldest indexed block
// into database.
func WriteTxIndexTail(db ethdb.KeyValueWriter, number uint64) {
	if err := db.Put(txIndexTailKey, encodeBlockNumber(number)); err != nil {
		log.Crit("Failed to store the transaction index tail", "err", err)
	}
}

// ReadHeaderRange returns the rlp-encoded headers, starting at 'number', and going
// backwards towards genesis. This method assumes that the caller already has
// placed a cap on count, to prevent DoS issues.
// Since this method operates in head-towards-genesis mode, it will return an empty
// slice in case the head ('number') is missing. Hence, the caller must ensure that
// the head ('number') argument is actually an existing header.
//
// N.B: Since the input is a number, as opposed to a hash, it's implicit that
// this method only operates on canon headers.
func ReadHeaderRange(db ethdb.Reader, number uint64, count uint64) []rlp.RawValue {
	var rlpHeaders []rlp.RawValue
	if count == 0 {
		return rlpHeaders
	}
	i := number
	if count-1 > number {
		// It's ok to request block 0, 1 item
		count = number + 1
	}
	limit, _ := db.BlockStoreReader().Ancients()
	// First read live blocks
	if i >= limit {
		// If we need to read live blocks, we need to figure out the hash first
		hash := ReadCanonicalHash(db, number)
		for ; i >= limit && count > 0; i-- {
			if data, _ := db.BlockStoreReader().Get(headerKey(i, hash)); len(data) > 0 {
				rlpHeaders = append(rlpHeaders, data)
				// Get the parent hash for next query
				hash = types.HeaderParentHashFromRLP(data)
			} else {
				break // Maybe got moved to ancients
			}
			count--
		}
	}
	if count == 0 {
		return rlpHeaders
	}
	// read remaining from ancients, cap at 2M
	data, err := db.BlockStoreReader().AncientRange(ChainFreezerHeaderTable, i+1-count, count, 2*1024*1024)
	if err != nil {
		log.Error("Failed to read headers from freezer", "err", err)
		return rlpHeaders
	}
	if uint64(len(data)) != count {
		log.Warn("Incomplete read of headers from freezer", "wanted", count, "read", len(data))
		return rlpHeaders
	}
	// The data is on the order [h, h+1, .., n] -- reordering needed
	for i := range data {
		rlpHeaders = append(rlpHeaders, data[len(data)-1-i])
	}
	return rlpHeaders
}

// ReadHeaderRLP retrieves a block header in its raw RLP database encoding.
func ReadHeaderRLP(db ethdb.Reader, hash common.Hash, number uint64) rlp.RawValue {
	var data []byte
	db.BlockStoreReader().ReadAncients(func(reader ethdb.AncientReaderOp) error {
		// First try to look up the data in ancient database. Extra hash
		// comparison is necessary since ancient database only maintains
		// the canonical data.
		data, _ = reader.Ancient(ChainFreezerHeaderTable, number)
		if len(data) > 0 && crypto.Keccak256Hash(data) == hash {
			return nil
		}
		// If not, try reading from leveldb
		data, _ = db.BlockStoreReader().Get(headerKey(number, hash))
		return nil
	})
	return data
}

// HasHeader verifies the existence of a block header corresponding to the hash.
func HasHeader(db ethdb.Reader, hash common.Hash, number uint64) bool {
	if isCanon(db.BlockStoreReader(), number, hash) {
		return true
	}
	if has, err := db.BlockStoreReader().Has(headerKey(number, hash)); !has || err != nil {
		return false
	}
	return true
}

// ReadHeader retrieves the block header corresponding to the hash.
func ReadHeader(db ethdb.Reader, hash common.Hash, number uint64) *types.Header {
	data := ReadHeaderRLP(db, hash, number)
	if len(data) == 0 {
		return nil
	}
	header := new(types.Header)
	if err := rlp.DecodeBytes(data, header); err != nil {
		log.Error("Invalid block header RLP", "hash", hash, "err", err)
		return nil
	}
	return header
}

// ReadHeaderAndRaw retrieves the block header corresponding to the hash.
func ReadHeaderAndRaw(db ethdb.Reader, hash common.Hash, number uint64) (*types.Header, rlp.RawValue) {
	data := ReadHeaderRLP(db, hash, number)
	if len(data) == 0 {
		return nil, nil
	}
	header := new(types.Header)
	if err := rlp.DecodeBytes(data, header); err != nil {
		log.Error("Invalid block header RLP", "hash", hash, "err", err)
		return nil, nil
	}
	return header, data
}

// WriteHeader stores a block header into the database and also stores the hash-
// to-number mapping.
// Headers: headerPrefix + num (uint64 big endian) + hash -> header
/*
WriteHeader 存储 header, 以及 hash -> number 映射
1) HeaderNumber: hash -> number 映射
2) headerKey: headerKey -> header
*/
func WriteHeader(db ethdb.KeyValueWriter, header *types.Header) {
	var (
		hash   = header.Hash()
		number = header.Number.Uint64()
	)
	// Write the hash -> number mapping
	WriteHeaderNumber(db, hash, number)

	// Write the encoded header
	data, err := rlp.EncodeToBytes(header)
	if err != nil {
		log.Crit("Failed to RLP encode header", "err", err)
	}
	key := headerKey(number, hash)
	if err := db.Put(key, data); err != nil {
		log.Crit("Failed to store header", "err", err)
	}
}

// DeleteHeader removes all block header data associated with a hash.
func DeleteHeader(db ethdb.KeyValueWriter, hash common.Hash, number uint64) {
	deleteHeaderWithoutNumber(db, hash, number)
	if err := db.Delete(headerNumberKey(hash)); err != nil {
		log.Crit("Failed to delete hash to number mapping", "err", err)
	}
}

// deleteHeaderWithoutNumber removes only the block header but does not remove
// the hash to number mapping.
func deleteHeaderWithoutNumber(db ethdb.KeyValueWriter, hash common.Hash, number uint64) {
	if err := db.Delete(headerKey(number, hash)); err != nil {
		log.Crit("Failed to delete header", "err", err)
	}
}

// isCanon is an internal utility method, to check whether the given number/hash
// is part of the ancient (canon) set.
func isCanon(reader ethdb.AncientReaderOp, number uint64, hash common.Hash) bool {
	h, err := reader.Ancient(ChainFreezerHashTable, number)
	if err != nil {
		return false
	}
	return bytes.Equal(h, hash[:])
}

// ReadBodyRLP retrieves the block body (transactions and uncles) in RLP encoding.
/*
1) (bc *BlockChain) GetBodyRLP
2) ReadBody
3) (f *chainFreezer) freezeRange
4) GetBodyRLP -> (lc *LightChain) GetBodyRLP
*/
func ReadBodyRLP(db ethdb.Reader, hash common.Hash, number uint64) rlp.RawValue {
	// First try to look up the data in ancient database. Extra hash
	// comparison is necessary since ancient database only maintains
	// the canonical data.
	var data []byte
	db.BlockStoreReader().ReadAncients(func(reader ethdb.AncientReaderOp) error {
		// Check if the data is in ancients
		if isCanon(reader, number, hash) {
			data, _ = reader.Ancient(ChainFreezerBodiesTable, number)
			return nil
		}
		// If not, try reading from leveldb
		data, _ = db.BlockStoreReader().Get(blockBodyKey(number, hash))
		return nil
	})
	return data
}

// ReadCanonicalBodyRLP retrieves the block body (transactions and uncles) for the canonical
// block at number, in RLP encoding.
/*
1) iterateTransactions -> indexTransactions ??
*/
func ReadCanonicalBodyRLP(db ethdb.Reader, number uint64) rlp.RawValue {
	var data []byte
	db.BlockStoreReader().ReadAncients(func(reader ethdb.AncientReaderOp) error {
		data, _ = reader.Ancient(ChainFreezerBodiesTable, number)
		if len(data) > 0 {
			return nil
		}
		// Block is not in ancients, read from leveldb by hash and number.
		// Note: ReadCanonicalHash cannot be used here because it also
		// calls ReadAncients internally.
		hash, _ := db.BlockStoreReader().Get(headerHashKey(number))
		data, _ = db.BlockStoreReader().Get(blockBodyKey(number, common.BytesToHash(hash)))
		return nil
	})
	return data
}

// WriteBodyRLP stores an RLP encoded block body into the database.
/*
1) LesOdr
2) WriteBody
*/
func WriteBodyRLP(db ethdb.KeyValueWriter, hash common.Hash, number uint64, rlp rlp.RawValue) {
	if err := db.Put(blockBodyKey(number, hash), rlp); err != nil {
		log.Crit("Failed to store block body", "err", err)
	}
}

// HasBody verifies the existence of a block body corresponding to the hash.
/*
(bc *BlockChain) HasBlock
*/
func HasBody(db ethdb.Reader, hash common.Hash, number uint64) bool {
	if isCanon(db.BlockStoreReader(), number, hash) {
		return true
	}
	if has, err := db.BlockStoreReader().Has(blockBodyKey(number, hash)); !has || err != nil {
		return false
	}
	return true
}

// ReadBody retrieves the block body corresponding to the hash.
/*
调用的地方:
1) (bc *BlockChain) GetBody
2) ReadReceipts
3) ReadBlock
4) ReadTransaction
*/
func ReadBody(db ethdb.Reader, hash common.Hash, number uint64) *types.Body {
	data := ReadBodyRLP(db, hash, number)
	if len(data) == 0 {
		return nil
	}
	body := new(types.Body)
	if err := rlp.DecodeBytes(data, body); err != nil {
		log.Error("Invalid block body RLP", "hash", hash, "err", err)
		return nil
	}
	return body
}

// WriteBody stores a block body into the database.
// Bodies: blockBodyPrefix + num (uint64 big endian) + hash -> block body
/*
1) (bc *BlockChain) InsertReceiptChain 中 writeLive 分 batch , 不保证原子写入
2) WriteBlock ->
*/
func WriteBody(db ethdb.KeyValueWriter, hash common.Hash, number uint64, body *types.Body) {
	data, err := rlp.EncodeToBytes(body)
	if err != nil {
		log.Crit("Failed to RLP encode body", "err", err)
	}
	WriteBodyRLP(db, hash, number, data)
}

// DeleteBody removes all block body data associated with a hash.
func DeleteBody(db ethdb.KeyValueWriter, hash common.Hash, number uint64) {
	if err := db.Delete(blockBodyKey(number, hash)); err != nil {
		log.Crit("Failed to delete block body", "err", err)
	}
}

func WriteDiffLayer(db ethdb.KeyValueWriter, hash common.Hash, layer *types.DiffLayer) {
	data, err := rlp.EncodeToBytes(layer)
	if err != nil {
		log.Crit("Failed to RLP encode diff layer", "err", err)
	}
	WriteDiffLayerRLP(db, hash, data)
}

func WriteDiffLayerRLP(db ethdb.KeyValueWriter, blockHash common.Hash, rlp rlp.RawValue) {
	if err := db.Put(diffLayerKey(blockHash), rlp); err != nil {
		log.Crit("Failed to store diff layer", "err", err)
	}
}

func ReadDiffLayer(db ethdb.KeyValueReader, blockHash common.Hash) *types.DiffLayer {
	data := ReadDiffLayerRLP(db, blockHash)
	if len(data) == 0 {
		return nil
	}
	diff := new(types.DiffLayer)
	if err := rlp.Decode(bytes.NewReader(data), diff); err != nil {
		log.Error("Invalid diff layer RLP", "hash", blockHash, "err", err)
		return nil
	}
	return diff
}

func ReadDiffLayerRLP(db ethdb.KeyValueReader, blockHash common.Hash) rlp.RawValue {
	data, _ := db.Get(diffLayerKey(blockHash))
	return data
}

func DeleteDiffLayer(db ethdb.KeyValueWriter, blockHash common.Hash) {
	if err := db.Delete(diffLayerKey(blockHash)); err != nil {
		log.Crit("Failed to delete diffLayer", "err", err)
	}
}

// ReadTdRLP retrieves a block's total difficulty corresponding to the hash in RLP encoding.
func ReadTdRLP(db ethdb.Reader, hash common.Hash, number uint64) rlp.RawValue {
	var data []byte
	db.BlockStoreReader().ReadAncients(func(reader ethdb.AncientReaderOp) error {
		// Check if the data is in ancients
		if isCanon(reader, number, hash) {
			data, _ = reader.Ancient(ChainFreezerDifficultyTable, number)
			return nil
		}
		// If not, try reading from leveldb
		data, _ = db.BlockStoreReader().Get(headerTDKey(number, hash))
		return nil
	})
	return data
}

// ReadTd retrieves a block's total difficulty corresponding to the hash.
/*
1) (hc *HeaderChain) GetTd, HeaderChain 的 chainDb, 另外创建新的 ?
2) (c *ChtIndexerBackend) Process ChtIndexerBackend diskdb?
*/
func ReadTd(db ethdb.Reader, hash common.Hash, number uint64) *big.Int {
	data := ReadTdRLP(db, hash, number)
	if len(data) == 0 {
		return nil
	}
	td := new(big.Int)
	if err := rlp.DecodeBytes(data, td); err != nil {
		log.Error("Invalid block total difficulty RLP", "hash", hash, "err", err)
		return nil
	}
	return td
}

// WriteTd stores the total difficulty of a block into the database.
// HeaderTD: headerPrefix + num (uint64 big endian) + hash + headerTDSuffix -> td
/*

 */
func WriteTd(db ethdb.KeyValueWriter, hash common.Hash, number uint64, td *big.Int) {
	data, err := rlp.EncodeToBytes(td)
	if err != nil {
		log.Crit("Failed to RLP encode block total difficulty", "err", err)
	}
	if err := db.Put(headerTDKey(number, hash), data); err != nil {
		log.Crit("Failed to store block total difficulty", "err", err)
	}
}

// DeleteTd removes all block total difficulty data associated with a hash.
func DeleteTd(db ethdb.KeyValueWriter, hash common.Hash, number uint64) {
	if err := db.Delete(headerTDKey(number, hash)); err != nil {
		log.Crit("Failed to delete block total difficulty", "err", err)
	}
}

// HasReceipts verifies the existence of all the transaction receipts belonging
// to a block.
/*
引用:
1) (bc *BlockChain) HasFastBlock 换成 bc.blockDb
*/
func HasReceipts(db ethdb.Reader, hash common.Hash, number uint64) bool {
	if isCanon(db.BlockStoreReader(), number, hash) {
		return true
	}
	if has, err := db.BlockStoreReader().Has(blockReceiptsKey(number, hash)); !has || err != nil {
		return false
	}
	return true
}

// ReadReceiptsRLP retrieves all the transaction receipts belonging to a block in RLP encoding.
/*
1) ReadRawReceipts
2) ReadLogs
3) (f *chainFreezer) freezeRange: nofreezedb 也要存到 blockDb(ethdb.KeyValueStore), 多保存一个 ethdb.KeyValueStore;
*/
func ReadReceiptsRLP(db ethdb.Reader, hash common.Hash, number uint64) rlp.RawValue {
	var data []byte
	db.BlockStoreReader().ReadAncients(func(reader ethdb.AncientReaderOp) error {
		// Check if the data is in ancients
		if isCanon(reader, number, hash) {
			data, _ = reader.Ancient(ChainFreezerReceiptTable, number)
			return nil
		}
		// If not, try reading from leveldb
		data, _ = db.BlockStoreReader().Get(blockReceiptsKey(number, hash))
		return nil
	})
	return data
}

// ReadRawReceipts retrieves all the transaction receipts belonging to a block.
// The receipt metadata fields are not guaranteed to be populated, so they
// should not be used. Use ReadReceipts instead if the metadata is needed.
/*
1) (bc *BlockChain) collectLogs 简单替换 bc.blockDb
2) ReadReceipts
3) (p *BlockPruner) backUpOldDb, chainDb 的改动
4) GetBlockReceipts 改动 ??
*/
func ReadRawReceipts(db ethdb.Reader, hash common.Hash, number uint64) types.Receipts {
	// Retrieve the flattened receipt slice
	data := ReadReceiptsRLP(db, hash, number)
	if len(data) == 0 {
		return nil
	}
	// Convert the receipts from their storage form to their internal representation
	storageReceipts := []*types.ReceiptForStorage{}
	if err := rlp.DecodeBytes(data, &storageReceipts); err != nil {
		log.Error("Invalid receipt array RLP", "hash", hash, "err", err)
		return nil
	}
	receipts := make(types.Receipts, len(storageReceipts))
	for i, storageReceipt := range storageReceipts {
		receipts[i] = (*types.Receipt)(storageReceipt)
	}
	return receipts
}

// ReadReceipts retrieves all the transaction receipts belonging to a block, including
// its corresponding metadata fields. If it is unable to populate these metadata
// fields then nil is returned.
//
// The current implementation populates these metadata fields by reading the receipts'
// corresponding block body, so if the block body is not found it will return nil even
// if the receipt itself is stored.
/*
1) (bc *BlockChain) GetReceiptsByHash 直接替换
2) ReadReceipt -> (b *SimulatedBackend) TransactionReceipt
*/
func ReadReceipts(db ethdb.Reader, hash common.Hash, number uint64, time uint64, config *params.ChainConfig) types.Receipts {
	// We're deriving many fields from the block body, retrieve beside the receipt
	receipts := ReadRawReceipts(db, hash, number)
	if receipts == nil {
		return nil
	}
	body := ReadBody(db, hash, number)
	if body == nil {
		log.Error("Missing body but have receipt", "hash", hash, "number", number)
		return nil
	}
	header := ReadHeader(db, hash, number)

	var baseFee *big.Int
	if header == nil {
		baseFee = big.NewInt(0)
	} else {
		baseFee = header.BaseFee
	}
	// Compute effective blob gas price.
	var blobGasPrice *big.Int
	if header != nil && header.ExcessBlobGas != nil {
		blobGasPrice = eip4844.CalcBlobFee(*header.ExcessBlobGas)
	}
	if err := receipts.DeriveFields(config, hash, number, time, baseFee, blobGasPrice, body.Transactions); err != nil {
		log.Error("Failed to derive block receipts fields", "hash", hash, "number", number, "err", err)
		return nil
	}
	return receipts
}

// WriteReceipts stores all the transaction receipts belonging to a block.
// Receipts: blockReceiptsPrefix + num (uint64 big endian) + hash -> block receipts
/*
1) (bc *BlockChain) InsertReceiptChain
2) (g *Genesis) Commit
*/
func WriteReceipts(db ethdb.KeyValueWriter, hash common.Hash, number uint64, receipts types.Receipts) {
	// Convert the receipts into their storage form and serialize them
	storageReceipts := make([]*types.ReceiptForStorage, len(receipts))
	for i, receipt := range receipts {
		storageReceipts[i] = (*types.ReceiptForStorage)(receipt)
	}
	bytes, err := rlp.EncodeToBytes(storageReceipts)
	if err != nil {
		log.Crit("Failed to encode block receipts", "err", err)
	}
	// Store the flattened receipt slice
	if err := db.Put(blockReceiptsKey(number, hash), bytes); err != nil {
		log.Crit("Failed to store block receipts", "err", err)
	}
}

// DeleteReceipts removes all receipt data associated with a block hash.
/*
1) (bc *BlockChain) setHeadBeyondRoot
*/
func DeleteReceipts(db ethdb.KeyValueWriter, hash common.Hash, number uint64) {
	if err := db.Delete(blockReceiptsKey(number, hash)); err != nil {
		log.Crit("Failed to delete block receipts", "err", err)
	}
}

// storedReceiptRLP is the storage encoding of a receipt.
// Re-definition in core/types/receipt.go.
// TODO: Re-use the existing definition.
type storedReceiptRLP struct {
	PostStateOrStatus []byte
	CumulativeGasUsed uint64
	Logs              []*types.Log
}

// ReceiptLogs is a barebone version of ReceiptForStorage which only keeps
// the list of logs. When decoding a stored receipt into this object we
// avoid creating the bloom filter.
type receiptLogs struct {
	Logs []*types.Log
}

// DecodeRLP implements rlp.Decoder.
func (r *receiptLogs) DecodeRLP(s *rlp.Stream) error {
	var stored storedReceiptRLP
	if err := s.Decode(&stored); err != nil {
		return err
	}
	r.Logs = stored.Logs
	return nil
}

// DeriveLogFields fills the logs in receiptLogs with information such as block number, txhash, etc.
func deriveLogFields(receipts []*receiptLogs, hash common.Hash, number uint64, txs types.Transactions) error {
	logIndex := uint(0)
	if len(txs) != len(receipts) {
		return errors.New("transaction and receipt count mismatch")
	}
	for i := 0; i < len(receipts); i++ {
		txHash := txs[i].Hash()
		// The derived log fields can simply be set from the block and transaction
		for j := 0; j < len(receipts[i].Logs); j++ {
			receipts[i].Logs[j].BlockNumber = number
			receipts[i].Logs[j].BlockHash = hash
			receipts[i].Logs[j].TxHash = txHash
			receipts[i].Logs[j].TxIndex = uint(i)
			receipts[i].Logs[j].Index = logIndex
			logIndex++
		}
	}
	return nil
}

// ReadLogs retrieves the logs for all transactions in a block. In case
// receipts is not found, a nil is returned.
// Note: ReadLogs does not derive unstored log fields.
/*
(b *EthAPIBackend) GetLogs 需要替换 Ethereum::blockDb
*/
func ReadLogs(db ethdb.Reader, hash common.Hash, number uint64) [][]*types.Log {
	// Retrieve the flattened receipt slice
	data := ReadReceiptsRLP(db, hash, number)
	if len(data) == 0 {
		return nil
	}
	receipts := []*receiptLogs{}
	if err := rlp.DecodeBytes(data, &receipts); err != nil {
		log.Error("Invalid receipt array RLP", "hash", hash, "err", err)
		return nil
	}

	logs := make([][]*types.Log, len(receipts))
	for i, receipt := range receipts {
		logs[i] = receipt.Logs
	}
	return logs
}

// ReadBlock retrieves an entire block corresponding to the hash, assembling it
// back from the stored header and body. If either the header or body could not
// be retrieved nil is returned.
//
// Note, due to concurrent download of header and block body the header and thus
// canonical hash can be stored in the database but the body data not (yet).
/*
传入的 db 参数都需要修改
调用的地方:
1) ReadGenesis(db ethdb.Database) 接口多传入一个 database, cmd 命令;
2) ReadHeadBlock -> 被很多 cmd 引用, 需要修改 chainDb ?
3) (bc *BlockChain) GetBlock 被 blockchain 很多地方引用
4) (p *BlockPruner) backUpOldDb 创建 chainDb 和 blockDb
*/
func ReadBlock(db ethdb.Reader, hash common.Hash, number uint64) *types.Block {
	header := ReadHeader(db, hash, number)
	if header == nil {
		return nil
	}
	body := ReadBody(db, hash, number)
	if body == nil {
		return nil
	}
	return types.NewBlockWithHeader(header).WithBody(body.Transactions, body.Uncles).WithWithdrawals(body.Withdrawals)
}

// WriteBlock serializes a block into the database, header and body separately.
// 将区块体和区块头分别存储
/*
引用的地方:
1) (bc *BlockChain) ResetWithGenesisBlock
2) (bc *BlockChain) writeBlockWithoutState
3) (bc *BlockChain) writeBlockWithState
4) (g *Genesis) Commit 不太好改, 函数多传入一个 db ?
*/
func WriteBlock(db ethdb.KeyValueWriter, block *types.Block) {
	WriteBody(db, block.Hash(), block.NumberU64(), block.Body())
	WriteHeader(db, block.Header())
}

// WriteAncientBlocksWithBlobs writes entire block data with blobs into ancient store and returns the total written size.
func WriteAncientBlocksWithBlobs(db ethdb.AncientWriter, blocks []*types.Block, receipts []types.Receipts, td *big.Int) (int64, error) {
	// find cancun index, it's used for new added blob ancient table
	cancunIndex := -1
	for i, block := range blocks {
		if block.Sidecars() != nil {
			cancunIndex = i
			break
		}
	}
	log.Debug("WriteAncientBlocks", "startAt", blocks[0].Number(), "cancunIndex", cancunIndex, "len", len(blocks))

	var (
		tdSum   = new(big.Int).Set(td)
		preSize int64
		err     error
	)
	if cancunIndex > 0 {
		preSize, err = WriteAncientBlocks(db, blocks[:cancunIndex], receipts[:cancunIndex], td)
		if err != nil {
			return preSize, err
		}
		for i, block := range blocks[:cancunIndex] {
			if i > 0 {
				tdSum.Add(tdSum, block.Difficulty())
			}
		}
		tdSum.Add(tdSum, blocks[cancunIndex].Difficulty())
	}

	// It will reset blob ancient table at cancunIndex
	if cancunIndex >= 0 {
		if err = ResetEmptyBlobAncientTable(db, blocks[cancunIndex].NumberU64()); err != nil {
			return 0, err
		}
		blocks = blocks[cancunIndex:]
		receipts = receipts[cancunIndex:]
	}
	postSize, err := WriteAncientBlocks(db, blocks, receipts, tdSum)
	return preSize + postSize, err
}

// WriteAncientBlocks writes entire block data into ancient store and returns the total written size.
func WriteAncientBlocks(db ethdb.AncientWriter, blocks []*types.Block, receipts []types.Receipts, td *big.Int) (int64, error) {
	var (
		tdSum      = new(big.Int).Set(td)
		stReceipts []*types.ReceiptForStorage
	)
	return db.ModifyAncients(func(op ethdb.AncientWriteOp) error {
		for i, block := range blocks {
			// Convert receipts to storage format and sum up total difficulty.
			stReceipts = stReceipts[:0]
			for _, receipt := range receipts[i] {
				stReceipts = append(stReceipts, (*types.ReceiptForStorage)(receipt))
			}
			header := block.Header()
			if i > 0 {
				tdSum.Add(tdSum, header.Difficulty)
			}
			if err := writeAncientBlock(op, block, header, stReceipts, tdSum); err != nil {
				return err
			}
		}
		return nil
	})
}

// ReadBlobSidecarsRLP retrieves all the transaction blobs belonging to a block in RLP encoding.
func ReadBlobSidecarsRLP(db ethdb.Reader, hash common.Hash, number uint64) rlp.RawValue {
	var data []byte
	db.BlockStoreReader().ReadAncients(func(reader ethdb.AncientReaderOp) error {
		// Check if the data is in ancients
		if isCanon(reader, number, hash) {
			data, _ = reader.Ancient(ChainFreezerBlobSidecarTable, number)
			return nil
		}
		// If not, try reading from leveldb
		data, _ = db.BlockStoreReader().Get(blockBlobSidecarsKey(number, hash))
		return nil
	})
	return data
}

// ReadBlobSidecars retrieves all the transaction blobs belonging to a block.
func ReadBlobSidecars(db ethdb.Reader, hash common.Hash, number uint64) types.BlobSidecars {
	data := ReadBlobSidecarsRLP(db, hash, number)
	if len(data) == 0 {
		return nil
	}
	var ret types.BlobSidecars
	if err := rlp.DecodeBytes(data, &ret); err != nil {
		log.Error("Invalid blob array RLP", "hash", hash, "err", err)
		return nil
	}
	return ret
}

// WriteBlobSidecars stores all the transaction blobs belonging to a block.
// It could input nil for empty blobs.
func WriteBlobSidecars(db ethdb.KeyValueWriter, hash common.Hash, number uint64, blobs types.BlobSidecars) {
	data, err := rlp.EncodeToBytes(blobs)
	if err != nil {
		log.Crit("Failed to encode block blobs", "err", err)
	}
	// Store the flattened receipt slice
	if err := db.Put(blockBlobSidecarsKey(number, hash), data); err != nil {
		log.Crit("Failed to store block blobs", "err", err)
	}
}

// DeleteBlobSidecars removes all blob data associated with a block hash.
func DeleteBlobSidecars(db ethdb.KeyValueWriter, hash common.Hash, number uint64) {
	if err := db.Delete(blockBlobSidecarsKey(number, hash)); err != nil {
		log.Crit("Failed to delete block blobs", "err", err)
	}
}

func writeAncientBlock(op ethdb.AncientWriteOp, block *types.Block, header *types.Header, receipts []*types.ReceiptForStorage, td *big.Int) error {
	num := block.NumberU64()
	if err := op.AppendRaw(ChainFreezerHashTable, num, block.Hash().Bytes()); err != nil {
		return fmt.Errorf("can't add block %d hash: %v", num, err)
	}
	if err := op.Append(ChainFreezerHeaderTable, num, header); err != nil {
		return fmt.Errorf("can't append block header %d: %v", num, err)
	}
	if err := op.Append(ChainFreezerBodiesTable, num, block.Body()); err != nil {
		return fmt.Errorf("can't append block body %d: %v", num, err)
	}
	if err := op.Append(ChainFreezerReceiptTable, num, receipts); err != nil {
		return fmt.Errorf("can't append block %d receipts: %v", num, err)
	}
	if err := op.Append(ChainFreezerDifficultyTable, num, td); err != nil {
		return fmt.Errorf("can't append block %d total difficulty: %v", num, err)
	}
	if block.Sidecars() != nil {
		if err := op.Append(ChainFreezerBlobSidecarTable, num, block.Sidecars()); err != nil {
			return fmt.Errorf("can't append block %d blobs: %v", num, err)
		}
	}
	return nil
}

// DeleteBlock removes all block data associated with a hash.
func DeleteBlock(db ethdb.KeyValueWriter, hash common.Hash, number uint64) {
	DeleteReceipts(db, hash, number)
	DeleteHeader(db, hash, number)
	DeleteBody(db, hash, number)
	DeleteTd(db, hash, number)
	DeleteBlobSidecars(db, hash, number) // it is safe to delete non-exist blob
}

// DeleteBlockWithoutNumber removes all block data associated with a hash, except
// the hash to number mapping.
/*
为什么要保留 hash number 的 mapping ?
*/
func DeleteBlockWithoutNumber(db ethdb.KeyValueWriter, hash common.Hash, number uint64) {
	DeleteReceipts(db, hash, number)
	deleteHeaderWithoutNumber(db, hash, number)
	DeleteBody(db, hash, number)
	DeleteTd(db, hash, number)
	DeleteBlobSidecars(db, hash, number)
}

const badBlockToKeep = 10

type badBlock struct {
	Header *types.Header
	Body   *types.Body
}

// ReadBadBlock retrieves the bad block with the corresponding block hash.
func ReadBadBlock(db ethdb.Reader, hash common.Hash) *types.Block {
	blob, err := db.Get(badBlockKey)
	if err != nil {
		return nil
	}
	var badBlocks []*badBlock
	if err := rlp.DecodeBytes(blob, &badBlocks); err != nil {
		return nil
	}
	for _, bad := range badBlocks {
		if bad.Header.Hash() == hash {
			return types.NewBlockWithHeader(bad.Header).WithBody(bad.Body.Transactions, bad.Body.Uncles).WithWithdrawals(bad.Body.Withdrawals)
		}
	}
	return nil
}

// ReadAllBadBlocks retrieves all the bad blocks in the database.
// All returned blocks are sorted in reverse order by number.
func ReadAllBadBlocks(db ethdb.Reader) []*types.Block {
	blob, err := db.Get(badBlockKey)
	if err != nil {
		return nil
	}
	var badBlocks []*badBlock
	if err := rlp.DecodeBytes(blob, &badBlocks); err != nil {
		return nil
	}
	var blocks []*types.Block
	for _, bad := range badBlocks {
		blocks = append(blocks, types.NewBlockWithHeader(bad.Header).WithBody(bad.Body.Transactions, bad.Body.Uncles).WithWithdrawals(bad.Body.Withdrawals))
	}
	return blocks
}

// WriteBadBlock serializes the bad block into the database. If the cumulated
// bad blocks exceeds the limitation, the oldest will be dropped.
func WriteBadBlock(db ethdb.KeyValueStore, block *types.Block) {
	blob, err := db.Get(badBlockKey)
	if err != nil {
		log.Warn("Failed to load old bad blocks", "error", err)
	}
	var badBlocks []*badBlock
	if len(blob) > 0 {
		if err := rlp.DecodeBytes(blob, &badBlocks); err != nil {
			log.Crit("Failed to decode old bad blocks", "error", err)
		}
	}
	for _, b := range badBlocks {
		if b.Header.Number.Uint64() == block.NumberU64() && b.Header.Hash() == block.Hash() {
			log.Info("Skip duplicated bad block", "number", block.NumberU64(), "hash", block.Hash())
			return
		}
	}
	badBlocks = append(badBlocks, &badBlock{
		Header: block.Header(),
		Body:   block.Body(),
	})
	slices.SortFunc(badBlocks, func(a, b *badBlock) int {
		// Note: sorting in descending number order.
		return -a.Header.Number.Cmp(b.Header.Number)
	})
	if len(badBlocks) > badBlockToKeep {
		badBlocks = badBlocks[:badBlockToKeep]
	}
	data, err := rlp.EncodeToBytes(badBlocks)
	if err != nil {
		log.Crit("Failed to encode bad blocks", "err", err)
	}
	if err := db.Put(badBlockKey, data); err != nil {
		log.Crit("Failed to write bad blocks", "err", err)
	}
}

// DeleteBadBlocks deletes all the bad blocks from the database
func DeleteBadBlocks(db ethdb.KeyValueWriter) {
	if err := db.Delete(badBlockKey); err != nil {
		log.Crit("Failed to delete bad blocks", "err", err)
	}
}

// FindCommonAncestor returns the last common ancestor of two block headers
func FindCommonAncestor(db ethdb.Reader, a, b *types.Header) *types.Header {
	for bn := b.Number.Uint64(); a.Number.Uint64() > bn; {
		a = ReadHeader(db, a.ParentHash, a.Number.Uint64()-1)
		if a == nil {
			return nil
		}
	}
	for an := a.Number.Uint64(); an < b.Number.Uint64(); {
		b = ReadHeader(db, b.ParentHash, b.Number.Uint64()-1)
		if b == nil {
			return nil
		}
	}
	for a.Hash() != b.Hash() {
		a = ReadHeader(db, a.ParentHash, a.Number.Uint64()-1)
		if a == nil {
			return nil
		}
		b = ReadHeader(db, b.ParentHash, b.Number.Uint64()-1)
		if b == nil {
			return nil
		}
	}
	return a
}

// ReadHeadHeader returns the current canonical head header.
func ReadHeadHeader(db ethdb.Reader) *types.Header {
	headHeaderHash := ReadHeadHeaderHash(db)
	if headHeaderHash == (common.Hash{}) {
		return nil
	}
	headHeaderNumber := ReadHeaderNumber(db, headHeaderHash)
	if headHeaderNumber == nil {
		return nil
	}
	return ReadHeader(db, headHeaderHash, *headHeaderNumber)
}

// ReadHeadBlock returns the current canonical head block.
/*
返回当前 canonical head block
调用的地方: cmd
1) showMetaData
2) pruneBlock -> accessDb
3) verifyState ->
4) traverseState
traverseRawState
verifyVerkle
---
pruneState 也是 cmd
RecoverPruning backend
*/
func ReadHeadBlock(db ethdb.Reader) *types.Block {
	headBlockHash := ReadHeadBlockHash(db)
	if headBlockHash == (common.Hash{}) {
		return nil
	}
	headBlockNumber := ReadHeaderNumber(db, headBlockHash)
	if headBlockNumber == nil {
		return nil
	}
	return ReadBlock(db, headBlockHash, *headBlockNumber)
}<|MERGE_RESOLUTION|>--- conflicted
+++ resolved
@@ -175,17 +175,13 @@
 	return numbers, hashes
 }
 
+/*
+headerNumberPrefix
+*/
+
 // ReadHeaderNumber returns the header number assigned to a hash.
-<<<<<<< HEAD
-/*
-headerNumberPrefix
-*/
-func ReadHeaderNumber(db ethdb.KeyValueReader, hash common.Hash) *uint64 {
-	data, _ := db.Get(headerNumberKey(hash))
-=======
 func ReadHeaderNumber(db ethdb.MultiDatabaseReader, hash common.Hash) *uint64 {
 	data, _ := db.BlockStoreReader().Get(headerNumberKey(hash))
->>>>>>> 83a9b137
 	if len(data) != 8 {
 		return nil
 	}
@@ -227,20 +223,15 @@
 		log.Crit("Failed to store last header's hash", "err", err)
 	}
 }
-
-// ReadHeadBlockHash retrieves the hash of the current canonical head block.
-<<<<<<< HEAD
 /*
 head block hash, 以及 head 对应的 number, "LastBlock" -> Hash 映射
 headBlockKey = []byte("LastBlock")
 
 */
-func ReadHeadBlockHash(db ethdb.KeyValueReader) common.Hash {
-	data, _ := db.Get(headBlockKey)
-=======
+
+// ReadHeadBlockHash retrieves the hash of the current canonical head block.
 func ReadHeadBlockHash(db ethdb.MultiDatabaseReader) common.Hash {
 	data, _ := db.BlockStoreReader().Get(headBlockKey)
->>>>>>> 83a9b137
 	if len(data) == 0 {
 		return common.Hash{}
 	}
