--- conflicted
+++ resolved
@@ -193,13 +193,11 @@
 	if len(data) == 0 {
 		return common.Hash{}
 	}
-	log.Info("ReadHeadHeaderHash", "hash", common.BytesToHash(data))
 	return common.BytesToHash(data)
 }
 
 // WriteHeadHeaderHash stores the hash of the current canonical head header.
 func WriteHeadHeaderHash(db ethdb.KeyValueWriter, hash common.Hash) {
-	log.Info("WriteHeadHeaderHash", "hash", hash)
 	if err := db.Put(headHeaderKey, hash.Bytes()); err != nil {
 		log.Crit("Failed to store last header's hash", "err", err)
 	}
@@ -350,11 +348,9 @@
 		// comparison is necessary since ancient database only maintains
 		// the canonical data.
 		data, _ = reader.Ancient(ChainFreezerHeaderTable, number)
-		log.Debug("ReadHeaderRLP from ancient", "hash", hash, "number", number, "data", data)
 		if len(data) > 0 && crypto.Keccak256Hash(data) == hash {
 			return nil
 		}
-		log.Debug("ReadHeaderRLP from leveldb", "hash", hash, "number", number, "data", data)
 		// If not, try reading from leveldb
 		data, _ = db.Get(headerKey(number, hash))
 		return nil
@@ -837,14 +833,10 @@
 // ReadLogs retrieves the logs for all transactions in a block. In case
 // receipts is not found, a nil is returned.
 // Note: ReadLogs does not derive unstored log fields.
-<<<<<<< HEAD
 /*
 (b *EthAPIBackend) GetLogs 需要替换 Ethereum::blockDb
 */
-func ReadLogs(db ethdb.Reader, hash common.Hash, number uint64, config *params.ChainConfig) [][]*types.Log {
-=======
 func ReadLogs(db ethdb.Reader, hash common.Hash, number uint64) [][]*types.Log {
->>>>>>> 7f3f72ed
 	// Retrieve the flattened receipt slice
 	data := ReadReceiptsRLP(db, hash, number)
 	if len(data) == 0 {
