// Copyright 2014 The go-ethereum Authors
// This file is part of the go-ethereum library.
//
// The go-ethereum library is free software: you can redistribute it and/or modify
// it under the terms of the GNU Lesser General Public License as published by
// the Free Software Foundation, either version 3 of the License, or
// (at your option) any later version.
//
// The go-ethereum library is distributed in the hope that it will be useful,
// but WITHOUT ANY WARRANTY; without even the implied warranty of
// MERCHANTABILITY or FITNESS FOR A PARTICULAR PURPOSE. See the
// GNU Lesser General Public License for more details.
//
// You should have received a copy of the GNU Lesser General Public License
// along with the go-ethereum library. If not, see <http://www.gnu.org/licenses/>.

// Package legacypool implements the normal EVM execution transaction pool.
package legacypool

import (
	"errors"
	"math"
	"math/big"
	"sort"
	"sync"
	"sync/atomic"
	"time"

	"github.com/ethereum/go-ethereum/common"
	"github.com/ethereum/go-ethereum/common/prque"
	"github.com/ethereum/go-ethereum/consensus/misc/eip1559"
	"github.com/ethereum/go-ethereum/core"
	"github.com/ethereum/go-ethereum/core/state"
	"github.com/ethereum/go-ethereum/core/txpool"
	"github.com/ethereum/go-ethereum/core/types"
	"github.com/ethereum/go-ethereum/event"
	"github.com/ethereum/go-ethereum/log"
	"github.com/ethereum/go-ethereum/metrics"
	"github.com/ethereum/go-ethereum/params"
)

const (
	// txSlotSize is used to calculate how many data slots a single transaction
	// takes up based on its size. The slots are used as DoS protection, ensuring
	// that validating a new transaction remains a constant operation (in reality
	// O(maxslots), where max slots are 4 currently).
	txSlotSize = 32 * 1024

	// txMaxSize is the maximum size a single transaction can have. This field has
	// non-trivial consequences: larger transactions are significantly harder and
	// more expensive to propagate; larger transactions also take more resources
	// to validate whether they fit into the pool or not.
	txMaxSize = 4 * txSlotSize // 128KB

	// txReannoMaxNum is the maximum number of transactions a reannounce action can include.
	txReannoMaxNum = 1024
)

var (
	// ErrTxPoolOverflow is returned if the transaction pool is full and can't accept
	// another remote transaction.
	ErrTxPoolOverflow = errors.New("txpool is full")

	ErrInBlackList = errors.New("sender or to in black list")
)

var (
	evictionInterval    = time.Minute     // Time interval to check for evictable transactions
	statsReportInterval = 8 * time.Second // Time interval to report transaction pool stats
	reannounceInterval  = time.Minute     // Time interval to check for reannounce transactions
)

var (
	// Metrics for the pending pool
	pendingDiscardMeter   = metrics.NewRegisteredMeter("txpool/pending/discard", nil)
	pendingReplaceMeter   = metrics.NewRegisteredMeter("txpool/pending/replace", nil)
	pendingRateLimitMeter = metrics.NewRegisteredMeter("txpool/pending/ratelimit", nil) // Dropped due to rate limiting
	pendingNofundsMeter   = metrics.NewRegisteredMeter("txpool/pending/nofunds", nil)   // Dropped due to out-of-funds

	// Metrics for the queued pool
	queuedDiscardMeter   = metrics.NewRegisteredMeter("txpool/queued/discard", nil)
	queuedReplaceMeter   = metrics.NewRegisteredMeter("txpool/queued/replace", nil)
	queuedRateLimitMeter = metrics.NewRegisteredMeter("txpool/queued/ratelimit", nil) // Dropped due to rate limiting
	queuedNofundsMeter   = metrics.NewRegisteredMeter("txpool/queued/nofunds", nil)   // Dropped due to out-of-funds
	queuedEvictionMeter  = metrics.NewRegisteredMeter("txpool/queued/eviction", nil)  // Dropped due to lifetime

	// General tx metrics
	knownTxMeter       = metrics.NewRegisteredMeter("txpool/known", nil)
	validTxMeter       = metrics.NewRegisteredMeter("txpool/valid", nil)
	invalidTxMeter     = metrics.NewRegisteredMeter("txpool/invalid", nil)
	underpricedTxMeter = metrics.NewRegisteredMeter("txpool/underpriced", nil)
	overflowedTxMeter  = metrics.NewRegisteredMeter("txpool/overflowed", nil)

	// throttleTxMeter counts how many transactions are rejected due to too-many-changes between
	// txpool reorgs.
	throttleTxMeter = metrics.NewRegisteredMeter("txpool/throttle", nil)
	// reorgDurationTimer measures how long time a txpool reorg takes.
	reorgDurationTimer = metrics.NewRegisteredTimer("txpool/reorgtime", nil)
	// dropBetweenReorgHistogram counts how many drops we experience between two reorg runs. It is expected
	// that this number is pretty low, since txpool reorgs happen very frequently.
	dropBetweenReorgHistogram = metrics.NewRegisteredHistogram("txpool/dropbetweenreorg", nil, metrics.NewExpDecaySample(1028, 0.015))

	pendingGauge = metrics.NewRegisteredGauge("txpool/pending", nil)
	queuedGauge  = metrics.NewRegisteredGauge("txpool/queued", nil)
	localGauge   = metrics.NewRegisteredGauge("txpool/local", nil)
	slotsGauge   = metrics.NewRegisteredGauge("txpool/slots", nil)

	reheapTimer = metrics.NewRegisteredTimer("txpool/reheap", nil)
)

// BlockChain defines the minimal set of methods needed to back a tx pool with
// a chain. Exists to allow mocking the live chain out of tests.
type BlockChain interface {
	// Config retrieves the chain's fork configuration.
	Config() *params.ChainConfig

	// CurrentBlock returns the current head of the chain.
	CurrentBlock() *types.Header

	// GetBlock retrieves a specific block, used during pool resets.
	GetBlock(hash common.Hash, number uint64) *types.Block

	// StateAt returns a state database for a given root hash (generally the head).
	StateAt(root common.Hash) (*state.StateDB, error)
}

// Config are the configuration parameters of the transaction pool.
type Config struct {
	Locals    []common.Address // Addresses that should be treated by default as local
	NoLocals  bool             // Whether local transaction handling should be disabled
	Journal   string           // Journal of local transactions to survive node restarts
	Rejournal time.Duration    // Time interval to regenerate the local transaction journal

	PriceLimit uint64 // Minimum gas price to enforce for acceptance into the pool
	PriceBump  uint64 // Minimum price bump percentage to replace an already existing transaction (nonce)

	AccountSlots uint64 // Number of executable transaction slots guaranteed per account
	GlobalSlots  uint64 // Maximum number of executable transaction slots for all accounts
	AccountQueue uint64 // Maximum number of non-executable transaction slots permitted per account
	GlobalQueue  uint64 // Maximum number of non-executable transaction slots for all accounts

	Lifetime       time.Duration // Maximum amount of time non-executable transaction are queued
	ReannounceTime time.Duration // Duration for announcing local pending transactions again
}

// DefaultConfig contains the default configurations for the transaction pool.
var DefaultConfig = Config{
	Journal:   "transactions.rlp",
	Rejournal: time.Hour,

	PriceLimit: 1,
	PriceBump:  10,

	AccountSlots: 16,
	GlobalSlots:  4096 + 1024, // urgent + floating queue capacity with 4:1 ratio
	AccountQueue: 64,
	GlobalQueue:  1024,

	Lifetime:       3 * time.Hour,
	ReannounceTime: 10 * 365 * 24 * time.Hour,
}

// sanitize checks the provided user configurations and changes anything that's
// unreasonable or unworkable.
func (config *Config) sanitize() Config {
	conf := *config
	if conf.Rejournal < time.Second {
		log.Warn("Sanitizing invalid txpool journal time", "provided", conf.Rejournal, "updated", time.Second)
		conf.Rejournal = time.Second
	}
	if conf.PriceLimit < 1 {
		log.Warn("Sanitizing invalid txpool price limit", "provided", conf.PriceLimit, "updated", DefaultConfig.PriceLimit)
		conf.PriceLimit = DefaultConfig.PriceLimit
	}
	if conf.PriceBump < 1 {
		log.Warn("Sanitizing invalid txpool price bump", "provided", conf.PriceBump, "updated", DefaultConfig.PriceBump)
		conf.PriceBump = DefaultConfig.PriceBump
	}
	if conf.AccountSlots < 1 {
		log.Warn("Sanitizing invalid txpool account slots", "provided", conf.AccountSlots, "updated", DefaultConfig.AccountSlots)
		conf.AccountSlots = DefaultConfig.AccountSlots
	}
	if conf.GlobalSlots < 1 {
		log.Warn("Sanitizing invalid txpool global slots", "provided", conf.GlobalSlots, "updated", DefaultConfig.GlobalSlots)
		conf.GlobalSlots = DefaultConfig.GlobalSlots
	}
	if conf.AccountQueue < 1 {
		log.Warn("Sanitizing invalid txpool account queue", "provided", conf.AccountQueue, "updated", DefaultConfig.AccountQueue)
		conf.AccountQueue = DefaultConfig.AccountQueue
	}
	if conf.GlobalQueue < 1 {
		log.Warn("Sanitizing invalid txpool global queue", "provided", conf.GlobalQueue, "updated", DefaultConfig.GlobalQueue)
		conf.GlobalQueue = DefaultConfig.GlobalQueue
	}
	if conf.Lifetime < 1 {
		log.Warn("Sanitizing invalid txpool lifetime", "provided", conf.Lifetime, "updated", DefaultConfig.Lifetime)
		conf.Lifetime = DefaultConfig.Lifetime
	}
	if conf.ReannounceTime < time.Minute {
		log.Warn("Sanitizing invalid txpool reannounce time", "provided", conf.ReannounceTime, "updated", time.Minute)
		conf.ReannounceTime = time.Minute
	}
	return conf
}

// LegacyPool contains all currently known transactions. Transactions
// enter the pool when they are received from the network or submitted
// locally. They exit the pool when they are included in the blockchain.
//
// The pool separates processable transactions (which can be applied to the
// current state) and future transactions. Transactions move between those
// two states over time as they are received and processed.
type LegacyPool struct {
<<<<<<< HEAD
	config       Config
	chainconfig  *params.ChainConfig
	chain        BlockChain
	gasTip       atomic.Pointer[big.Int]
	txFeed       event.Feed
	reannoTxFeed event.Feed // Event feed for announcing transactions again
	scope        event.SubscriptionScope
	signer       types.Signer
	mu           sync.RWMutex
=======
	config      Config
	chainconfig *params.ChainConfig
	chain       BlockChain
	gasTip      atomic.Pointer[big.Int]
	txFeed      event.Feed
	signer      types.Signer
	mu          sync.RWMutex
>>>>>>> 8f7eb9cc

	currentHead   atomic.Pointer[types.Header] // Current head of the blockchain
	currentState  *state.StateDB               // Current state in the blockchain head
	pendingNonces *noncer                      // Pending state tracking virtual nonces

	locals  *accountSet // Set of local transaction to exempt from eviction rules
	journal *journal    // Journal of local transaction to back up to disk

	reserve txpool.AddressReserver       // Address reserver to ensure exclusivity across subpools
	pending map[common.Address]*list     // All currently processable transactions
	queue   map[common.Address]*list     // Queued but non-processable transactions
	beats   map[common.Address]time.Time // Last heartbeat from each known account
	all     *lookup                      // All transactions to allow lookups
	priced  *pricedList                  // All transactions sorted by price

	reqResetCh      chan *txpoolResetRequest
	reqPromoteCh    chan *accountSet
	queueTxEventCh  chan *types.Transaction
	reorgDoneCh     chan chan struct{}
	reorgShutdownCh chan struct{}  // requests shutdown of scheduleReorgLoop
	wg              sync.WaitGroup // tracks loop, scheduleReorgLoop
	initDoneCh      chan struct{}  // is closed once the pool is initialized (for tests)

	changesSinceReorg int // A counter for how many drops we've performed in-between reorg.
}

type txpoolResetRequest struct {
	oldHead, newHead *types.Header
}

// New creates a new transaction pool to gather, sort and filter inbound
// transactions from the network.
func New(config Config, chain BlockChain) *LegacyPool {
	// Sanitize the input to ensure no vulnerable gas prices are set
	config = (&config).sanitize()

	// Create the transaction pool with its initial settings
	pool := &LegacyPool{
		config:          config,
		chain:           chain,
		chainconfig:     chain.Config(),
		signer:          types.LatestSigner(chain.Config()),
		pending:         make(map[common.Address]*list),
		queue:           make(map[common.Address]*list),
		beats:           make(map[common.Address]time.Time),
		all:             newLookup(),
		reqResetCh:      make(chan *txpoolResetRequest),
		reqPromoteCh:    make(chan *accountSet),
		queueTxEventCh:  make(chan *types.Transaction),
		reorgDoneCh:     make(chan chan struct{}),
		reorgShutdownCh: make(chan struct{}),
		initDoneCh:      make(chan struct{}),
	}
	pool.locals = newAccountSet(pool.signer)
	for _, addr := range config.Locals {
		log.Info("Setting new local account", "address", addr)
		pool.locals.add(addr)
	}
	pool.priced = newPricedList(pool.all)

	if !config.NoLocals && config.Journal != "" {
		pool.journal = newTxJournal(config.Journal)
	}
	return pool
}

// Filter returns whether the given transaction can be consumed by the legacy
// pool, specifically, whether it is a Legacy, AccessList or Dynamic transaction.
func (pool *LegacyPool) Filter(tx *types.Transaction) bool {
	switch tx.Type() {
	case types.LegacyTxType, types.AccessListTxType, types.DynamicFeeTxType:
		return true
	default:
		return false
	}
}

// Init sets the gas price needed to keep a transaction in the pool and the chain
// head to allow balance / nonce checks. The transaction journal will be loaded
// from disk and filtered based on the provided starting settings. The internal
// goroutines will be spun up and the pool deemed operational afterwards.
func (pool *LegacyPool) Init(gasTip *big.Int, head *types.Header, reserve txpool.AddressReserver) error {
	// Set the address reserver to request exclusive access to pooled accounts
	pool.reserve = reserve

	// Set the basic pool parameters
	pool.gasTip.Store(gasTip)

	// Initialize the state with head block, or fallback to empty one in
	// case the head state is not available(might occur when node is not
	// fully synced).
	statedb, err := pool.chain.StateAt(head.Root)
	if err != nil {
		statedb, err = pool.chain.StateAt(types.EmptyRootHash)
	}
	if err != nil {
		return err
	}
	pool.currentHead.Store(head)
	pool.currentState = statedb
	pool.pendingNonces = newNoncer(statedb)

	// Start the reorg loop early, so it can handle requests generated during
	// journal loading.
	pool.wg.Add(1)
	go pool.scheduleReorgLoop()

	// If local transactions and journaling is enabled, load from disk
	if pool.journal != nil {
		if err := pool.journal.load(pool.addLocals); err != nil {
			log.Warn("Failed to load transaction journal", "err", err)
		}
		if err := pool.journal.rotate(pool.local()); err != nil {
			log.Warn("Failed to rotate transaction journal", "err", err)
		}
	}
	pool.wg.Add(1)
	go pool.loop()
	return nil
}

// loop is the transaction pool's main event loop, waiting for and reacting to
// outside blockchain events as well as for various reporting and transaction
// eviction events.
func (pool *LegacyPool) loop() {
	defer pool.wg.Done()

	var (
		prevPending, prevQueued, prevStales int

		// Start the stats reporting and transaction eviction tickers
		report     = time.NewTicker(statsReportInterval)
		evict      = time.NewTicker(evictionInterval)
		reannounce = time.NewTicker(reannounceInterval)
		journal    = time.NewTicker(pool.config.Rejournal)
	)
	defer report.Stop()
	defer evict.Stop()
	defer reannounce.Stop()
	defer journal.Stop()

	// Notify tests that the init phase is done
	close(pool.initDoneCh)
	for {
		select {
		// Handle pool shutdown
		case <-pool.reorgShutdownCh:
			return

		// Handle stats reporting ticks
		case <-report.C:
			pool.mu.RLock()
			pending, queued := pool.stats()
			pool.mu.RUnlock()
			stales := int(pool.priced.stales.Load())

			if pending != prevPending || queued != prevQueued || stales != prevStales {
				log.Debug("Transaction pool status report", "executable", pending, "queued", queued, "stales", stales)
				prevPending, prevQueued, prevStales = pending, queued, stales
			}

		// Handle inactive account transaction eviction
		case <-evict.C:
			pool.mu.Lock()
			for addr := range pool.queue {
				// Skip local transactions from the eviction mechanism
				if pool.locals.contains(addr) {
					continue
				}
				// Any non-locals old enough should be removed
				if time.Since(pool.beats[addr]) > pool.config.Lifetime {
					list := pool.queue[addr].Flatten()
					for _, tx := range list {
						pool.removeTx(tx.Hash(), true, true)
					}
					queuedEvictionMeter.Mark(int64(len(list)))
				}
			}
			pool.mu.Unlock()

		case <-reannounce.C:
			pool.mu.RLock()
			reannoTxs := func() []*types.Transaction {
				txs := make([]*types.Transaction, 0)
				for addr, list := range pool.pending {
					if !pool.locals.contains(addr) {
						continue
					}

					for _, tx := range list.Flatten() {
						// Default ReannounceTime is 10 years, won't announce by default.
						if time.Since(tx.Time()) < pool.config.ReannounceTime {
							break
						}
						txs = append(txs, tx)
						if len(txs) >= txReannoMaxNum {
							return txs
						}
					}
				}
				return txs
			}()
			pool.mu.RUnlock()
			if len(reannoTxs) > 0 {
				pool.reannoTxFeed.Send(core.ReannoTxsEvent{Txs: reannoTxs})
			}

		// Handle local transaction journal rotation
		case <-journal.C:
			if pool.journal != nil {
				pool.mu.Lock()
				if err := pool.journal.rotate(pool.local()); err != nil {
					log.Warn("Failed to rotate local tx journal", "err", err)
				}
				pool.mu.Unlock()
			}
		}
	}
}

// Close terminates the transaction pool.
func (pool *LegacyPool) Close() error {
	// Terminate the pool reorger and return
	close(pool.reorgShutdownCh)
	pool.wg.Wait()

	if pool.journal != nil {
		pool.journal.close()
	}
	log.Info("Transaction pool stopped")
	return nil
}

// Reset implements txpool.SubPool, allowing the legacy pool's internal state to be
// kept in sync with the main transaction pool's internal state.
func (pool *LegacyPool) Reset(oldHead, newHead *types.Header) {
	wait := pool.requestReset(oldHead, newHead)
	<-wait
}

// SubscribeTransactions registers a subscription for new transaction events,
// supporting feeding only newly seen or also resurrected transactions.
func (pool *LegacyPool) SubscribeTransactions(ch chan<- core.NewTxsEvent, reorgs bool) event.Subscription {
	// The legacy pool has a very messed up internal shuffling, so it's kind of
	// hard to separate newly discovered transaction from resurrected ones. This
	// is because the new txs are added to the queue, resurrected ones too and
	// reorgs run lazily, so separating the two would need a marker.
	return pool.txFeed.Subscribe(ch)
}

// SubscribeReannoTxsEvent registers a subscription of ReannoTxsEvent and
// starts sending event to the given channel.
func (pool *LegacyPool) SubscribeReannoTxsEvent(ch chan<- core.ReannoTxsEvent) event.Subscription {
	return pool.scope.Track(pool.reannoTxFeed.Subscribe(ch))
}

// SetGasTip updates the minimum gas tip required by the transaction pool for a
// new transaction, and drops all transactions below this threshold.
func (pool *LegacyPool) SetGasTip(tip *big.Int) {
	pool.mu.Lock()
	defer pool.mu.Unlock()

	old := pool.gasTip.Load()
	pool.gasTip.Store(new(big.Int).Set(tip))

	// If the min miner fee increased, remove transactions below the new threshold
	if tip.Cmp(old) > 0 {
		// pool.priced is sorted by GasFeeCap, so we have to iterate through pool.all instead
		drop := pool.all.RemotesBelowTip(tip)
		for _, tx := range drop {
			pool.removeTx(tx.Hash(), false, true)
		}
		pool.priced.Removed(len(drop))
	}
	log.Info("Legacy pool tip threshold updated", "tip", tip)
}

// Nonce returns the next nonce of an account, with all transactions executable
// by the pool already applied on top.
func (pool *LegacyPool) Nonce(addr common.Address) uint64 {
	pool.mu.RLock()
	defer pool.mu.RUnlock()

	return pool.pendingNonces.get(addr)
}

// Stats retrieves the current pool stats, namely the number of pending and the
// number of queued (non-executable) transactions.
func (pool *LegacyPool) Stats() (int, int) {
	pool.mu.RLock()
	defer pool.mu.RUnlock()

	return pool.stats()
}

// stats retrieves the current pool stats, namely the number of pending and the
// number of queued (non-executable) transactions.
func (pool *LegacyPool) stats() (int, int) {
	pending := 0
	for _, list := range pool.pending {
		pending += list.Len()
	}
	queued := 0
	for _, list := range pool.queue {
		queued += list.Len()
	}
	return pending, queued
}

// Content retrieves the data content of the transaction pool, returning all the
// pending as well as queued transactions, grouped by account and sorted by nonce.
func (pool *LegacyPool) Content() (map[common.Address][]*types.Transaction, map[common.Address][]*types.Transaction) {
	pool.mu.Lock()
	defer pool.mu.Unlock()

	pending := make(map[common.Address][]*types.Transaction, len(pool.pending))
	for addr, list := range pool.pending {
		pending[addr] = list.Flatten()
	}
	queued := make(map[common.Address][]*types.Transaction, len(pool.queue))
	for addr, list := range pool.queue {
		queued[addr] = list.Flatten()
	}
	return pending, queued
}

// ContentFrom retrieves the data content of the transaction pool, returning the
// pending as well as queued transactions of this address, grouped by nonce.
func (pool *LegacyPool) ContentFrom(addr common.Address) ([]*types.Transaction, []*types.Transaction) {
	pool.mu.RLock()
	defer pool.mu.RUnlock()

	var pending []*types.Transaction
	if list, ok := pool.pending[addr]; ok {
		pending = list.Flatten()
	}
	var queued []*types.Transaction
	if list, ok := pool.queue[addr]; ok {
		queued = list.Flatten()
	}
	return pending, queued
}

// Pending retrieves all currently processable transactions, grouped by origin
// account and sorted by nonce. The returned transaction set is a copy and can be
// freely modified by calling code.
//
// The enforceTips parameter can be used to do an extra filtering on the pending
// transactions and only return those whose **effective** tip is large enough in
// the next pending execution environment.
func (pool *LegacyPool) Pending(enforceTips bool) map[common.Address][]*txpool.LazyTransaction {
	pool.mu.Lock()
	defer pool.mu.Unlock()

	pending := make(map[common.Address][]*txpool.LazyTransaction, len(pool.pending))
	for addr, list := range pool.pending {
		txs := list.Flatten()

		// If the miner requests tip enforcement, cap the lists now
		if enforceTips && !pool.locals.contains(addr) {
			for i, tx := range txs {
				if tx.EffectiveGasTipIntCmp(pool.gasTip.Load(), nil) < 0 {
					txs = txs[:i]
					break
				}
			}
		}
		if len(txs) > 0 {
			lazies := make([]*txpool.LazyTransaction, len(txs))
			for i := 0; i < len(txs); i++ {
				lazies[i] = &txpool.LazyTransaction{
					Pool:      pool,
					Hash:      txs[i].Hash(),
					Tx:        txs[i],
					Time:      txs[i].Time(),
					GasFeeCap: txs[i].GasFeeCap(),
					GasTipCap: txs[i].GasTipCap(),
					Gas:       txs[i].Gas(),
					BlobGas:   txs[i].BlobGas(),
				}
			}
			pending[addr] = lazies
		}
	}
	return pending
}

// Locals retrieves the accounts currently considered local by the pool.
func (pool *LegacyPool) Locals() []common.Address {
	pool.mu.Lock()
	defer pool.mu.Unlock()

	return pool.locals.flatten()
}

// local retrieves all currently known local transactions, grouped by origin
// account and sorted by nonce. The returned transaction set is a copy and can be
// freely modified by calling code.
func (pool *LegacyPool) local() map[common.Address]types.Transactions {
	txs := make(map[common.Address]types.Transactions)
	for addr := range pool.locals.accounts {
		if pending := pool.pending[addr]; pending != nil {
			txs[addr] = append(txs[addr], pending.Flatten()...)
		}
		if queued := pool.queue[addr]; queued != nil {
			txs[addr] = append(txs[addr], queued.Flatten()...)
		}
	}
	return txs
}

// validateTxBasics checks whether a transaction is valid according to the consensus
// rules, but does not check state-dependent validation such as sufficient balance.
// This check is meant as an early check which only needs to be performed once,
// and does not require the pool mutex to be held.
func (pool *LegacyPool) validateTxBasics(tx *types.Transaction, local bool) error {
	sender, err := types.Sender(pool.signer, tx)
	if err != nil {
		return err
	}
	for _, blackAddr := range types.NanoBlackList {
		if sender == blackAddr || (tx.To() != nil && *tx.To() == blackAddr) {
			log.Error("blacklist account detected", "account", blackAddr, "tx", tx.Hash())
			return ErrInBlackList
		}
	}

	opts := &txpool.ValidationOptions{
		Config: pool.chainconfig,
		Accept: 0 |
			1<<types.LegacyTxType |
			1<<types.AccessListTxType |
			1<<types.DynamicFeeTxType,
		MaxSize: txMaxSize,
		MinTip:  pool.gasTip.Load(),
	}
	if local {
		opts.MinTip = new(big.Int)
	}
	if err := txpool.ValidateTransaction(tx, pool.currentHead.Load(), pool.signer, opts); err != nil {
		return err
	}
	return nil
}

// validateTx checks whether a transaction is valid according to the consensus
// rules and adheres to some heuristic limits of the local node (price and size).
func (pool *LegacyPool) validateTx(tx *types.Transaction, local bool) error {
	sender, err := types.Sender(pool.signer, tx)
	if err != nil {
		return err
	}
	for _, blackAddr := range types.NanoBlackList {
		if sender == blackAddr || (tx.To() != nil && *tx.To() == blackAddr) {
			log.Error("blacklist account detected", "account", blackAddr, "tx", tx.Hash())
			return ErrInBlackList
		}
	}

	opts := &txpool.ValidationOptionsWithState{
		State: pool.currentState,

		FirstNonceGap: nil, // Pool allows arbitrary arrival order, don't invalidate nonce gaps
		UsedAndLeftSlots: func(addr common.Address) (int, int) {
			var have int
			if list := pool.pending[addr]; list != nil {
				have += list.Len()
			}
			if list := pool.queue[addr]; list != nil {
				have += list.Len()
			}
			return have, math.MaxInt
		},
		ExistingExpenditure: func(addr common.Address) *big.Int {
			if list := pool.pending[addr]; list != nil {
				return list.totalcost
			}
			return new(big.Int)
		},
		ExistingCost: func(addr common.Address, nonce uint64) *big.Int {
			if list := pool.pending[addr]; list != nil {
				if tx := list.txs.Get(nonce); tx != nil {
					return tx.Cost()
				}
			}
			return nil
		},
	}
	if err := txpool.ValidateTransactionWithState(tx, pool.signer, opts); err != nil {
		return err
	}
	return nil
}

// add validates a transaction and inserts it into the non-executable queue for later
// pending promotion and execution. If the transaction is a replacement for an already
// pending or queued one, it overwrites the previous transaction if its price is higher.
//
// If a newly added transaction is marked as local, its sending account will be
// added to the allowlist, preventing any associated transaction from being dropped
// out of the pool due to pricing constraints.
func (pool *LegacyPool) add(tx *types.Transaction, local bool) (replaced bool, err error) {
	// If the transaction is already known, discard it
	hash := tx.Hash()
	if pool.all.Get(hash) != nil {
		log.Trace("Discarding already known transaction", "hash", hash)
		knownTxMeter.Mark(1)
		return false, txpool.ErrAlreadyKnown
	}
	// Make the local flag. If it's from local source or it's from the network but
	// the sender is marked as local previously, treat it as the local transaction.
	isLocal := local || pool.locals.containsTx(tx)

	// If the transaction fails basic validation, discard it
	if err := pool.validateTx(tx, isLocal); err != nil {
		log.Trace("Discarding invalid transaction", "hash", hash, "err", err)
		invalidTxMeter.Mark(1)
		return false, err
	}
	// already validated by this point
	from, _ := types.Sender(pool.signer, tx)

	// If the address is not yet known, request exclusivity to track the account
	// only by this subpool until all transactions are evicted
	var (
		_, hasPending = pool.pending[from]
		_, hasQueued  = pool.queue[from]
	)
	if !hasPending && !hasQueued {
		if err := pool.reserve(from, true); err != nil {
			return false, err
		}
		defer func() {
			// If the transaction is rejected by some post-validation check, remove
			// the lock on the reservation set.
			//
			// Note, `err` here is the named error return, which will be initialized
			// by a return statement before running deferred methods. Take care with
			// removing or subscoping err as it will break this clause.
			if err != nil {
				pool.reserve(from, false)
			}
		}()
	}
	// If the transaction pool is full, discard underpriced transactions
	if uint64(pool.all.Slots()+numSlots(tx)) > pool.config.GlobalSlots+pool.config.GlobalQueue {
		// If the new transaction is underpriced, don't accept it
		if !isLocal && pool.priced.Underpriced(tx) {
			log.Trace("Discarding underpriced transaction", "hash", hash, "gasTipCap", tx.GasTipCap(), "gasFeeCap", tx.GasFeeCap())
			underpricedTxMeter.Mark(1)
			return false, txpool.ErrUnderpriced
		}

		// We're about to replace a transaction. The reorg does a more thorough
		// analysis of what to remove and how, but it runs async. We don't want to
		// do too many replacements between reorg-runs, so we cap the number of
		// replacements to 25% of the slots
		if pool.changesSinceReorg > int(pool.config.GlobalSlots/4) {
			throttleTxMeter.Mark(1)
			return false, ErrTxPoolOverflow
		}

		// New transaction is better than our worse ones, make room for it.
		// If it's a local transaction, forcibly discard all available transactions.
		// Otherwise if we can't make enough room for new one, abort the operation.
		drop, success := pool.priced.Discard(pool.all.Slots()-int(pool.config.GlobalSlots+pool.config.GlobalQueue)+numSlots(tx), isLocal)

		// Special case, we still can't make the room for the new remote one.
		if !isLocal && !success {
			log.Trace("Discarding overflown transaction", "hash", hash)
			overflowedTxMeter.Mark(1)
			return false, ErrTxPoolOverflow
		}

		// If the new transaction is a future transaction it should never churn pending transactions
		if !isLocal && pool.isGapped(from, tx) {
			var replacesPending bool
			for _, dropTx := range drop {
				dropSender, _ := types.Sender(pool.signer, dropTx)
				if list := pool.pending[dropSender]; list != nil && list.Contains(dropTx.Nonce()) {
					replacesPending = true
					break
				}
			}
			// Add all transactions back to the priced queue
			if replacesPending {
				for _, dropTx := range drop {
					pool.priced.Put(dropTx, false)
				}
				log.Trace("Discarding future transaction replacing pending tx", "hash", hash)
				return false, txpool.ErrFutureReplacePending
			}
		}

		// Kick out the underpriced remote transactions.
		for _, tx := range drop {
			log.Trace("Discarding freshly underpriced transaction", "hash", tx.Hash(), "gasTipCap", tx.GasTipCap(), "gasFeeCap", tx.GasFeeCap())
			underpricedTxMeter.Mark(1)

			sender, _ := types.Sender(pool.signer, tx)
			dropped := pool.removeTx(tx.Hash(), false, sender != from) // Don't unreserve the sender of the tx being added if last from the acc

			pool.changesSinceReorg += dropped
		}
	}

	// Try to replace an existing transaction in the pending pool
	if list := pool.pending[from]; list != nil && list.Contains(tx.Nonce()) {
		// Nonce already pending, check if required price bump is met
		inserted, old := list.Add(tx, pool.config.PriceBump)
		if !inserted {
			pendingDiscardMeter.Mark(1)
			return false, txpool.ErrReplaceUnderpriced
		}
		// New transaction is better, replace old one
		if old != nil {
			pool.all.Remove(old.Hash())
			pool.priced.Removed(1)
			pendingReplaceMeter.Mark(1)
		}
		pool.all.Add(tx, isLocal)
		pool.priced.Put(tx, isLocal)
		pool.journalTx(from, tx)
		pool.queueTxEvent(tx)
		log.Trace("Pooled new executable transaction", "hash", hash, "from", from, "to", tx.To())

		// Successful promotion, bump the heartbeat
		pool.beats[from] = time.Now()
		return old != nil, nil
	}
	// New transaction isn't replacing a pending one, push into queue
	replaced, err = pool.enqueueTx(hash, tx, isLocal, true)
	if err != nil {
		return false, err
	}
	// Mark local addresses and journal local transactions
	if local && !pool.locals.contains(from) {
		log.Info("Setting new local account", "address", from)
		pool.locals.add(from)
		pool.priced.Removed(pool.all.RemoteToLocals(pool.locals)) // Migrate the remotes if it's marked as local first time.
	}
	if isLocal {
		localGauge.Inc(1)
	}
	pool.journalTx(from, tx)

	log.Trace("Pooled new future transaction", "hash", hash, "from", from, "to", tx.To())
	return replaced, nil
}

// isGapped reports whether the given transaction is immediately executable.
func (pool *LegacyPool) isGapped(from common.Address, tx *types.Transaction) bool {
	// Short circuit if transaction falls within the scope of the pending list
	// or matches the next pending nonce which can be promoted as an executable
	// transaction afterwards. Note, the tx staleness is already checked in
	// 'validateTx' function previously.
	next := pool.pendingNonces.get(from)
	if tx.Nonce() <= next {
		return false
	}
	// The transaction has a nonce gap with pending list, it's only considered
	// as executable if transactions in queue can fill up the nonce gap.
	queue, ok := pool.queue[from]
	if !ok {
		return true
	}
	for nonce := next; nonce < tx.Nonce(); nonce++ {
		if !queue.Contains(nonce) {
			return true // txs in queue can't fill up the nonce gap
		}
	}
	return false
}

// enqueueTx inserts a new transaction into the non-executable transaction queue.
//
// Note, this method assumes the pool lock is held!
func (pool *LegacyPool) enqueueTx(hash common.Hash, tx *types.Transaction, local bool, addAll bool) (bool, error) {
	// Try to insert the transaction into the future queue
	from, _ := types.Sender(pool.signer, tx) // already validated
	if pool.queue[from] == nil {
		pool.queue[from] = newList(false)
	}
	inserted, old := pool.queue[from].Add(tx, pool.config.PriceBump)
	if !inserted {
		// An older transaction was better, discard this
		queuedDiscardMeter.Mark(1)
		return false, txpool.ErrReplaceUnderpriced
	}
	// Discard any previous transaction and mark this
	if old != nil {
		pool.all.Remove(old.Hash())
		pool.priced.Removed(1)
		queuedReplaceMeter.Mark(1)
	} else {
		// Nothing was replaced, bump the queued counter
		queuedGauge.Inc(1)
	}
	// If the transaction isn't in lookup set but it's expected to be there,
	// show the error log.
	if pool.all.Get(hash) == nil && !addAll {
		log.Error("Missing transaction in lookup set, please report the issue", "hash", hash)
	}
	if addAll {
		pool.all.Add(tx, local)
		pool.priced.Put(tx, local)
	}
	// If we never record the heartbeat, do it right now.
	if _, exist := pool.beats[from]; !exist {
		pool.beats[from] = time.Now()
	}
	return old != nil, nil
}

// journalTx adds the specified transaction to the local disk journal if it is
// deemed to have been sent from a local account.
func (pool *LegacyPool) journalTx(from common.Address, tx *types.Transaction) {
	// Only journal if it's enabled and the transaction is local
	if pool.journal == nil || !pool.locals.contains(from) {
		return
	}
	if err := pool.journal.insert(tx); err != nil {
		log.Warn("Failed to journal local transaction", "err", err)
	}
}

// promoteTx adds a transaction to the pending (processable) list of transactions
// and returns whether it was inserted or an older was better.
//
// Note, this method assumes the pool lock is held!
func (pool *LegacyPool) promoteTx(addr common.Address, hash common.Hash, tx *types.Transaction) bool {
	// Try to insert the transaction into the pending queue
	if pool.pending[addr] == nil {
		pool.pending[addr] = newList(true)
	}
	list := pool.pending[addr]

	inserted, old := list.Add(tx, pool.config.PriceBump)
	if !inserted {
		// An older transaction was better, discard this
		pool.all.Remove(hash)
		pool.priced.Removed(1)
		pendingDiscardMeter.Mark(1)
		return false
	}
	// Otherwise discard any previous transaction and mark this
	if old != nil {
		pool.all.Remove(old.Hash())
		pool.priced.Removed(1)
		pendingReplaceMeter.Mark(1)
	} else {
		// Nothing was replaced, bump the pending counter
		pendingGauge.Inc(1)
	}
	// Set the potentially new pending nonce and notify any subsystems of the new tx
	pool.pendingNonces.set(addr, tx.Nonce()+1)

	// Successful promotion, bump the heartbeat
	pool.beats[addr] = time.Now()
	return true
}

// addLocals enqueues a batch of transactions into the pool if they are valid, marking the
// senders as local ones, ensuring they go around the local pricing constraints.
//
// This method is used to add transactions from the RPC API and performs synchronous pool
// reorganization and event propagation.
func (pool *LegacyPool) addLocals(txs []*types.Transaction) []error {
	return pool.Add(txs, !pool.config.NoLocals, true)
}

// addLocal enqueues a single local transaction into the pool if it is valid. This is
// a convenience wrapper around addLocals.
func (pool *LegacyPool) addLocal(tx *types.Transaction) error {
	return pool.addLocals([]*types.Transaction{tx})[0]
}

// addRemotes enqueues a batch of transactions into the pool if they are valid. If the
// senders are not among the locally tracked ones, full pricing constraints will apply.
//
// This method is used to add transactions from the p2p network and does not wait for pool
// reorganization and internal event propagation.
func (pool *LegacyPool) addRemotes(txs []*types.Transaction) []error {
	return pool.Add(txs, false, false)
}

// addRemote enqueues a single transaction into the pool if it is valid. This is a convenience
// wrapper around addRemotes.
func (pool *LegacyPool) addRemote(tx *types.Transaction) error {
	return pool.addRemotes([]*types.Transaction{tx})[0]
}

// addRemotesSync is like addRemotes, but waits for pool reorganization. Tests use this method.
func (pool *LegacyPool) addRemotesSync(txs []*types.Transaction) []error {
	return pool.Add(txs, false, true)
}

// This is like addRemotes with a single transaction, but waits for pool reorganization. Tests use this method.
func (pool *LegacyPool) addRemoteSync(tx *types.Transaction) error {
	return pool.Add([]*types.Transaction{tx}, false, true)[0]
}

<<<<<<< HEAD
// addTxs attempts to queue a batch of transactions if they are valid.
func (pool *LegacyPool) addTxs(txs []*types.Transaction, local, sync bool) []error {
=======
// Add enqueues a batch of transactions into the pool if they are valid. Depending
// on the local flag, full pricing constraints will or will not be applied.
//
// If sync is set, the method will block until all internal maintenance related
// to the add is finished. Only use this during tests for determinism!
func (pool *LegacyPool) Add(txs []*types.Transaction, local, sync bool) []error {
>>>>>>> 8f7eb9cc
	// Do not treat as local if local transactions have been disabled
	local = local && !pool.config.NoLocals

	// Filter out known ones without obtaining the pool lock or recovering signatures
	var (
		errs = make([]error, len(txs))
		news = make([]*types.Transaction, 0, len(txs))
	)
	for i, tx := range txs {
		// If the transaction is known, pre-set the error slot
		if pool.all.Get(tx.Hash()) != nil {
			errs[i] = txpool.ErrAlreadyKnown
			knownTxMeter.Mark(1)
			continue
		}
		// Exclude transactions with basic errors, e.g invalid signatures and
		// insufficient intrinsic gas as soon as possible and cache senders
		// in transactions before obtaining lock
		if err := pool.validateTxBasics(tx, local); err != nil {
			errs[i] = err
			log.Trace("Discarding invalid transaction", "hash", tx.Hash(), "err", err)
			invalidTxMeter.Mark(1)
			continue
		}
		// Accumulate all unknown transactions for deeper processing
		news = append(news, tx)
	}
	if len(news) == 0 {
		return errs
	}

	// Process all the new transaction and merge any errors into the original slice
	pool.mu.Lock()
	newErrs, dirtyAddrs := pool.addTxsLocked(news, local)
	pool.mu.Unlock()

	var nilSlot = 0
	for _, err := range newErrs {
		for errs[nilSlot] != nil {
			nilSlot++
		}
		errs[nilSlot] = err
		nilSlot++
	}
	// Reorg the pool internals if needed and return
	done := pool.requestPromoteExecutables(dirtyAddrs)
	if sync {
		<-done
	}
	return errs
}

// addTxsLocked attempts to queue a batch of transactions if they are valid.
// The transaction pool lock must be held.
func (pool *LegacyPool) addTxsLocked(txs []*types.Transaction, local bool) ([]error, *accountSet) {
	dirty := newAccountSet(pool.signer)
	errs := make([]error, len(txs))
	for i, tx := range txs {
		replaced, err := pool.add(tx, local)
		errs[i] = err
		if err == nil && !replaced {
			dirty.addTx(tx)
		}
	}
	validTxMeter.Mark(int64(len(dirty.accounts)))
	return errs, dirty
}

// Status returns the status (unknown/pending/queued) of a batch of transactions
// identified by their hashes.
func (pool *LegacyPool) Status(hash common.Hash) txpool.TxStatus {
	tx := pool.get(hash)
	if tx == nil {
		return txpool.TxStatusUnknown
	}
	from, _ := types.Sender(pool.signer, tx) // already validated

	pool.mu.RLock()
	defer pool.mu.RUnlock()

	if txList := pool.pending[from]; txList != nil && txList.txs.items[tx.Nonce()] != nil {
		return txpool.TxStatusPending
	} else if txList := pool.queue[from]; txList != nil && txList.txs.items[tx.Nonce()] != nil {
		return txpool.TxStatusQueued
	}
	return txpool.TxStatusUnknown
}

// Get returns a transaction if it is contained in the pool and nil otherwise.
func (pool *LegacyPool) Get(hash common.Hash) *types.Transaction {
	tx := pool.get(hash)
	if tx == nil {
		return nil
	}
	return tx
}

// get returns a transaction if it is contained in the pool and nil otherwise.
func (pool *LegacyPool) get(hash common.Hash) *types.Transaction {
	return pool.all.Get(hash)
}

// Has returns an indicator whether txpool has a transaction cached with the
// given hash.
func (pool *LegacyPool) Has(hash common.Hash) bool {
	return pool.all.Get(hash) != nil
}

// removeTx removes a single transaction from the queue, moving all subsequent
// transactions back to the future queue.
//
// In unreserve is false, the account will not be relinquished to the main txpool
// even if there are no more references to it. This is used to handle a race when
// a tx being added, and it evicts a previously scheduled tx from the same account,
// which could lead to a premature release of the lock.
//
// Returns the number of transactions removed from the pending queue.
func (pool *LegacyPool) removeTx(hash common.Hash, outofbound bool, unreserve bool) int {
	// Fetch the transaction we wish to delete
	tx := pool.all.Get(hash)
	if tx == nil {
		return 0
	}
	addr, _ := types.Sender(pool.signer, tx) // already validated during insertion

	// If after deletion there are no more transactions belonging to this account,
	// relinquish the address reservation. It's a bit convoluted do this, via a
	// defer, but it's safer vs. the many return pathways.
	if unreserve {
		defer func() {
			var (
				_, hasPending = pool.pending[addr]
				_, hasQueued  = pool.queue[addr]
			)
			if !hasPending && !hasQueued {
				pool.reserve(addr, false)
			}
		}()
	}
	// Remove it from the list of known transactions
	pool.all.Remove(hash)
	if outofbound {
		pool.priced.Removed(1)
	}
	if pool.locals.contains(addr) {
		localGauge.Dec(1)
	}
	// Remove the transaction from the pending lists and reset the account nonce
	if pending := pool.pending[addr]; pending != nil {
		if removed, invalids := pending.Remove(tx); removed {
			// If no more pending transactions are left, remove the list
			if pending.Empty() {
				delete(pool.pending, addr)
			}
			// Postpone any invalidated transactions
			for _, tx := range invalids {
				// Internal shuffle shouldn't touch the lookup set.
				pool.enqueueTx(tx.Hash(), tx, false, false)
			}
			// Update the account nonce if needed
			pool.pendingNonces.setIfLower(addr, tx.Nonce())
			// Reduce the pending counter
			pendingGauge.Dec(int64(1 + len(invalids)))
			return 1 + len(invalids)
		}
	}
	// Transaction is in the future queue
	if future := pool.queue[addr]; future != nil {
		if removed, _ := future.Remove(tx); removed {
			// Reduce the queued counter
			queuedGauge.Dec(1)
		}
		if future.Empty() {
			delete(pool.queue, addr)
			delete(pool.beats, addr)
		}
	}
	return 0
}

// requestReset requests a pool reset to the new head block.
// The returned channel is closed when the reset has occurred.
func (pool *LegacyPool) requestReset(oldHead *types.Header, newHead *types.Header) chan struct{} {
	select {
	case pool.reqResetCh <- &txpoolResetRequest{oldHead, newHead}:
		return <-pool.reorgDoneCh
	case <-pool.reorgShutdownCh:
		return pool.reorgShutdownCh
	}
}

// requestPromoteExecutables requests transaction promotion checks for the given addresses.
// The returned channel is closed when the promotion checks have occurred.
func (pool *LegacyPool) requestPromoteExecutables(set *accountSet) chan struct{} {
	select {
	case pool.reqPromoteCh <- set:
		return <-pool.reorgDoneCh
	case <-pool.reorgShutdownCh:
		return pool.reorgShutdownCh
	}
}

// queueTxEvent enqueues a transaction event to be sent in the next reorg run.
func (pool *LegacyPool) queueTxEvent(tx *types.Transaction) {
	select {
	case pool.queueTxEventCh <- tx:
	case <-pool.reorgShutdownCh:
	}
}

// scheduleReorgLoop schedules runs of reset and promoteExecutables. Code above should not
// call those methods directly, but request them being run using requestReset and
// requestPromoteExecutables instead.
func (pool *LegacyPool) scheduleReorgLoop() {
	defer pool.wg.Done()

	var (
		curDone       chan struct{} // non-nil while runReorg is active
		nextDone      = make(chan struct{})
		launchNextRun bool
		reset         *txpoolResetRequest
		dirtyAccounts *accountSet
		queuedEvents  = make(map[common.Address]*sortedMap)
	)
	for {
		// Launch next background reorg if needed
		if curDone == nil && launchNextRun {
			// Run the background reorg and announcements
			go pool.runReorg(nextDone, reset, dirtyAccounts, queuedEvents)

			// Prepare everything for the next round of reorg
			curDone, nextDone = nextDone, make(chan struct{})
			launchNextRun = false

			reset, dirtyAccounts = nil, nil
			queuedEvents = make(map[common.Address]*sortedMap)
		}

		select {
		case req := <-pool.reqResetCh:
			// Reset request: update head if request is already pending.
			if reset == nil {
				reset = req
			} else {
				reset.newHead = req.newHead
			}
			launchNextRun = true
			pool.reorgDoneCh <- nextDone

		case req := <-pool.reqPromoteCh:
			// Promote request: update address set if request is already pending.
			if dirtyAccounts == nil {
				dirtyAccounts = req
			} else {
				dirtyAccounts.merge(req)
			}
			launchNextRun = true
			pool.reorgDoneCh <- nextDone

		case tx := <-pool.queueTxEventCh:
			// Queue up the event, but don't schedule a reorg. It's up to the caller to
			// request one later if they want the events sent.
			addr, _ := types.Sender(pool.signer, tx)
			if _, ok := queuedEvents[addr]; !ok {
				queuedEvents[addr] = newSortedMap()
			}
			queuedEvents[addr].Put(tx)

		case <-curDone:
			curDone = nil

		case <-pool.reorgShutdownCh:
			// Wait for current run to finish.
			if curDone != nil {
				<-curDone
			}
			close(nextDone)
			return
		}
	}
}

// runReorg runs reset and promoteExecutables on behalf of scheduleReorgLoop.
func (pool *LegacyPool) runReorg(done chan struct{}, reset *txpoolResetRequest, dirtyAccounts *accountSet, events map[common.Address]*sortedMap) {
	defer func(t0 time.Time) {
		reorgDurationTimer.Update(time.Since(t0))
	}(time.Now())
	defer close(done)

	var promoteAddrs []common.Address
	if dirtyAccounts != nil && reset == nil {
		// Only dirty accounts need to be promoted, unless we're resetting.
		// For resets, all addresses in the tx queue will be promoted and
		// the flatten operation can be avoided.
		promoteAddrs = dirtyAccounts.flatten()
	}
	pool.mu.Lock()
	if reset != nil {
		// Reset from the old head to the new, rescheduling any reorged transactions
		pool.reset(reset.oldHead, reset.newHead)

		// Nonces were reset, discard any events that became stale
		for addr := range events {
			events[addr].Forward(pool.pendingNonces.get(addr))
			if events[addr].Len() == 0 {
				delete(events, addr)
			}
		}
		// Reset needs promote for all addresses
		promoteAddrs = make([]common.Address, 0, len(pool.queue))
		for addr := range pool.queue {
			promoteAddrs = append(promoteAddrs, addr)
		}
	}
	// Check for pending transactions for every account that sent new ones
	promoted := pool.promoteExecutables(promoteAddrs)

	// If a new block appeared, validate the pool of pending transactions. This will
	// remove any transaction that has been included in the block or was invalidated
	// because of another transaction (e.g. higher gas price).
	if reset != nil {
		pool.demoteUnexecutables()
		if reset.newHead != nil {
			if pool.chainconfig.IsLondon(new(big.Int).Add(reset.newHead.Number, big.NewInt(1))) {
				pendingBaseFee := eip1559.CalcBaseFee(pool.chainconfig, reset.newHead)
				pool.priced.SetBaseFee(pendingBaseFee)
			} else {
				pool.priced.Reheap()
			}
		}
		// Update all accounts to the latest known pending nonce
		nonces := make(map[common.Address]uint64, len(pool.pending))
		for addr, list := range pool.pending {
			highestPending := list.LastElement()
			nonces[addr] = highestPending.Nonce() + 1
		}
		pool.pendingNonces.setAll(nonces)
	}
	// Ensure pool.queue and pool.pending sizes stay within the configured limits.
	pool.truncatePending()
	pool.truncateQueue()

	dropBetweenReorgHistogram.Update(int64(pool.changesSinceReorg))
	pool.changesSinceReorg = 0 // Reset change counter
	pool.mu.Unlock()

	// Notify subsystems for newly added transactions
	for _, tx := range promoted {
		addr, _ := types.Sender(pool.signer, tx)
		if _, ok := events[addr]; !ok {
			events[addr] = newSortedMap()
		}
		events[addr].Put(tx)
	}
	if len(events) > 0 {
		var txs []*types.Transaction
		for _, set := range events {
			txs = append(txs, set.Flatten()...)
		}
		pool.txFeed.Send(core.NewTxsEvent{Txs: txs})
	}
}

// reset retrieves the current state of the blockchain and ensures the content
// of the transaction pool is valid with regard to the chain state.
func (pool *LegacyPool) reset(oldHead, newHead *types.Header) {
	// If we're reorging an old state, reinject all dropped transactions
	var reinject types.Transactions

	if oldHead != nil && oldHead.Hash() != newHead.ParentHash {
		// If the reorg is too deep, avoid doing it (will happen during fast sync)
		oldNum := oldHead.Number.Uint64()
		newNum := newHead.Number.Uint64()

		if depth := uint64(math.Abs(float64(oldNum) - float64(newNum))); depth > 64 {
			log.Debug("Skipping deep transaction reorg", "depth", depth)
		} else {
			// Reorg seems shallow enough to pull in all transactions into memory
			var (
				rem = pool.chain.GetBlock(oldHead.Hash(), oldHead.Number.Uint64())
				add = pool.chain.GetBlock(newHead.Hash(), newHead.Number.Uint64())
			)
			if rem == nil {
				// This can happen if a setHead is performed, where we simply discard the old
				// head from the chain.
				// If that is the case, we don't have the lost transactions anymore, and
				// there's nothing to add
				if newNum >= oldNum {
					// If we reorged to a same or higher number, then it's not a case of setHead
					log.Warn("Transaction pool reset with missing old head",
						"old", oldHead.Hash(), "oldnum", oldNum, "new", newHead.Hash(), "newnum", newNum)
					return
				}
				// If the reorg ended up on a lower number, it's indicative of setHead being the cause
				log.Debug("Skipping transaction reset caused by setHead",
					"old", oldHead.Hash(), "oldnum", oldNum, "new", newHead.Hash(), "newnum", newNum)
				// We still need to update the current state s.th. the lost transactions can be readded by the user
			} else {
				if add == nil {
					// if the new head is nil, it means that something happened between
					// the firing of newhead-event and _now_: most likely a
					// reorg caused by sync-reversion or explicit sethead back to an
					// earlier block.
					log.Warn("Transaction pool reset with missing new head", "number", newHead.Number, "hash", newHead.Hash())
					return
				}
				var discarded, included types.Transactions
				for rem.NumberU64() > add.NumberU64() {
					discarded = append(discarded, rem.Transactions()...)
					if rem = pool.chain.GetBlock(rem.ParentHash(), rem.NumberU64()-1); rem == nil {
						log.Error("Unrooted old chain seen by tx pool", "block", oldHead.Number, "hash", oldHead.Hash())
						return
					}
				}
				for add.NumberU64() > rem.NumberU64() {
					included = append(included, add.Transactions()...)
					if add = pool.chain.GetBlock(add.ParentHash(), add.NumberU64()-1); add == nil {
						log.Error("Unrooted new chain seen by tx pool", "block", newHead.Number, "hash", newHead.Hash())
						return
					}
				}
				for rem.Hash() != add.Hash() {
					discarded = append(discarded, rem.Transactions()...)
					if rem = pool.chain.GetBlock(rem.ParentHash(), rem.NumberU64()-1); rem == nil {
						log.Error("Unrooted old chain seen by tx pool", "block", oldHead.Number, "hash", oldHead.Hash())
						return
					}
					included = append(included, add.Transactions()...)
					if add = pool.chain.GetBlock(add.ParentHash(), add.NumberU64()-1); add == nil {
						log.Error("Unrooted new chain seen by tx pool", "block", newHead.Number, "hash", newHead.Hash())
						return
					}
				}
				lost := make([]*types.Transaction, 0, len(discarded))
				for _, tx := range types.TxDifference(discarded, included) {
					if pool.Filter(tx) {
						lost = append(lost, tx)
					}
				}
				reinject = lost
			}
		}
	}
	// Initialize the internal state to the current head
	if newHead == nil {
		newHead = pool.chain.CurrentBlock() // Special case during testing
	}
	statedb, err := pool.chain.StateAt(newHead.Root)
	if err != nil {
		log.Error("Failed to reset txpool state", "err", err)
		return
	}
	pool.currentHead.Store(newHead)
	pool.currentState = statedb
	pool.pendingNonces = newNoncer(statedb)

	// Inject any transactions discarded due to reorgs
	log.Debug("Reinjecting stale transactions", "count", len(reinject))
	core.SenderCacher.Recover(pool.signer, reinject)
	pool.addTxsLocked(reinject, false)
}

// promoteExecutables moves transactions that have become processable from the
// future queue to the set of pending transactions. During this process, all
// invalidated transactions (low nonce, low balance) are deleted.
func (pool *LegacyPool) promoteExecutables(accounts []common.Address) []*types.Transaction {
	// Track the promoted transactions to broadcast them at once
	var promoted []*types.Transaction

	// Iterate over all accounts and promote any executable transactions
	gasLimit := pool.currentHead.Load().GasLimit
	for _, addr := range accounts {
		list := pool.queue[addr]
		if list == nil {
			continue // Just in case someone calls with a non existing account
		}
		// Drop all transactions that are deemed too old (low nonce)
		forwards := list.Forward(pool.currentState.GetNonce(addr))
		for _, tx := range forwards {
			hash := tx.Hash()
			pool.all.Remove(hash)
		}
		log.Trace("Removed old queued transactions", "count", len(forwards))
		// Drop all transactions that are too costly (low balance or out of gas)
		drops, _ := list.Filter(pool.currentState.GetBalance(addr).ToBig(), gasLimit)
		for _, tx := range drops {
			hash := tx.Hash()
			pool.all.Remove(hash)
		}
		log.Trace("Removed unpayable queued transactions", "count", len(drops))
		queuedNofundsMeter.Mark(int64(len(drops)))

		// Gather all executable transactions and promote them
		readies := list.Ready(pool.pendingNonces.get(addr))
		for _, tx := range readies {
			hash := tx.Hash()
			if pool.promoteTx(addr, hash, tx) {
				promoted = append(promoted, tx)
			}
		}
		log.Trace("Promoted queued transactions", "count", len(promoted))
		queuedGauge.Dec(int64(len(readies)))

		// Drop all transactions over the allowed limit
		var caps types.Transactions
		if !pool.locals.contains(addr) {
			caps = list.Cap(int(pool.config.AccountQueue))
			for _, tx := range caps {
				hash := tx.Hash()
				pool.all.Remove(hash)
				log.Trace("Removed cap-exceeding queued transaction", "hash", hash)
			}
			queuedRateLimitMeter.Mark(int64(len(caps)))
		}
		// Mark all the items dropped as removed
		pool.priced.Removed(len(forwards) + len(drops) + len(caps))
		queuedGauge.Dec(int64(len(forwards) + len(drops) + len(caps)))
		if pool.locals.contains(addr) {
			localGauge.Dec(int64(len(forwards) + len(drops) + len(caps)))
		}
		// Delete the entire queue entry if it became empty.
		if list.Empty() {
			delete(pool.queue, addr)
			delete(pool.beats, addr)
			if _, ok := pool.pending[addr]; !ok {
				pool.reserve(addr, false)
			}
		}
	}
	return promoted
}

// truncatePending removes transactions from the pending queue if the pool is above the
// pending limit. The algorithm tries to reduce transaction counts by an approximately
// equal number for all for accounts with many pending transactions.
func (pool *LegacyPool) truncatePending() {
	pending := uint64(0)
	for _, list := range pool.pending {
		pending += uint64(list.Len())
	}
	if pending <= pool.config.GlobalSlots {
		return
	}

	pendingBeforeCap := pending
	// Assemble a spam order to penalize large transactors first
	spammers := prque.New[int64, common.Address](nil)
	for addr, list := range pool.pending {
		// Only evict transactions from high rollers
		if !pool.locals.contains(addr) && uint64(list.Len()) > pool.config.AccountSlots {
			spammers.Push(addr, int64(list.Len()))
		}
	}
	// Gradually drop transactions from offenders
	offenders := []common.Address{}
	for pending > pool.config.GlobalSlots && !spammers.Empty() {
		// Retrieve the next offender if not local address
		offender, _ := spammers.Pop()
		offenders = append(offenders, offender)

		// Equalize balances until all the same or below threshold
		if len(offenders) > 1 {
			// Calculate the equalization threshold for all current offenders
			threshold := pool.pending[offender].Len()

			// Iteratively reduce all offenders until below limit or threshold reached
			for pending > pool.config.GlobalSlots && pool.pending[offenders[len(offenders)-2]].Len() > threshold {
				for i := 0; i < len(offenders)-1; i++ {
					list := pool.pending[offenders[i]]

					caps := list.Cap(list.Len() - 1)
					for _, tx := range caps {
						// Drop the transaction from the global pools too
						hash := tx.Hash()
						pool.all.Remove(hash)

						// Update the account nonce to the dropped transaction
						pool.pendingNonces.setIfLower(offenders[i], tx.Nonce())
						log.Trace("Removed fairness-exceeding pending transaction", "hash", hash)
					}
					pool.priced.Removed(len(caps))
					pendingGauge.Dec(int64(len(caps)))
					if pool.locals.contains(offenders[i]) {
						localGauge.Dec(int64(len(caps)))
					}
					pending--
				}
			}
		}
	}

	// If still above threshold, reduce to limit or min allowance
	if pending > pool.config.GlobalSlots && len(offenders) > 0 {
		for pending > pool.config.GlobalSlots && uint64(pool.pending[offenders[len(offenders)-1]].Len()) > pool.config.AccountSlots {
			for _, addr := range offenders {
				list := pool.pending[addr]

				caps := list.Cap(list.Len() - 1)
				for _, tx := range caps {
					// Drop the transaction from the global pools too
					hash := tx.Hash()
					pool.all.Remove(hash)

					// Update the account nonce to the dropped transaction
					pool.pendingNonces.setIfLower(addr, tx.Nonce())
					log.Trace("Removed fairness-exceeding pending transaction", "hash", hash)
				}
				pool.priced.Removed(len(caps))
				pendingGauge.Dec(int64(len(caps)))
				if pool.locals.contains(addr) {
					localGauge.Dec(int64(len(caps)))
				}
				pending--
			}
		}
	}
	pendingRateLimitMeter.Mark(int64(pendingBeforeCap - pending))
}

// truncateQueue drops the oldest transactions in the queue if the pool is above the global queue limit.
func (pool *LegacyPool) truncateQueue() {
	queued := uint64(0)
	for _, list := range pool.queue {
		queued += uint64(list.Len())
	}
	if queued <= pool.config.GlobalQueue {
		return
	}

	// Sort all accounts with queued transactions by heartbeat
	addresses := make(addressesByHeartbeat, 0, len(pool.queue))
	for addr := range pool.queue {
		if !pool.locals.contains(addr) { // don't drop locals
			addresses = append(addresses, addressByHeartbeat{addr, pool.beats[addr]})
		}
	}
	sort.Sort(sort.Reverse(addresses))

	// Drop transactions until the total is below the limit or only locals remain
	for drop := queued - pool.config.GlobalQueue; drop > 0 && len(addresses) > 0; {
		addr := addresses[len(addresses)-1]
		list := pool.queue[addr.address]

		addresses = addresses[:len(addresses)-1]

		// Drop all transactions if they are less than the overflow
		if size := uint64(list.Len()); size <= drop {
			for _, tx := range list.Flatten() {
				pool.removeTx(tx.Hash(), true, true)
			}
			drop -= size
			queuedRateLimitMeter.Mark(int64(size))
			continue
		}
		// Otherwise drop only last few transactions
		txs := list.Flatten()
		for i := len(txs) - 1; i >= 0 && drop > 0; i-- {
			pool.removeTx(txs[i].Hash(), true, true)
			drop--
			queuedRateLimitMeter.Mark(1)
		}
	}
}

// demoteUnexecutables removes invalid and processed transactions from the pools
// executable/pending queue and any subsequent transactions that become unexecutable
// are moved back into the future queue.
//
// Note: transactions are not marked as removed in the priced list because re-heaping
// is always explicitly triggered by SetBaseFee and it would be unnecessary and wasteful
// to trigger a re-heap is this function
func (pool *LegacyPool) demoteUnexecutables() {
	// Iterate over all accounts and demote any non-executable transactions
	gasLimit := pool.currentHead.Load().GasLimit
	for addr, list := range pool.pending {
		nonce := pool.currentState.GetNonce(addr)

		// Drop all transactions that are deemed too old (low nonce)
		olds := list.Forward(nonce)
		for _, tx := range olds {
			hash := tx.Hash()
			pool.all.Remove(hash)
			log.Trace("Removed old pending transaction", "hash", hash)
		}
		// Drop all transactions that are too costly (low balance or out of gas), and queue any invalids back for later
		drops, invalids := list.Filter(pool.currentState.GetBalance(addr).ToBig(), gasLimit)
		for _, tx := range drops {
			hash := tx.Hash()
			log.Trace("Removed unpayable pending transaction", "hash", hash)
			pool.all.Remove(hash)
		}
		pendingNofundsMeter.Mark(int64(len(drops)))

		for _, tx := range invalids {
			hash := tx.Hash()
			log.Trace("Demoting pending transaction", "hash", hash)

			// Internal shuffle shouldn't touch the lookup set.
			pool.enqueueTx(hash, tx, false, false)
		}
		pendingGauge.Dec(int64(len(olds) + len(drops) + len(invalids)))
		if pool.locals.contains(addr) {
			localGauge.Dec(int64(len(olds) + len(drops) + len(invalids)))
		}
		// If there's a gap in front, alert (should never happen) and postpone all transactions
		if list.Len() > 0 && list.txs.Get(nonce) == nil {
			gapped := list.Cap(0)
			for _, tx := range gapped {
				hash := tx.Hash()
				log.Error("Demoting invalidated transaction", "hash", hash)

				// Internal shuffle shouldn't touch the lookup set.
				pool.enqueueTx(hash, tx, false, false)
			}
			pendingGauge.Dec(int64(len(gapped)))
		}
		// Delete the entire pending entry if it became empty.
		if list.Empty() {
			delete(pool.pending, addr)
			if _, ok := pool.queue[addr]; !ok {
				pool.reserve(addr, false)
			}
		}
	}
}

// addressByHeartbeat is an account address tagged with its last activity timestamp.
type addressByHeartbeat struct {
	address   common.Address
	heartbeat time.Time
}

type addressesByHeartbeat []addressByHeartbeat

func (a addressesByHeartbeat) Len() int           { return len(a) }
func (a addressesByHeartbeat) Less(i, j int) bool { return a[i].heartbeat.Before(a[j].heartbeat) }
func (a addressesByHeartbeat) Swap(i, j int)      { a[i], a[j] = a[j], a[i] }

// accountSet is simply a set of addresses to check for existence, and a signer
// capable of deriving addresses from transactions.
type accountSet struct {
	accounts map[common.Address]struct{}
	signer   types.Signer
	cache    *[]common.Address
}

// newAccountSet creates a new address set with an associated signer for sender
// derivations.
func newAccountSet(signer types.Signer, addrs ...common.Address) *accountSet {
	as := &accountSet{
		accounts: make(map[common.Address]struct{}, len(addrs)),
		signer:   signer,
	}
	for _, addr := range addrs {
		as.add(addr)
	}
	return as
}

// contains checks if a given address is contained within the set.
func (as *accountSet) contains(addr common.Address) bool {
	_, exist := as.accounts[addr]
	return exist
}

// containsTx checks if the sender of a given tx is within the set. If the sender
// cannot be derived, this method returns false.
func (as *accountSet) containsTx(tx *types.Transaction) bool {
	if addr, err := types.Sender(as.signer, tx); err == nil {
		return as.contains(addr)
	}
	return false
}

// add inserts a new address into the set to track.
func (as *accountSet) add(addr common.Address) {
	as.accounts[addr] = struct{}{}
	as.cache = nil
}

// addTx adds the sender of tx into the set.
func (as *accountSet) addTx(tx *types.Transaction) {
	if addr, err := types.Sender(as.signer, tx); err == nil {
		as.add(addr)
	}
}

// flatten returns the list of addresses within this set, also caching it for later
// reuse. The returned slice should not be changed!
func (as *accountSet) flatten() []common.Address {
	if as.cache == nil {
		accounts := make([]common.Address, 0, len(as.accounts))
		for account := range as.accounts {
			accounts = append(accounts, account)
		}
		as.cache = &accounts
	}
	return *as.cache
}

// merge adds all addresses from the 'other' set into 'as'.
func (as *accountSet) merge(other *accountSet) {
	for addr := range other.accounts {
		as.accounts[addr] = struct{}{}
	}
	as.cache = nil
}

// lookup is used internally by LegacyPool to track transactions while allowing
// lookup without mutex contention.
//
// Note, although this type is properly protected against concurrent access, it
// is **not** a type that should ever be mutated or even exposed outside of the
// transaction pool, since its internal state is tightly coupled with the pools
// internal mechanisms. The sole purpose of the type is to permit out-of-bound
// peeking into the pool in LegacyPool.Get without having to acquire the widely scoped
// LegacyPool.mu mutex.
//
// This lookup set combines the notion of "local transactions", which is useful
// to build upper-level structure.
type lookup struct {
	slots   int
	lock    sync.RWMutex
	locals  map[common.Hash]*types.Transaction
	remotes map[common.Hash]*types.Transaction
}

// newLookup returns a new lookup structure.
func newLookup() *lookup {
	return &lookup{
		locals:  make(map[common.Hash]*types.Transaction),
		remotes: make(map[common.Hash]*types.Transaction),
	}
}

// Range calls f on each key and value present in the map. The callback passed
// should return the indicator whether the iteration needs to be continued.
// Callers need to specify which set (or both) to be iterated.
func (t *lookup) Range(f func(hash common.Hash, tx *types.Transaction, local bool) bool, local bool, remote bool) {
	t.lock.RLock()
	defer t.lock.RUnlock()

	if local {
		for key, value := range t.locals {
			if !f(key, value, true) {
				return
			}
		}
	}
	if remote {
		for key, value := range t.remotes {
			if !f(key, value, false) {
				return
			}
		}
	}
}

// Get returns a transaction if it exists in the lookup, or nil if not found.
func (t *lookup) Get(hash common.Hash) *types.Transaction {
	t.lock.RLock()
	defer t.lock.RUnlock()

	if tx := t.locals[hash]; tx != nil {
		return tx
	}
	return t.remotes[hash]
}

// GetLocal returns a transaction if it exists in the lookup, or nil if not found.
func (t *lookup) GetLocal(hash common.Hash) *types.Transaction {
	t.lock.RLock()
	defer t.lock.RUnlock()

	return t.locals[hash]
}

// GetRemote returns a transaction if it exists in the lookup, or nil if not found.
func (t *lookup) GetRemote(hash common.Hash) *types.Transaction {
	t.lock.RLock()
	defer t.lock.RUnlock()

	return t.remotes[hash]
}

// Count returns the current number of transactions in the lookup.
func (t *lookup) Count() int {
	t.lock.RLock()
	defer t.lock.RUnlock()

	return len(t.locals) + len(t.remotes)
}

// LocalCount returns the current number of local transactions in the lookup.
func (t *lookup) LocalCount() int {
	t.lock.RLock()
	defer t.lock.RUnlock()

	return len(t.locals)
}

// RemoteCount returns the current number of remote transactions in the lookup.
func (t *lookup) RemoteCount() int {
	t.lock.RLock()
	defer t.lock.RUnlock()

	return len(t.remotes)
}

// Slots returns the current number of slots used in the lookup.
func (t *lookup) Slots() int {
	t.lock.RLock()
	defer t.lock.RUnlock()

	return t.slots
}

// Add adds a transaction to the lookup.
func (t *lookup) Add(tx *types.Transaction, local bool) {
	t.lock.Lock()
	defer t.lock.Unlock()

	t.slots += numSlots(tx)
	slotsGauge.Update(int64(t.slots))

	if local {
		t.locals[tx.Hash()] = tx
	} else {
		t.remotes[tx.Hash()] = tx
	}
}

// Remove removes a transaction from the lookup.
func (t *lookup) Remove(hash common.Hash) {
	t.lock.Lock()
	defer t.lock.Unlock()

	tx, ok := t.locals[hash]
	if !ok {
		tx, ok = t.remotes[hash]
	}
	if !ok {
		log.Error("No transaction found to be deleted", "hash", hash)
		return
	}
	t.slots -= numSlots(tx)
	slotsGauge.Update(int64(t.slots))

	delete(t.locals, hash)
	delete(t.remotes, hash)
}

// RemoteToLocals migrates the transactions belongs to the given locals to locals
// set. The assumption is held the locals set is thread-safe to be used.
func (t *lookup) RemoteToLocals(locals *accountSet) int {
	t.lock.Lock()
	defer t.lock.Unlock()

	var migrated int
	for hash, tx := range t.remotes {
		if locals.containsTx(tx) {
			t.locals[hash] = tx
			delete(t.remotes, hash)
			migrated += 1
		}
	}
	return migrated
}

// RemotesBelowTip finds all remote transactions below the given tip threshold.
func (t *lookup) RemotesBelowTip(threshold *big.Int) types.Transactions {
	found := make(types.Transactions, 0, 128)
	t.Range(func(hash common.Hash, tx *types.Transaction, local bool) bool {
		if tx.GasTipCapIntCmp(threshold) < 0 {
			found = append(found, tx)
		}
		return true
	}, false, true) // Only iterate remotes
	return found
}

// numSlots calculates the number of slots needed for a single transaction.
func numSlots(tx *types.Transaction) int {
	return int((tx.Size() + txSlotSize - 1) / txSlotSize)
}<|MERGE_RESOLUTION|>--- conflicted
+++ resolved
@@ -211,7 +211,6 @@
 // current state) and future transactions. Transactions move between those
 // two states over time as they are received and processed.
 type LegacyPool struct {
-<<<<<<< HEAD
 	config       Config
 	chainconfig  *params.ChainConfig
 	chain        BlockChain
@@ -221,15 +220,6 @@
 	scope        event.SubscriptionScope
 	signer       types.Signer
 	mu           sync.RWMutex
-=======
-	config      Config
-	chainconfig *params.ChainConfig
-	chain       BlockChain
-	gasTip      atomic.Pointer[big.Int]
-	txFeed      event.Feed
-	signer      types.Signer
-	mu          sync.RWMutex
->>>>>>> 8f7eb9cc
 
 	currentHead   atomic.Pointer[types.Header] // Current head of the blockchain
 	currentState  *state.StateDB               // Current state in the blockchain head
@@ -1032,17 +1022,12 @@
 	return pool.Add([]*types.Transaction{tx}, false, true)[0]
 }
 
-<<<<<<< HEAD
-// addTxs attempts to queue a batch of transactions if they are valid.
-func (pool *LegacyPool) addTxs(txs []*types.Transaction, local, sync bool) []error {
-=======
 // Add enqueues a batch of transactions into the pool if they are valid. Depending
 // on the local flag, full pricing constraints will or will not be applied.
 //
 // If sync is set, the method will block until all internal maintenance related
 // to the add is finished. Only use this during tests for determinism!
 func (pool *LegacyPool) Add(txs []*types.Transaction, local, sync bool) []error {
->>>>>>> 8f7eb9cc
 	// Do not treat as local if local transactions have been disabled
 	local = local && !pool.config.NoLocals
 
