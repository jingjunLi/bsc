// Copyright 2018 The go-ethereum Authors
// This file is part of the go-ethereum library.
//
// The go-ethereum library is free software: you can redistribute it and/or modify
// it under the terms of the GNU Lesser General Public License as published by
// the Free Software Foundation, either version 3 of the License, or
// (at your option) any later version.
//
// The go-ethereum library is distributed in the hope that it will be useful,
// but WITHOUT ANY WARRANTY; without even the implied warranty of
// MERCHANTABILITY or FITNESS FOR A PARTICULAR PURPOSE. See the
// GNU Lesser General Public License for more details.
//
// You should have received a copy of the GNU Lesser General Public License
// along with the go-ethereum library. If not, see <http://www.gnu.org/licenses/>.

package core

import (
	"time"

	"github.com/ethereum/go-ethereum/common"
	"github.com/ethereum/go-ethereum/common/mclock"
	"github.com/ethereum/go-ethereum/core/types"
	"github.com/ethereum/go-ethereum/log"
)

// insertStats tracks and reports on block insertion.
type insertStats struct {
	queued, processed, ignored int
	usedGas                    uint64
	lastIndex                  int
	startTime                  mclock.AbsTime
}

// statsReportLimit is the time limit during import and export after which we
// always print out progress. This avoids the user wondering what's going on.
const statsReportLimit = 8 * time.Second

// report prints statistics if some number of blocks have been processed
// or more than a few seconds have passed since the last message.
<<<<<<< HEAD
/*
	report 打印统计信息，如果已处理了一些块或自上次消息以来已经过了几秒钟。
	t=2024-01-25T13:16:52+0000 lvl=info msg="Imported new chain segment"
	number=765,957 hash=0x4360fc9bc1c30edc7cacc4ad2fac71e6073a1cd903d9e84182f61c9c56543613 miner=0x2f7bE8361C80A4c1e7e9aAF001d0877F1CFdE218 blocks=618  txs=1992  mgas=238.648  elapsed=6.175s    mgasps=38.645  age=3y4mo2w  triediffs="4.43 MiB"    triedirty="18.76 MiB"  trieimutabledirty="0.00 B"
*/
func (st *insertStats) report(chain []*types.Block, index int, trieDiffNodes, trieBufNodes, trieImmutableBufNodes common.StorageSize, setHead bool) {
=======
func (st *insertStats) report(chain []*types.Block, index int, snapDiffItems, snapBufItems, trieDiffNodes, trieBufNodes, trieImmutableBufNodes common.StorageSize, setHead bool) {
>>>>>>> 7f3f72ed
	// Fetch the timings for the batch
	var (
		now     = mclock.Now()
		elapsed = now.Sub(st.startTime)
	)
	// If we're at the last block of the batch or report period reached, log
	// 8s 打印一次, 或者 chain 的结尾 ?
	if index == len(chain)-1 || elapsed >= statsReportLimit {
		// Count the number of transactions in this segment
		var txs int
		for _, block := range chain[st.lastIndex : index+1] {
			txs += len(block.Transactions())
		}
		end := chain[index]

		// Assemble the log context and send it to the logger
		context := []interface{}{
			"number", end.Number(), "hash", end.Hash(), "miner", end.Coinbase(),
			"blocks", st.processed, "txs", txs, "mgas", float64(st.usedGas) / 1000000,
			"elapsed", common.PrettyDuration(elapsed), "mgasps", float64(st.usedGas) * 1000 / float64(elapsed),
		}
		if timestamp := time.Unix(int64(end.Time()), 0); time.Since(timestamp) > time.Minute {
			context = append(context, []interface{}{"age", common.PrettyAge(timestamp)}...)
		}
		if snapDiffItems != 0 || snapBufItems != 0 { // snapshots enabled
			context = append(context, []interface{}{"snapdiffs", snapDiffItems}...)
			if snapBufItems != 0 { // future snapshot refactor
				context = append(context, []interface{}{"snapdirty", snapBufItems}...)
			}
		}
		if trieDiffNodes != 0 { // pathdb
			context = append(context, []interface{}{"triediffs", trieDiffNodes}...)
		}
		context = append(context, []interface{}{"triedirty", trieBufNodes}...)
		context = append(context, []interface{}{"trieimutabledirty", trieImmutableBufNodes}...)

		if st.queued > 0 {
			context = append(context, []interface{}{"queued", st.queued}...)
		}
		if st.ignored > 0 {
			context = append(context, []interface{}{"ignored", st.ignored}...)
		}

		if setHead {
			log.Info("Imported new chain segment", context...)
		} else {
			log.Info("Imported new potential chain segment", context...)
		}
		// Bump the stats reported to the next section
		*st = insertStats{startTime: now, lastIndex: index + 1}
	}
}

// insertIterator is a helper to assist during chain import.
type insertIterator struct {
	chain types.Blocks // Chain of blocks being iterated over

	results <-chan error // Verification result sink from the consensus engine
	errors  []error      // Header verification errors for the blocks

	index     int       // Current offset of the iterator
	validator Validator // Validator to run if verification succeeds
}

// newInsertIterator creates a new iterator based on the given blocks, which are
// assumed to be a contiguous chain.
func newInsertIterator(chain types.Blocks, results <-chan error, validator Validator) *insertIterator {
	return &insertIterator{
		chain:     chain,
		results:   results,
		errors:    make([]error, 0, len(chain)),
		index:     -1,
		validator: validator,
	}
}

// next returns the next block in the iterator, along with any potential validation
// error for that block. When the end is reached, it will return (nil, nil).
func (it *insertIterator) next() (*types.Block, error) {
	// If we reached the end of the chain, abort
	if it.index+1 >= len(it.chain) {
		it.index = len(it.chain)
		return nil, nil
	}
	// Advance the iterator and wait for verification result if not yet done
	it.index++
	if len(it.errors) <= it.index {
		it.errors = append(it.errors, <-it.results)
	}
	if it.errors[it.index] != nil {
		return it.chain[it.index], it.errors[it.index]
	}
	// Block header valid, run body validation and return
	return it.chain[it.index], it.validator.ValidateBody(it.chain[it.index])
}

// peek returns the next block in the iterator, along with any potential validation
// error for that block, but does **not** advance the iterator.
//
// Both header and body validation errors (nil too) is cached into the iterator
// to avoid duplicating work on the following next() call.
//
// nolint:unused
func (it *insertIterator) peek() (*types.Block, error) {
	// If we reached the end of the chain, abort
	if it.index+1 >= len(it.chain) {
		return nil, nil
	}
	// Wait for verification result if not yet done
	if len(it.errors) <= it.index+1 {
		it.errors = append(it.errors, <-it.results)
	}
	if it.errors[it.index+1] != nil {
		return it.chain[it.index+1], it.errors[it.index+1]
	}
	// Block header valid, ignore body validation since we don't have a parent anyway
	return it.chain[it.index+1], nil
}

// previous returns the previous header that was being processed, or nil.
func (it *insertIterator) previous() *types.Header {
	if it.index < 1 {
		return nil
	}
	return it.chain[it.index-1].Header()
}

// current returns the current header that is being processed, or nil.
func (it *insertIterator) current() *types.Header {
	if it.index == -1 || it.index >= len(it.chain) {
		return nil
	}
	return it.chain[it.index].Header()
}

// first returns the first block in the it.
func (it *insertIterator) first() *types.Block {
	return it.chain[0]
}

// remaining returns the number of remaining blocks.
func (it *insertIterator) remaining() int {
	return len(it.chain) - it.index
}

// processed returns the number of processed blocks.
func (it *insertIterator) processed() int {
	return it.index + 1
}<|MERGE_RESOLUTION|>--- conflicted
+++ resolved
@@ -39,16 +39,12 @@
 
 // report prints statistics if some number of blocks have been processed
 // or more than a few seconds have passed since the last message.
-<<<<<<< HEAD
 /*
 	report 打印统计信息，如果已处理了一些块或自上次消息以来已经过了几秒钟。
 	t=2024-01-25T13:16:52+0000 lvl=info msg="Imported new chain segment"
 	number=765,957 hash=0x4360fc9bc1c30edc7cacc4ad2fac71e6073a1cd903d9e84182f61c9c56543613 miner=0x2f7bE8361C80A4c1e7e9aAF001d0877F1CFdE218 blocks=618  txs=1992  mgas=238.648  elapsed=6.175s    mgasps=38.645  age=3y4mo2w  triediffs="4.43 MiB"    triedirty="18.76 MiB"  trieimutabledirty="0.00 B"
 */
-func (st *insertStats) report(chain []*types.Block, index int, trieDiffNodes, trieBufNodes, trieImmutableBufNodes common.StorageSize, setHead bool) {
-=======
 func (st *insertStats) report(chain []*types.Block, index int, snapDiffItems, snapBufItems, trieDiffNodes, trieBufNodes, trieImmutableBufNodes common.StorageSize, setHead bool) {
->>>>>>> 7f3f72ed
 	// Fetch the timings for the batch
 	var (
 		now     = mclock.Now()
