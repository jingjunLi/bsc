--- conflicted
+++ resolved
@@ -105,10 +105,6 @@
 	return x3.Cmp(y2) == 0
 }
 
-<<<<<<< HEAD
-// TODO: double check if the function is okay
-=======
->>>>>>> bed84606
 // affineFromJacobian reverses the Jacobian transform. See the comment at the
 // top of the file.
 func (BitCurve *BitCurve) affineFromJacobian(x, y, z *big.Int) (xOut, yOut *big.Int) {
